--- conflicted
+++ resolved
@@ -44,7 +44,6 @@
     #[error("Reply error: {id:?}, {error:?}")]
     ReplyError { id: u64, error: String },
 
-<<<<<<< HEAD
     // Decimal-related errors
     #[error("{0}")]
     ConversionOverflow(#[from] ConversionOverflowError),
@@ -64,10 +63,6 @@
     // Tick out of bounds error
     #[error("Tick out of bounds: {tick_id:?}")]
     TickOutOfBounds { tick_id: i64 },
-}
-
-pub type ContractResult<T> = Result<T, ContractError>;
-=======
     #[error("Cannot fulfill order. Order ID: {order_id:?}, Book ID: {book_id:?}, Amount Required: {amount_required:?}, Amount Remaining: {amount_remaining:?} {reason:?}")]
     InvalidFulfillment {
         order_id: u64,
@@ -80,4 +75,5 @@
     #[error("Mismatched order direction")]
     MismatchedOrderDirection {},
 }
->>>>>>> c6b008e5
+
+pub type ContractResult<T> = Result<T, ContractError>;