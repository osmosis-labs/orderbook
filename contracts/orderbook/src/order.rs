use crate::error::ContractError;
use crate::state::*;
use crate::state::{MAX_TICK, MIN_TICK, ORDERBOOKS};
<<<<<<< HEAD
use crate::types::{Fulfilment, LimitOrder, MarketOrder, OrderDirection, REPLY_ID_REFUND};
use cosmwasm_std::{
    coin, ensure, ensure_eq, ensure_ne, BankMsg, Decimal, DepsMut, Env, MessageInfo, Order,
    Response, Storage, SubMsg, Uint128,
};
use cw_storage_plus::Bound;
=======
use crate::types::{LimitOrder, OrderDirection, REPLY_ID_REFUND};
use cosmwasm_std::{
    coin, ensure, ensure_eq, BankMsg, DepsMut, Env, MessageInfo, Response, SubMsg, Uint128,
};
>>>>>>> 140f5dfd
use cw_utils::{must_pay, nonpayable};

#[allow(clippy::manual_range_contains)]
pub fn place_limit(
    deps: DepsMut,
    env: Env,
    info: MessageInfo,
    book_id: u64,
    tick_id: i64,
    order_direction: OrderDirection,
    quantity: Uint128,
) -> Result<Response, ContractError> {
    // Validate book_id exists
    let orderbook = ORDERBOOKS
        .load(deps.storage, &book_id)
        .map_err(|_| ContractError::InvalidBookId { book_id })?;

    // Validate tick_id is within valid range
    ensure!(
        tick_id >= MIN_TICK && tick_id <= MAX_TICK,
        ContractError::InvalidTickId { tick_id }
    );

    // Ensure order_quantity is positive
    ensure!(
        quantity > Uint128::zero(),
        ContractError::InvalidQuantity { quantity }
    );

    // Determine the correct denom based on order direction
    let expected_denom = orderbook.get_expected_denom(&order_direction);

    // Verify the funds sent with the message match the `quantity` for the correct denom
    // We reject any quantity that is not exactly equal to the amount in the limit order being placed
    let received = must_pay(&info, &expected_denom)?;
    ensure_eq!(
        received,
        quantity,
        ContractError::InsufficientFunds {
            sent: received,
            required: quantity,
        }
    );

    // Generate a new order ID
    let order_id = new_order_id(deps.storage)?;

    // Build limit order
    let limit_order = LimitOrder::new(
        book_id,
        tick_id,
        order_id,
        order_direction,
        info.sender.clone(),
        quantity,
    );

    // Save the order to the orderbook
    orders().save(deps.storage, &(book_id, tick_id, order_id), &limit_order)?;

    // Update tick liquidity
    TICK_LIQUIDITY.update(deps.storage, &(book_id, tick_id), |liquidity| {
        Ok::<Uint128, ContractError>(liquidity.unwrap_or_default().checked_add(quantity)?)
    })?;

    Ok(Response::new()
        .add_attribute("method", "placeLimit")
        .add_attribute("owner", info.sender.to_string())
        .add_attribute("book_id", book_id.to_string())
        .add_attribute("tick_id", tick_id.to_string())
        .add_attribute("order_id", order_id.to_string())
        .add_attribute("order_direction", format!("{order_direction:?}"))
        .add_attribute("quantity", quantity.to_string()))
}

pub fn cancel_limit(
    deps: DepsMut,
    _env: Env,
    info: MessageInfo,
    book_id: u64,
    tick_id: i64,
    order_id: u64,
) -> Result<Response, ContractError> {
    nonpayable(&info)?;
    let key = (book_id, tick_id, order_id);
    // Check for the order, error if not found
    let order = orders()
        .may_load(deps.storage, &key)?
        .ok_or(ContractError::OrderNotFound {
            book_id,
            tick_id,
            order_id,
        })?;

    // Ensure the sender is the order owner
    ensure_eq!(info.sender, order.owner, ContractError::Unauthorized {});

    // Remove order
    orders().remove(deps.storage, &key)?;

    // Update tick liquidity
    reduce_tick_liquidity(deps.storage, book_id, tick_id, order.quantity)?;

    // Get orderbook info for correct denomination
    let orderbook =
        ORDERBOOKS
            .may_load(deps.storage, &order.book_id)?
            .ok_or(ContractError::InvalidBookId {
                book_id: order.book_id,
            })?;

    // Generate refund
    let expected_denom = orderbook.get_expected_denom(&order.order_direction);
    let refund_msg = SubMsg::reply_on_error(
        BankMsg::Send {
            to_address: order.owner.to_string(),
            amount: vec![coin(order.quantity.u128(), expected_denom)],
        },
        REPLY_ID_REFUND,
    );

    Ok(Response::new()
        .add_attribute("method", "cancelLimit")
        .add_attribute("owner", info.sender)
        .add_attribute("book_id", book_id.to_string())
        .add_attribute("tick_id", tick_id.to_string())
        .add_attribute("order_id", order_id.to_string())
        .add_submessage(refund_msg))
}

pub fn place_market(
    _deps: DepsMut,
    _env: Env,
    info: MessageInfo,
) -> Result<Response, ContractError> {
    // TODO: Implement place_market

    Ok(Response::new()
        .add_attribute("method", "placeMarket")
        .add_attribute("owner", info.sender))
}

pub fn run_limit_order(
    storage: &mut dyn Storage,
    order: &mut LimitOrder,
) -> Result<Vec<BankMsg>, ContractError> {
    let mut market_order: MarketOrder = order.clone().into();
    let (fulfilments, order_fulfilment_msg) =
        run_market_order(storage, &mut market_order, Some(order.tick_id))?;
    let mut fulfilment_msgs = resolve_fulfilments(storage, fulfilments)?;
    fulfilment_msgs.push(order_fulfilment_msg);

    order.quantity = market_order.quantity;

    Ok(fulfilment_msgs)
}

#[allow(clippy::manual_range_contains)]
pub fn run_market_order(
    storage: &mut dyn Storage,
    order: &mut MarketOrder,
    tick_bound: Option<i64>,
) -> Result<(Vec<Fulfilment>, BankMsg), ContractError> {
    let mut fulfilments: Vec<Fulfilment> = vec![];
    let mut amount_fulfiled: Uint128 = Uint128::zero();
    let orderbook = ORDERBOOKS.load(storage, &order.book_id)?;
    let placed_order_denom = orderbook.get_expected_denom(&order.order_direction);

    let (min_tick, max_tick, ordering) = match order.order_direction {
        OrderDirection::Ask => {
            if let Some(tick_bound) = tick_bound {
                ensure!(
                    tick_bound <= orderbook.next_bid_tick
                        && tick_bound <= MAX_TICK
                        && tick_bound >= MIN_TICK,
                    ContractError::InvalidTickId {
                        tick_id: tick_bound
                    }
                );
            }
            (tick_bound, Some(orderbook.next_bid_tick), Order::Descending)
        }
        OrderDirection::Bid => {
            if let Some(tick_bound) = tick_bound {
                ensure!(
                    tick_bound >= orderbook.next_ask_tick
                        && tick_bound <= MAX_TICK
                        && tick_bound >= MIN_TICK,
                    ContractError::InvalidTickId {
                        tick_id: tick_bound
                    }
                );
            }
            (Some(orderbook.next_ask_tick), tick_bound, Order::Ascending)
        }
    };

    // Create ticks iterator between first tick and requested tick
    let ticks = TICK_LIQUIDITY.prefix(order.book_id).range(
        storage,
        min_tick.map(Bound::inclusive),
        max_tick.map(Bound::inclusive),
        ordering,
    );

    for maybe_current_tick in ticks {
        let current_tick = maybe_current_tick?.0;

        // Create orders iterator for all orders on current tick
        let tick_orders = orders().prefix((order.book_id, current_tick)).range(
            storage,
            None,
            None,
            Order::Ascending,
        );

        for maybe_current_order in tick_orders {
            let current_order = maybe_current_order?.1;
            ensure_ne!(
                current_order.order_direction,
                order.order_direction,
                ContractError::MismatchedOrderDirection {}
            );
            let fill_quantity = order.quantity.min(current_order.quantity);
            // Add to total amount fulfiled from placed order
            amount_fulfiled = amount_fulfiled.checked_add(fill_quantity)?;
            // Generate fulfilment for current order
            let fulfilment = Fulfilment::new(current_order, fill_quantity);
            fulfilments.push(fulfilment);

            // Update remaining order quantity
            order.quantity = order.quantity.checked_sub(fill_quantity)?;
            // TODO: Price detection
            if order.quantity.is_zero() {
                return Ok((
                    fulfilments,
                    BankMsg::Send {
                        to_address: order.owner.to_string(),
                        amount: vec![coin(amount_fulfiled.u128(), placed_order_denom)],
                    },
                ));
            }
        }

        // TODO: Price detection
        if order.quantity.is_zero() {
            return Ok((
                fulfilments,
                BankMsg::Send {
                    to_address: order.owner.to_string(),
                    amount: vec![coin(amount_fulfiled.u128(), placed_order_denom)],
                },
            ));
        }
    }

    // TODO: Price detection
    Ok((
        fulfilments,
        BankMsg::Send {
            to_address: order.owner.to_string(),
            amount: vec![coin(amount_fulfiled.u128(), placed_order_denom)],
        },
    ))
}

pub fn resolve_fulfilments(
    storage: &mut dyn Storage,
    fulfilments: Vec<Fulfilment>,
) -> Result<Vec<BankMsg>, ContractError> {
    let mut msgs: Vec<BankMsg> = vec![];
    let orderbook = ORDERBOOKS.load(storage, &fulfilments[0].order.book_id)?;
    for mut fulfilment in fulfilments {
        ensure_eq!(
            fulfilment.order.book_id,
            orderbook.book_id,
            // TODO: Error not expressive
            ContractError::InvalidFulfilment {
                order_id: fulfilment.order.order_id,
                book_id: fulfilment.order.book_id,
                amount_required: fulfilment.amount,
                amount_remaining: fulfilment.order.quantity,
                reason: Some("Fulfilment is part of another order book".to_string()),
            }
        );
        let denom = orderbook.get_expected_denom(&fulfilment.order.order_direction);
        // TODO: Add price detection for tick
        let msg = fulfilment
            .order
            .fulfil(&denom, fulfilment.amount, Decimal::one())?;
        msgs.push(msg);
        if fulfilment.order.quantity.is_zero() {
            orders().remove(
                storage,
                &(
                    fulfilment.order.book_id,
                    fulfilment.order.tick_id,
                    fulfilment.order.order_id,
                ),
            )?;
        } else {
            orders().save(
                storage,
                &(
                    fulfilment.order.book_id,
                    fulfilment.order.tick_id,
                    fulfilment.order.order_id,
                ),
                &fulfilment.order,
            )?;
        }
        // TODO: possible optimization by grouping tick/liquidity and calling this once per tick?
        reduce_tick_liquidity(
            storage,
            fulfilment.order.book_id,
            fulfilment.order.tick_id,
            fulfilment.amount,
        )?;
    }
    Ok(msgs)
}<|MERGE_RESOLUTION|>--- conflicted
+++ resolved
@@ -1,25 +1,18 @@
 use crate::error::ContractError;
 use crate::state::*;
 use crate::state::{MAX_TICK, MIN_TICK, ORDERBOOKS};
-<<<<<<< HEAD
 use crate::types::{Fulfilment, LimitOrder, MarketOrder, OrderDirection, REPLY_ID_REFUND};
 use cosmwasm_std::{
     coin, ensure, ensure_eq, ensure_ne, BankMsg, Decimal, DepsMut, Env, MessageInfo, Order,
     Response, Storage, SubMsg, Uint128,
 };
 use cw_storage_plus::Bound;
-=======
-use crate::types::{LimitOrder, OrderDirection, REPLY_ID_REFUND};
-use cosmwasm_std::{
-    coin, ensure, ensure_eq, BankMsg, DepsMut, Env, MessageInfo, Response, SubMsg, Uint128,
-};
->>>>>>> 140f5dfd
 use cw_utils::{must_pay, nonpayable};
 
 #[allow(clippy::manual_range_contains)]
 pub fn place_limit(
     deps: DepsMut,
-    env: Env,
+    _env: Env,
     info: MessageInfo,
     book_id: u64,
     tick_id: i64,
