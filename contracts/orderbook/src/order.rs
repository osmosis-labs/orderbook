--- conflicted
+++ resolved
@@ -272,11 +272,7 @@
                     fulfillments,
                     BankMsg::Send {
                         to_address: order.owner.to_string(),
-<<<<<<< HEAD
-                        amount: vec![coin(amount_to_send.u128(), placed_order_denom)],
-=======
-                        amount: vec![coin(amount_fulfilled.u128(), placed_order_fulfilled_denom)],
->>>>>>> 634b2335
+                        amount: vec![coin(amount_to_send.u128(), placed_order_fulfilled_denom)],
                     },
                 ));
             }
@@ -287,11 +283,7 @@
                 fulfillments,
                 BankMsg::Send {
                     to_address: order.owner.to_string(),
-<<<<<<< HEAD
-                    amount: vec![coin(amount_to_send.u128(), placed_order_denom)],
-=======
-                    amount: vec![coin(amount_fulfilled.u128(), placed_order_fulfilled_denom)],
->>>>>>> 634b2335
+                    amount: vec![coin(amount_to_send.u128(), placed_order_fulfilled_denom)],
                 },
             ));
         }
@@ -301,11 +293,7 @@
         fulfillments,
         BankMsg::Send {
             to_address: order.owner.to_string(),
-<<<<<<< HEAD
-            amount: vec![coin(amount_to_send.u128(), placed_order_denom)],
-=======
-            amount: vec![coin(amount_fulfilled.u128(), placed_order_fulfilled_denom)],
->>>>>>> 634b2335
+            amount: vec![coin(amount_to_send.u128(), placed_order_fulfilled_denom)],
         },
     ))
 }
