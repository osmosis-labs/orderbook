use crate::types::{FilterOwnerOrders, LimitOrder, Orderbook};
use crate::ContractError;
use cosmwasm_std::{Addr, Order, StdResult, Storage, Uint128};
use cw_storage_plus::{Bound, Index, IndexList, IndexedMap, Item, Map, MultiIndex};

pub const MIN_TICK: i64 = -108000000;
pub const MAX_TICK: i64 = 342000000;

pub const ORDERBOOKS: Map<&u64, Orderbook> = Map::new("orderbooks");
/// Key: (orderbook_id, tick)
pub const TICK_LIQUIDITY: Map<&(u64, i64), Uint128> = Map::new("tick_liquidity");

// TODO: Check additional gas fee for adding more indexes
pub struct OrderIndexes {
    // Index by owner; Generic types: MultiIndex<Index Key: owner, Input Data: LimitOrder, Map Key: (orderbook_id, tick, order_id)>
    pub owner: MultiIndex<'static, Addr, LimitOrder, (u64, i64, u64)>,
    // Index by book and owner; Generic types: MultiIndex<Index Key: (book_id, owner), Input Data: LimitOrder, Map Key: (orderbook_id, tick, order_id)>
    pub book_and_owner: MultiIndex<'static, (u64, Addr), LimitOrder, (u64, i64, u64)>,
    // Index by tick and owner; Generic types: MultiIndex<Index Key: (book_id, tick_id, owner), Input Data: LimitOrder, Map Key: (orderbook_id, tick, order_id)>
    pub tick_and_owner: MultiIndex<'static, (u64, i64, Addr), LimitOrder, (u64, i64, u64)>,
}

impl IndexList<LimitOrder> for OrderIndexes {
    fn get_indexes(&'_ self) -> Box<dyn Iterator<Item = &'_ dyn Index<LimitOrder>> + '_> {
        let v: Vec<&dyn Index<LimitOrder>> =
            vec![&self.owner, &self.book_and_owner, &self.tick_and_owner];
        Box::new(v.into_iter())
    }
}

/// Key: (orderbook_id, tick, order_id)
pub fn orders() -> IndexedMap<'static, &'static (u64, i64, u64), LimitOrder, OrderIndexes> {
    IndexedMap::new(
        "orders",
        OrderIndexes {
            owner: MultiIndex::new(
                |_, d: &LimitOrder| d.owner.clone(),
                "orders",
                "orders_owner",
            ),
            book_and_owner: MultiIndex::new(
                |_, d: &LimitOrder| (d.book_id, d.owner.clone()),
                "orders",
                "orders_book_and_owner",
            ),
            tick_and_owner: MultiIndex::new(
                |_, d: &LimitOrder| (d.book_id, d.tick_id, d.owner.clone()),
                "orders",
                "orders_tick_and_owner",
            ),
        },
    )
}

// Counters for ID tracking
pub const ORDER_ID: Item<u64> = Item::new("order_id");
pub const ORDERBOOK_ID: Item<u64> = Item::new("orderbook_id");

pub fn new_orderbook_id(storage: &mut dyn Storage) -> Result<u64, ContractError> {
    let id = ORDERBOOK_ID.load(storage).unwrap_or_default();
    ORDERBOOK_ID.save(storage, &(id + 1))?;
    Ok(id)
}

pub fn new_order_id(storage: &mut dyn Storage) -> Result<u64, ContractError> {
    let id = ORDER_ID.load(storage).unwrap_or_default();
    ORDER_ID.save(storage, &(id + 1))?;
    Ok(id)
}

// TODO: Add pagination
// TODO: How finite do we need queries?
<<<<<<< HEAD

const MAX_PAGE_SIZE: u8 = 100;
const DEFAULT_PAGE_SIZE: u8 = 50;

=======
>>>>>>> 688e0eea
/// Retrieves a list of `LimitOrder` filtered by the specified `FilterOwnerOrders`.
///
/// This function allows for filtering orders based on the owner's address, optionally further
/// filtering by book ID or tick ID. It supports pagination through `min`, `max`, and `page_size` parameters.
///
/// ## Arguments
///
/// * `storage` - CosmWasm Storage struct
/// * `filter` - Specifies how to filter orders based on the owner. Can be by all orders of the owner,
/// by a specific book, or by a specific tick within a book.
/// * `min` - An optional minimum bound (exclusive) for the order key (orderbook_id, tick, order_id) to start the query.
/// * `max` - An optional maximum bound (exclusive) for the order key to end the query.
/// * `page_size` - An optional maximum number of orders to return. Limited by `MAX_PAGE_SIZE = 100` defaults to `DEFAULT_PAGE_SIZE = 50`.
///
/// ## Returns
///
/// A result containing either a vector of `LimitOrder` matching the criteria or an error.
pub fn get_orders_by_owner(
    storage: &dyn Storage,
    filter: FilterOwnerOrders,
    min: Option<(u64, i64, u64)>,
    max: Option<(u64, i64, u64)>,
    page_size: Option<u8>,
) -> StdResult<Vec<LimitOrder>> {
    let page_size = page_size.unwrap_or(DEFAULT_PAGE_SIZE).min(MAX_PAGE_SIZE) as usize;
    let min = min.map(Bound::exclusive);
    let max = max.map(Bound::exclusive);

    // Define the prefix iterator based on the filter
    let iter = match filter {
        FilterOwnerOrders::All(owner) => orders().idx.owner.prefix(owner),
        FilterOwnerOrders::ByBook(book_id, owner) => {
            orders().idx.book_and_owner.prefix((book_id, owner))
        }
        FilterOwnerOrders::ByTick(book_id, tick_id, owner) => orders()
            .idx
            .tick_and_owner
            .prefix((book_id, tick_id, owner)),
    };

    // Get orders based on pagination
    let orders: Vec<LimitOrder> = iter
        .range(storage, min, max, Order::Ascending)
        .take(page_size)
        .filter_map(|item| item.ok())
        .map(|(_, order)| order)
        .collect();
    Ok(orders)
}<|MERGE_RESOLUTION|>--- conflicted
+++ resolved
@@ -5,6 +5,14 @@
 
 pub const MIN_TICK: i64 = -108000000;
 pub const MAX_TICK: i64 = 342000000;
+
+// Counters for ID tracking
+pub const ORDER_ID: Item<u64> = Item::new("order_id");
+pub const ORDERBOOK_ID: Item<u64> = Item::new("orderbook_id");
+
+// Pagination constants for queries
+const MAX_PAGE_SIZE: u8 = 100;
+const DEFAULT_PAGE_SIZE: u8 = 50;
 
 pub const ORDERBOOKS: Map<&u64, Orderbook> = Map::new("orderbooks");
 /// Key: (orderbook_id, tick)
@@ -52,10 +60,6 @@
     )
 }
 
-// Counters for ID tracking
-pub const ORDER_ID: Item<u64> = Item::new("order_id");
-pub const ORDERBOOK_ID: Item<u64> = Item::new("orderbook_id");
-
 pub fn new_orderbook_id(storage: &mut dyn Storage) -> Result<u64, ContractError> {
     let id = ORDERBOOK_ID.load(storage).unwrap_or_default();
     ORDERBOOK_ID.save(storage, &(id + 1))?;
@@ -68,15 +72,6 @@
     Ok(id)
 }
 
-// TODO: Add pagination
-// TODO: How finite do we need queries?
-<<<<<<< HEAD
-
-const MAX_PAGE_SIZE: u8 = 100;
-const DEFAULT_PAGE_SIZE: u8 = 50;
-
-=======
->>>>>>> 688e0eea
 /// Retrieves a list of `LimitOrder` filtered by the specified `FilterOwnerOrders`.
 ///
 /// This function allows for filtering orders based on the owner's address, optionally further
