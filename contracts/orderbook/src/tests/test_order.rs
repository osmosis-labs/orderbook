use crate::{
    constants::{MAX_TICK, MIN_TICK},
    error::ContractError,
    order::*,
    orderbook::*,
    state::*,
    types::{Fulfillment, LimitOrder, MarketOrder, OrderDirection, REPLY_ID_REFUND},
};
<<<<<<< HEAD
use cosmwasm_std::testing::{mock_dependencies_with_balances, mock_env, mock_info};
use cosmwasm_std::{coin, Addr, BankMsg, Coin, Empty, SubMsg, Uint128};
=======
use cosmwasm_std::{coin, Addr, BankMsg, Coin, CosmosMsg, Decimal, Empty, SubMsg, Uint128};
use cosmwasm_std::{
    testing::{mock_dependencies_with_balances, mock_env, mock_info},
    ReplyOn,
};
>>>>>>> 634b2335
use cw_utils::PaymentError;

#[allow(clippy::uninlined_format_args)]
fn format_test_name(name: &str) -> String {
    format!("\n\nTest case failed: {}\n", name)
}

struct PlaceLimitTestCase {
    name: &'static str,
    book_id: u64,
    tick_id: i64,
    quantity: Uint128,
    sent: Uint128,
    order_direction: OrderDirection,
    expected_error: Option<ContractError>,
}

#[test]
fn test_place_limit() {
    let valid_book_id = 0;
    let invalid_book_id = valid_book_id + 1;
    let test_cases = vec![
        PlaceLimitTestCase {
            name: "valid order with positive tick id",
            book_id: valid_book_id,
            tick_id: 10,
            quantity: Uint128::new(100),
            sent: Uint128::new(100),
            order_direction: OrderDirection::Ask,
            expected_error: None,
        },
        PlaceLimitTestCase {
            name: "valid order with zero tick id",
            book_id: valid_book_id,
            tick_id: 0,
            quantity: Uint128::new(34321),
            sent: Uint128::new(34321),
            order_direction: OrderDirection::Bid,
            expected_error: None,
        },
        PlaceLimitTestCase {
            name: "valid order with negative tick id",
            book_id: valid_book_id,
            tick_id: -5,
            quantity: Uint128::new(100),
            sent: Uint128::new(100),
            order_direction: OrderDirection::Bid,
            expected_error: None,
        },
        PlaceLimitTestCase {
            name: "valid order with large quantity",
            book_id: valid_book_id,
            tick_id: 3,
            quantity: Uint128::new(34321),
            sent: Uint128::new(34321),
            order_direction: OrderDirection::Ask,
            expected_error: None,
        },
        PlaceLimitTestCase {
            name: "invalid book id",
            book_id: invalid_book_id,
            tick_id: 1,
            quantity: Uint128::new(100),
            sent: Uint128::new(100),
            order_direction: OrderDirection::Ask,
            expected_error: Some(ContractError::InvalidBookId {
                book_id: invalid_book_id,
            }),
        },
        PlaceLimitTestCase {
            name: "invalid tick id (max)",
            book_id: valid_book_id,
            tick_id: MAX_TICK + 1,
            quantity: Uint128::new(100),
            sent: Uint128::new(100),
            order_direction: OrderDirection::Ask,
            expected_error: Some(ContractError::InvalidTickId {
                tick_id: MAX_TICK + 1,
            }),
        },
        PlaceLimitTestCase {
            name: "invalid tick id (min)",
            book_id: valid_book_id,
            tick_id: MIN_TICK - 1,
            quantity: Uint128::new(100),
            sent: Uint128::new(100),
            order_direction: OrderDirection::Ask,
            expected_error: Some(ContractError::InvalidTickId {
                tick_id: MIN_TICK - 1,
            }),
        },
        PlaceLimitTestCase {
            name: "invalid quantity",
            book_id: valid_book_id,
            tick_id: 1,
            quantity: Uint128::zero(),
            sent: Uint128::new(1000),
            order_direction: OrderDirection::Ask,
            expected_error: Some(ContractError::InvalidQuantity {
                quantity: Uint128::zero(),
            }),
        },
        PlaceLimitTestCase {
            name: "insufficient funds",
            book_id: valid_book_id,
            tick_id: 1,
            quantity: Uint128::new(1000),
            sent: Uint128::new(500),
            order_direction: OrderDirection::Ask,
            expected_error: Some(ContractError::InsufficientFunds {
                sent: Uint128::new(500),
                required: Uint128::new(1000),
            }),
        },
        PlaceLimitTestCase {
            name: "excessive funds",
            book_id: valid_book_id,
            tick_id: 1,
            quantity: Uint128::new(100),
            sent: Uint128::new(500),
            order_direction: OrderDirection::Ask,
            expected_error: Some(ContractError::InsufficientFunds {
                sent: Uint128::new(500),
                required: Uint128::new(100),
            }),
        },
    ];

    for test in test_cases {
        // --- Setup ---

        // Create a mock environment and info
        let coin_vec = vec![coin(
            test.sent.u128(),
            if test.order_direction == OrderDirection::Ask {
                "base"
            } else {
                "quote"
            },
        )];
        let balances = [("creator", coin_vec.as_slice())];
        let mut deps = mock_dependencies_with_balances(&balances);
        let env = mock_env();
        let info = mock_info("creator", &coin_vec);

        // Create an orderbook to operate on
        let quote_denom = "quote".to_string();
        let base_denom = "base".to_string();
        let _create_response = create_orderbook(
            deps.as_mut(),
            env.clone(),
            info.clone(),
            quote_denom,
            base_denom,
        )
        .unwrap();

        // --- System under test ---

        let response = place_limit(
            deps.as_mut(),
            env.clone(),
            info.clone(),
            test.book_id,
            test.tick_id,
            test.order_direction,
            test.quantity,
        );

        // --- Assertions ---

        // Error case assertions if applicable
        if let Some(expected_error) = &test.expected_error {
            assert_eq!(
                response.unwrap_err(),
                *expected_error,
                "{}",
                format_test_name(test.name)
            );

            // Verify that the order was not put in state
            let order_result = orders()
                .may_load(&deps.storage, &(test.book_id, test.tick_id, 0))
                .unwrap();
            assert!(order_result.is_none(), "{}", format_test_name(test.name));

            // Verifiy liquidity was not updated
            let liquidity = TICK_LIQUIDITY
                .load(&deps.storage, &(test.book_id, test.tick_id))
                .unwrap_or_default();
            assert!(liquidity.is_zero(), "{}", format_test_name(test.name));
            continue;
        }

        // Assert no error and retrieve response contents
        let response = response.unwrap();

        // Assertions on the response for a valid order
        assert_eq!(
            response.attributes[0],
            ("method", "placeLimit"),
            "{}",
            format_test_name(test.name)
        );
        assert_eq!(
            response.attributes[1],
            ("owner", "creator"),
            "{}",
            format_test_name(test.name)
        );
        assert_eq!(
            response.attributes[2],
            ("book_id", test.book_id.to_string()),
            "{}",
            format_test_name(test.name)
        );
        assert_eq!(
            response.attributes[3],
            ("tick_id", test.tick_id.to_string()),
            "{}",
            format_test_name(test.name)
        );
        assert_eq!(
            response.attributes[6],
            ("quantity", test.quantity.to_string()),
            "{}",
            format_test_name(test.name)
        );
        assert_eq!(
            response.attributes[7],
            ("quantity_fulfilled", "0"),
            "{}",
            format_test_name(test.name)
        );

        // Retrieve the order from storage to verify it was saved correctly
        let expected_order_id = 0;
        let order = orders()
            .load(
                &deps.storage,
                &(test.book_id, test.tick_id, expected_order_id),
            )
            .unwrap();

        // Verify the order's fields
        assert_eq!(
            order.book_id,
            test.book_id,
            "{}",
            format_test_name(test.name)
        );
        assert_eq!(
            order.tick_id,
            test.tick_id,
            "{}",
            format_test_name(test.name)
        );
        assert_eq!(
            order.order_id,
            expected_order_id,
            "{}",
            format_test_name(test.name)
        );
        assert_eq!(
            order.order_direction,
            test.order_direction,
            "{}",
            format_test_name(test.name)
        );
        assert_eq!(
            order.owner,
            Addr::unchecked("creator"),
            "{}",
            format_test_name(test.name)
        );
        assert_eq!(
            order.quantity,
            test.quantity,
            "{}",
            format_test_name(test.name)
        );

        // Validate liquidity updated as intended
        let liquidity = TICK_LIQUIDITY
            .load(&deps.storage, &(test.book_id, test.tick_id))
            .unwrap();
        assert_eq!(liquidity, test.quantity, "{}", format_test_name(test.name));
    }
}

struct FillLimitOrderTestCase {
    pub name: &'static str,
    pub tick_id: i64,
    pub order_direction: OrderDirection,
    pub quantity: Uint128,
    pub expected_fulfillments: Vec<Fulfillment>,
    pub expected_bank_msgs: Vec<BankMsg>,
    pub expected_liquidity: Vec<(i64, Uint128)>,
    pub expected_remainder: Uint128,
    pub expected_error: Option<ContractError>,
}

#[test]
fn test_place_limit_fill() {
    let valid_book_id = 0;
    let creator = "creator";
    let quote_denom = "quote".to_string();
    let base_denom = "base".to_string();

    let test_cases: Vec<FillLimitOrderTestCase> = vec![
        FillLimitOrderTestCase {
            name: "standard fulfilled order BID",
            tick_id: 2,
            order_direction: OrderDirection::Bid,
            quantity: Uint128::from(100u128),
            expected_fulfillments: vec![Fulfillment::new(
                LimitOrder::new(
                    valid_book_id,
                    1,
                    0,
                    OrderDirection::Ask,
                    Addr::unchecked("maker1"),
                    Uint128::from(100u128),
                ),
                Uint128::zero(),
            )],
            expected_bank_msgs: vec![
                BankMsg::Send {
                    to_address: "maker1".to_string(),
                    amount: vec![coin(100u128, quote_denom.clone())],
                },
                BankMsg::Send {
                    to_address: creator.to_string(),
                    amount: vec![coin(100u128, base_denom.clone())],
                },
            ],
            expected_liquidity: vec![(1, Uint128::zero())],
            expected_remainder: Uint128::zero(),
            expected_error: None,
        },
        FillLimitOrderTestCase {
            name: "run limit order with single fulfillment ASK",
            tick_id: -1,
            order_direction: OrderDirection::Ask,
            quantity: Uint128::from(50u128),
            expected_fulfillments: vec![Fulfillment::new(
                LimitOrder::new(
                    valid_book_id,
                    -1,
                    0,
                    OrderDirection::Bid,
                    Addr::unchecked("maker"),
                    Uint128::from(50u128),
                ),
                Uint128::from(50u128),
            )],
            expected_bank_msgs: vec![
                BankMsg::Send {
                    to_address: "maker".to_string(),
                    amount: vec![coin(50, "base")],
                },
                BankMsg::Send {
                    to_address: "creator".to_string(),
                    amount: vec![coin(50, "quote")],
                },
            ],
            expected_liquidity: vec![(-1, Uint128::zero())],
            expected_remainder: Uint128::zero(),
            expected_error: None,
        },
        FillLimitOrderTestCase {
            name: "run limit order with multiple fulfillments ASK",
            order_direction: OrderDirection::Ask,
            tick_id: -1,
            quantity: Uint128::from(100u128),
            expected_fulfillments: vec![
                Fulfillment::new(
                    LimitOrder::new(
                        valid_book_id,
                        -1,
                        0,
                        OrderDirection::Bid,
                        Addr::unchecked("maker1"),
                        Uint128::from(25u128),
                    ),
                    Uint128::from(25u128),
                ),
                Fulfillment::new(
                    LimitOrder::new(
                        valid_book_id,
                        -1,
                        1,
                        OrderDirection::Bid,
                        Addr::unchecked("maker2"),
                        Uint128::from(75u128),
                    ),
                    Uint128::from(75u128),
                ),
            ],
            expected_bank_msgs: vec![
                BankMsg::Send {
                    to_address: "maker1".to_string(),
                    amount: vec![coin(25, "base")],
                },
                BankMsg::Send {
                    to_address: "maker2".to_string(),
                    amount: vec![coin(75, "base")],
                },
                BankMsg::Send {
                    to_address: "creator".to_string(),
                    amount: vec![coin(100, "quote")],
                },
            ],
            expected_liquidity: vec![(-1, Uint128::zero())],
            expected_remainder: Uint128::zero(),
            expected_error: None,
        },
        FillLimitOrderTestCase {
            name: "run limit order with multiple fulfillments across multiple ticks ASK",
            tick_id: -3,
            order_direction: OrderDirection::Ask,
            quantity: Uint128::from(100u128),
            expected_fulfillments: vec![
                Fulfillment::new(
                    LimitOrder::new(
                        valid_book_id,
                        -1,
                        0,
                        OrderDirection::Bid,
                        Addr::unchecked("maker1"),
                        Uint128::from(25u128),
                    ),
                    Uint128::from(25u128),
                ),
                Fulfillment::new(
                    LimitOrder::new(
                        valid_book_id,
                        -2,
                        1,
                        OrderDirection::Bid,
                        Addr::unchecked("maker2"),
                        Uint128::from(75u128),
                    ),
                    Uint128::from(75u128),
                ),
            ],
            expected_bank_msgs: vec![
                BankMsg::Send {
                    to_address: "maker1".to_string(),
                    amount: vec![coin(25, "base")],
                },
                BankMsg::Send {
                    to_address: "maker2".to_string(),
                    amount: vec![coin(75, "base")],
                },
                BankMsg::Send {
                    to_address: "creator".to_string(),
                    amount: vec![coin(100, "quote")],
                },
            ],
            expected_liquidity: vec![(-1, Uint128::zero()), (-2, Uint128::zero())],
            expected_remainder: Uint128::zero(),
            expected_error: None,
        },
        FillLimitOrderTestCase {
            name: "run limit order with multiple fulfillments w/ partial ASK",
            tick_id: -1,
            order_direction: OrderDirection::Ask,
            quantity: Uint128::from(100u128),
            expected_fulfillments: vec![
                Fulfillment::new(
                    LimitOrder::new(
                        valid_book_id,
                        -1,
                        0,
                        OrderDirection::Bid,
                        Addr::unchecked("maker1"),
                        Uint128::from(25u128),
                    ),
                    Uint128::from(25u128),
                ),
                Fulfillment::new(
                    LimitOrder::new(
                        valid_book_id,
                        -1,
                        1,
                        OrderDirection::Bid,
                        Addr::unchecked("maker2"),
                        Uint128::from(150u128),
                    ),
                    Uint128::from(50u128),
                ),
            ],
            expected_bank_msgs: vec![
                BankMsg::Send {
                    to_address: "maker1".to_string(),
                    amount: vec![coin(25, "base")],
                },
                BankMsg::Send {
                    to_address: "maker2".to_string(),
                    amount: vec![coin(75, "base")],
                },
                BankMsg::Send {
                    to_address: "creator".to_string(),
                    amount: vec![coin(100, "quote")],
                },
            ],
            expected_liquidity: vec![(-1, Uint128::from(75u128))],
            expected_remainder: Uint128::zero(),
            expected_error: None,
        },
        FillLimitOrderTestCase {
            name: "run limit order with multiple fulfillments w/ remainder ASK",
            tick_id: -2,
            order_direction: OrderDirection::Ask,
            quantity: Uint128::from(1000u128),
            expected_fulfillments: vec![
                Fulfillment::new(
                    LimitOrder::new(
                        valid_book_id,
                        -1,
                        0,
                        OrderDirection::Bid,
                        Addr::unchecked("maker1"),
                        Uint128::from(25u128),
                    ),
                    Uint128::from(25u128),
                ),
                Fulfillment::new(
                    LimitOrder::new(
                        valid_book_id,
                        -1,
                        1,
                        OrderDirection::Bid,
                        Addr::unchecked("maker2"),
                        Uint128::from(150u128),
                    ),
                    Uint128::from(150u128),
                ),
            ],
            expected_bank_msgs: vec![
                BankMsg::Send {
                    to_address: "maker1".to_string(),
                    amount: vec![coin(25, "base")],
                },
                BankMsg::Send {
                    to_address: "maker2".to_string(),
                    amount: vec![coin(150, "base")],
                },
                BankMsg::Send {
                    to_address: "creator".to_string(),
                    amount: vec![coin(175, "quote")],
                },
            ],
            expected_liquidity: vec![(-1, Uint128::zero()), (-2, Uint128::from(825u128))],
            expected_remainder: Uint128::from(825u128),
            expected_error: None,
        },
        FillLimitOrderTestCase {
            name: "run limit order with single fulfillment BID",
            order_direction: OrderDirection::Bid,
            quantity: Uint128::from(50u128),
            tick_id: 1,
            expected_fulfillments: vec![Fulfillment::new(
                LimitOrder::new(
                    valid_book_id,
                    1,
                    0,
                    OrderDirection::Ask,
                    Addr::unchecked("maker"),
                    Uint128::from(50u128),
                ),
                Uint128::from(50u128),
            )],
            expected_bank_msgs: vec![
                BankMsg::Send {
                    to_address: "maker".to_string(),
                    amount: vec![coin(50, "quote")],
                },
                BankMsg::Send {
                    to_address: "creator".to_string(),
                    amount: vec![coin(50, "base")],
                },
            ],
            expected_liquidity: vec![(1, Uint128::zero())],
            expected_remainder: Uint128::zero(),
            expected_error: None,
        },
        FillLimitOrderTestCase {
            name: "run limit order with multiple fulfillments BID",
            order_direction: OrderDirection::Bid,
            quantity: Uint128::from(100u128),
            tick_id: 1,
            expected_fulfillments: vec![
                Fulfillment::new(
                    LimitOrder::new(
                        valid_book_id,
                        1,
                        0,
                        OrderDirection::Ask,
                        Addr::unchecked("maker1"),
                        Uint128::from(25u128),
                    ),
                    Uint128::from(25u128),
                ),
                Fulfillment::new(
                    LimitOrder::new(
                        valid_book_id,
                        1,
                        1,
                        OrderDirection::Ask,
                        Addr::unchecked("maker2"),
                        Uint128::from(75u128),
                    ),
                    Uint128::from(75u128),
                ),
            ],
            expected_bank_msgs: vec![
                BankMsg::Send {
                    to_address: "maker1".to_string(),
                    amount: vec![coin(25, "quote")],
                },
                BankMsg::Send {
                    to_address: "maker2".to_string(),
                    amount: vec![coin(75, "quote")],
                },
                BankMsg::Send {
                    to_address: "creator".to_string(),
                    amount: vec![coin(100, "base")],
                },
            ],
            expected_liquidity: vec![(1, Uint128::zero())],
            expected_remainder: Uint128::zero(),
            expected_error: None,
        },
        FillLimitOrderTestCase {
            name: "run limit order with multiple fulfillments across multiple ticks BID",
            order_direction: OrderDirection::Bid,
            quantity: Uint128::from(100u128),
            tick_id: 3,
            expected_fulfillments: vec![
                Fulfillment::new(
                    LimitOrder::new(
                        valid_book_id,
                        1,
                        0,
                        OrderDirection::Ask,
                        Addr::unchecked("maker1"),
                        Uint128::from(25u128),
                    ),
                    Uint128::from(25u128),
                ),
                Fulfillment::new(
                    LimitOrder::new(
                        valid_book_id,
                        2,
                        1,
                        OrderDirection::Ask,
                        Addr::unchecked("maker2"),
                        Uint128::from(75u128),
                    ),
                    Uint128::from(75u128),
                ),
            ],
            expected_bank_msgs: vec![
                BankMsg::Send {
                    to_address: "maker1".to_string(),
                    amount: vec![coin(25, "quote")],
                },
                BankMsg::Send {
                    to_address: "maker2".to_string(),
                    amount: vec![coin(75, "quote")],
                },
                BankMsg::Send {
                    to_address: "creator".to_string(),
                    amount: vec![coin(100, "base")],
                },
            ],
            expected_liquidity: vec![(1, Uint128::zero()), (2, Uint128::zero())],
            expected_remainder: Uint128::zero(),
            expected_error: None,
        },
        FillLimitOrderTestCase {
            name: "run limit order with multiple fulfillments w/ partial BID",
            order_direction: OrderDirection::Bid,
            quantity: Uint128::from(100u128),
            tick_id: 2,
            expected_fulfillments: vec![
                Fulfillment::new(
                    LimitOrder::new(
                        valid_book_id,
                        1,
                        0,
                        OrderDirection::Ask,
                        Addr::unchecked("maker1"),
                        Uint128::from(25u128),
                    ),
                    Uint128::from(25u128),
                ),
                Fulfillment::new(
                    LimitOrder::new(
                        valid_book_id,
                        1,
                        1,
                        OrderDirection::Ask,
                        Addr::unchecked("maker2"),
                        Uint128::from(150u128),
                    ),
                    Uint128::from(50u128),
                ),
            ],
            expected_bank_msgs: vec![
                BankMsg::Send {
                    to_address: "maker1".to_string(),
                    amount: vec![coin(25, "quote")],
                },
                BankMsg::Send {
                    to_address: "maker2".to_string(),
                    amount: vec![coin(75, "quote")],
                },
                BankMsg::Send {
                    to_address: "creator".to_string(),
                    amount: vec![coin(100, "base")],
                },
            ],
            expected_liquidity: vec![(1, Uint128::from(75u128))],
            expected_remainder: Uint128::zero(),
            expected_error: None,
        },
        FillLimitOrderTestCase {
            name: "run limit order with multiple fulfillments w/ remainder BID",
            order_direction: OrderDirection::Bid,
            quantity: Uint128::from(1000u128),
            tick_id: 2,
            expected_fulfillments: vec![
                Fulfillment::new(
                    LimitOrder::new(
                        valid_book_id,
                        1,
                        0,
                        OrderDirection::Ask,
                        Addr::unchecked("maker1"),
                        Uint128::from(25u128),
                    ),
                    Uint128::from(25u128),
                ),
                Fulfillment::new(
                    LimitOrder::new(
                        valid_book_id,
                        1,
                        1,
                        OrderDirection::Ask,
                        Addr::unchecked("maker2"),
                        Uint128::from(150u128),
                    ),
                    Uint128::from(150u128),
                ),
            ],
            expected_bank_msgs: vec![
                BankMsg::Send {
                    to_address: "maker1".to_string(),
                    amount: vec![coin(25, "quote")],
                },
                BankMsg::Send {
                    to_address: "maker2".to_string(),
                    amount: vec![coin(150, "quote")],
                },
                BankMsg::Send {
                    to_address: "creator".to_string(),
                    amount: vec![coin(175, "base")],
                },
            ],
            expected_liquidity: vec![(1, Uint128::zero()), (2, Uint128::from(825u128))],
            expected_remainder: Uint128::from(825u128),
            expected_error: None,
        },
        FillLimitOrderTestCase {
            name: "tick too large",
            order_direction: OrderDirection::Bid,
            quantity: Uint128::from(100u128),
            tick_id: MAX_TICK + 1,
            expected_fulfillments: vec![
                Fulfillment::new(
                    LimitOrder::new(
                        valid_book_id,
                        1,
                        0,
                        OrderDirection::Ask,
                        Addr::unchecked("maker1"),
                        Uint128::from(25u128),
                    ),
                    Uint128::from(25u128),
                ),
                Fulfillment::new(
                    LimitOrder::new(
                        valid_book_id,
                        1,
                        1,
                        OrderDirection::Ask,
                        Addr::unchecked("maker2"),
                        Uint128::from(150u128),
                    ),
                    Uint128::from(50u128),
                ),
            ],
            expected_bank_msgs: vec![],
            expected_liquidity: vec![],
            expected_remainder: Uint128::zero(),
            expected_error: Some(ContractError::InvalidTickId {
                tick_id: MAX_TICK + 1,
            }),
        },
        FillLimitOrderTestCase {
            name: "tick too small",
            order_direction: OrderDirection::Bid,
            quantity: Uint128::from(100u128),
            tick_id: MIN_TICK - 1,
            expected_fulfillments: vec![
                Fulfillment::new(
                    LimitOrder::new(
                        valid_book_id,
                        1,
                        0,
                        OrderDirection::Ask,
                        Addr::unchecked("maker1"),
                        Uint128::from(25u128),
                    ),
                    Uint128::from(25u128),
                ),
                Fulfillment::new(
                    LimitOrder::new(
                        valid_book_id,
                        1,
                        1,
                        OrderDirection::Ask,
                        Addr::unchecked("maker2"),
                        Uint128::from(150u128),
                    ),
                    Uint128::from(50u128),
                ),
            ],
            expected_bank_msgs: vec![],
            expected_liquidity: vec![],
            expected_remainder: Uint128::zero(),
            expected_error: Some(ContractError::InvalidTickId {
                tick_id: MIN_TICK - 1,
            }),
        },
    ];

    for test in test_cases {
        let sent_denom = match test.order_direction {
            OrderDirection::Ask => base_denom.to_string(),
            OrderDirection::Bid => quote_denom.to_string(),
        };
        let coin_vec = vec![coin(test.quantity.u128(), sent_denom.clone())];
        let balances = [(creator, coin_vec.as_slice())];
        let mut deps = mock_dependencies_with_balances(&balances);
        let env = mock_env();
        let info = mock_info(creator, balances[0].1);

        // Create an orderbook to operate on
        create_orderbook(
            deps.as_mut(),
            env.clone(),
            info.clone(),
            quote_denom.clone(),
            base_denom.clone(),
        )
        .unwrap();

        // Place orders for expected fulfilments
        let placed_orders: Vec<LimitOrder> = test
            .expected_fulfillments
            .iter()
            .map(|f| f.order.clone())
            .collect();
        for order in placed_orders {
            orders()
                .save(
                    deps.as_mut().storage,
                    &(valid_book_id, order.tick_id, order.order_id),
                    &order,
                )
                .unwrap();
            TICK_LIQUIDITY
                .update(
                    deps.as_mut().storage,
                    &(valid_book_id, order.tick_id),
                    |liquidity| {
                        Ok::<_, ContractError>(
                            liquidity
                                .unwrap_or_default()
                                .checked_add(order.quantity)
                                .unwrap(),
                        )
                    },
                )
                .unwrap();
            let mut orderbook = ORDERBOOKS.load(&deps.storage, &valid_book_id).unwrap();
            match order.order_direction {
                OrderDirection::Ask => {
                    if order.tick_id < orderbook.next_ask_tick {
                        orderbook.next_ask_tick = order.tick_id;
                    }
                }
                OrderDirection::Bid => {
                    if order.tick_id > orderbook.next_bid_tick {
                        orderbook.next_bid_tick = order.tick_id;
                    }
                }
            }
            ORDERBOOKS
                .save(deps.as_mut().storage, &valid_book_id, &orderbook)
                .unwrap();
            new_order_id(deps.as_mut().storage).unwrap();
        }

        // Place order
        let response = place_limit(
            deps.as_mut(),
            env,
            info,
            valid_book_id,
            test.tick_id,
            test.order_direction,
            test.quantity,
        );

        // Error case assertions if applicable
        if let Some(expected_error) = &test.expected_error {
            assert_eq!(
                response.unwrap_err(),
                *expected_error,
                "{}",
                format_test_name(test.name)
            );

            // Verify that the order was not put in state
            let order_result = orders()
                .may_load(&deps.storage, &(valid_book_id, test.tick_id, 1))
                .unwrap();
            assert!(
                order_result.is_none() == test.expected_remainder.is_zero(),
                "{}",
                format_test_name(test.name)
            );

            continue;
        }

        let valid_response = response.unwrap();

        let expected_fulfilled = test.quantity.checked_sub(test.expected_remainder).unwrap();
        assert_eq!(
            valid_response.attributes[7],
            ("quantity_fulfilled", expected_fulfilled.to_string()),
            "{}",
            format_test_name(test.name)
        );
        assert_eq!(
            valid_response.messages,
            test.expected_bank_msgs
                .iter()
                .map(|m| SubMsg {
                    id: 0,
                    msg: CosmosMsg::Bank(m.clone()),
                    gas_limit: None,
                    reply_on: ReplyOn::Never
                })
                .collect::<Vec<SubMsg>>(),
            "{}",
            format_test_name(test.name)
        );

        if !test.expected_remainder.is_zero() {
            let maybe_order = orders()
                .may_load(
                    &deps.storage,
                    &(
                        valid_book_id,
                        test.tick_id,
                        test.expected_fulfillments.len() as u64,
                    ),
                )
                .unwrap();
            assert!(maybe_order.is_some(), "{}", format_test_name(test.name));
            let order = maybe_order.unwrap();
            assert_eq!(
                order.quantity,
                test.expected_remainder,
                "{}",
                format_test_name(test.name)
            );
        }

        for (tick_id, expected_liquidity) in test.expected_liquidity {
            let maybe_liquidity = TICK_LIQUIDITY
                .may_load(deps.as_ref().storage, &(valid_book_id, tick_id))
                .unwrap();
            assert_eq!(
                maybe_liquidity.is_none(),
                expected_liquidity.is_zero(),
                "{}",
                format_test_name(test.name)
            );
            if let Some(liquidity) = maybe_liquidity {
                assert_eq!(
                    liquidity,
                    expected_liquidity,
                    "{}",
                    format_test_name(test.name)
                );
            }
        }
    }
}

struct CancelLimitTestCase {
    name: &'static str,
    book_id: u64,
    tick_id: i64,
    order_id: u64,
    order_direction: OrderDirection,
    quantity: Uint128,
    place_order: bool,
    expected_error: Option<ContractError>,
    owner: &'static str,
    sender: Option<&'static str>,
    sent: Vec<Coin>,
}

#[test]
fn test_cancel_limit() {
    let valid_book_id = 0;
    let test_cases = vec![
        CancelLimitTestCase {
            name: "valid order cancel",
            book_id: valid_book_id,
            tick_id: 1,
            order_id: 0,
            order_direction: OrderDirection::Ask,
            quantity: Uint128::from(100u128),
            place_order: true,
            expected_error: None,
            owner: "creator",
            sender: None,
            sent: vec![],
        },
        CancelLimitTestCase {
            name: "sent funds accidentally",
            book_id: valid_book_id,
            tick_id: 1,
            order_id: 0,
            order_direction: OrderDirection::Ask,
            quantity: Uint128::from(100u128),
            place_order: true,
            expected_error: Some(ContractError::PaymentError(PaymentError::NonPayable {})),
            owner: "creator",
            sender: None,
            sent: vec![coin(100, "quote")],
        },
        CancelLimitTestCase {
            name: "unauthorized cancel (not owner)",
            book_id: valid_book_id,
            tick_id: 1,
            order_id: 0,
            order_direction: OrderDirection::Ask,
            quantity: Uint128::from(100u128),
            place_order: true,
            expected_error: Some(ContractError::Unauthorized {}),
            owner: "creator",
            sender: Some("malicious_user"),
            sent: vec![],
        },
        CancelLimitTestCase {
            name: "order not found",
            book_id: valid_book_id,
            tick_id: 1,
            order_id: 0,
            order_direction: OrderDirection::Ask,
            quantity: Uint128::from(100u128),
            place_order: false,
            expected_error: Some(ContractError::OrderNotFound {
                book_id: valid_book_id,
                tick_id: 1,
                order_id: 0,
            }),
            owner: "creator",
            sender: None,
            sent: vec![],
        },
    ];

    for test in test_cases {
        // --- Setup ---

        // Create a mock environment and info
        let balances = [(test.owner, test.sent.as_slice())];
        let mut deps = mock_dependencies_with_balances(&balances);
        let env = mock_env();
        let info = mock_info(test.sender.unwrap_or(test.owner), test.sent.as_slice());

        // Create an orderbook to operate on
        let quote_denom = "quote".to_string();
        let base_denom = "base".to_string();
        create_orderbook(
            deps.as_mut(),
            env.clone(),
            info.clone(),
            quote_denom.clone(),
            base_denom.clone(),
        )
        .unwrap();

        if test.place_order {
            orders()
                .save(
                    deps.as_mut().storage,
                    &(test.book_id, test.tick_id, test.order_id),
                    &LimitOrder::new(
                        test.book_id,
                        test.tick_id,
                        test.order_id,
                        test.order_direction,
                        Addr::unchecked(test.owner),
                        test.quantity,
                    ),
                )
                .unwrap();
            // Update tick liquidity
            TICK_LIQUIDITY
                .update(
                    deps.as_mut().storage,
                    &(test.book_id, test.tick_id),
                    |liquidity| {
                        Ok::<Uint128, ContractError>(
                            liquidity.unwrap_or_default().checked_add(test.quantity)?,
                        )
                    },
                )
                .unwrap();
        }

        // --- System under test ---

        let response = cancel_limit(
            deps.as_mut(),
            env.clone(),
            info.clone(),
            test.book_id,
            test.tick_id,
            test.order_id,
        );

        // --- Assertions ---

        // Error case assertions if applicable
        if let Some(expected_error) = &test.expected_error {
            assert_eq!(
                response.unwrap_err(),
                *expected_error,
                "{}",
                format_test_name(test.name)
            );

            // Verify that the order was not put in state
            let order_result = orders()
                .may_load(&deps.storage, &(test.book_id, test.tick_id, test.order_id))
                .unwrap();
            assert!(
                order_result.is_some() == test.place_order,
                "{}",
                format_test_name(test.name)
            );

            // Verify Liqudity was updated as intended
            let liquidity = TICK_LIQUIDITY
                .load(deps.as_ref().storage, &(test.book_id, test.tick_id))
                .unwrap_or_default();
            if test.place_order {
                assert_eq!(liquidity, test.quantity, "{}", format_test_name(test.name));
            } else {
                assert!(liquidity.is_zero(), "{}", format_test_name(test.name));
            }
            continue;
        }

        // Assert no error and retrieve response contents
        let response = response.unwrap();
        let refund_denom = match test.order_direction {
            OrderDirection::Bid => quote_denom.clone(),
            OrderDirection::Ask => base_denom.clone(),
        };
        let expected_refund_msg: SubMsg<Empty> = SubMsg::reply_on_error(
            BankMsg::Send {
                to_address: test.owner.to_string(),
                amount: vec![coin(test.quantity.u128(), refund_denom)],
            },
            REPLY_ID_REFUND,
        );

        // Assertions on the response for a valid order
        assert_eq!(
            response.attributes[0],
            ("method", "cancelLimit"),
            "{}",
            format_test_name(test.name)
        );
        assert_eq!(
            response.attributes[1],
            ("owner", test.owner),
            "{}",
            format_test_name(test.name)
        );
        assert_eq!(
            response.attributes[2],
            ("book_id", test.book_id.to_string()),
            "{}",
            format_test_name(test.name)
        );
        assert_eq!(
            response.attributes[3],
            ("tick_id", test.tick_id.to_string()),
            "{}",
            format_test_name(test.name)
        );
        assert_eq!(
            response.attributes[4],
            ("order_id", test.order_id.to_string()),
            "{}",
            format_test_name(test.name)
        );
        assert_eq!(
            response.messages.len(),
            1,
            "{}",
            format_test_name(test.name)
        );
        assert_eq!(
            response.messages[0],
            expected_refund_msg,
            "{}",
            format_test_name(test.name)
        );

        // Retrieve the order from storage to verify it was saved correctly
        let expected_order_id = 0;
        let order = orders()
            .may_load(
                &deps.storage,
                &(test.book_id, test.tick_id, expected_order_id),
            )
            .unwrap();

        // Verify the order's fields
        assert!(order.is_none(), "{}", format_test_name(test.name));

        // Validate liquidity updated as intended
        let liquidity = TICK_LIQUIDITY
            .load(deps.as_ref().storage, &(test.book_id, test.tick_id))
            .unwrap_or_default();

        assert!(liquidity.is_zero(), "{}", format_test_name(test.name));
    }
}

struct ResolveFulfillmentsTestCase {
    pub name: &'static str,
    pub book_id: u64,
    /// bool represents if order is removed
    pub fulfillments: Vec<(Fulfillment, bool)>,
    // (tick_id, liquidity)
    pub expected_liquidity: Vec<(i64, Uint128)>,
    pub expected_error: Option<ContractError>,
}

#[test]
fn test_resolve_fulfillments() {
    let valid_book_id = 0;
    let test_cases: Vec<ResolveFulfillmentsTestCase> = vec![
        ResolveFulfillmentsTestCase {
            name: "standard fulfillments (single tick) ",
            book_id: valid_book_id,
            fulfillments: vec![
                (
                    Fulfillment::new(
                        LimitOrder::new(
                            0,
                            1,
                            0,
                            OrderDirection::Ask,
                            Addr::unchecked("creator"),
                            Uint128::from(100u128),
                        ),
                        Uint128::from(100u128),
                    ),
                    true,
                ),
                (
                    Fulfillment::new(
                        LimitOrder::new(
                            0,
                            1,
                            1,
                            OrderDirection::Bid,
                            Addr::unchecked("creator"),
                            Uint128::from(100u128),
                        ),
                        Uint128::from(50u128),
                    ),
                    false,
                ),
            ],
            expected_liquidity: vec![(1, Uint128::from(50u128))],
            expected_error: None,
        },
        ResolveFulfillmentsTestCase {
            name: "standard fulfillments (multi tick)",
            book_id: valid_book_id,
            fulfillments: vec![
                (
                    Fulfillment::new(
                        LimitOrder::new(
                            0,
                            1,
                            0,
                            OrderDirection::Bid,
                            Addr::unchecked("creator"),
                            Uint128::from(100u128),
                        ),
                        Uint128::from(100u128),
                    ),
                    true,
                ),
                (
                    Fulfillment::new(
                        LimitOrder::new(
                            0,
                            1,
                            1,
                            OrderDirection::Bid,
                            Addr::unchecked("creator"),
                            Uint128::from(100u128),
                        ),
                        Uint128::from(100u128),
                    ),
                    true,
                ),
                (
                    Fulfillment::new(
                        LimitOrder::new(
                            0,
                            2,
                            3,
                            OrderDirection::Bid,
                            Addr::unchecked("creator"),
                            Uint128::from(100u128),
                        ),
                        Uint128::from(100u128),
                    ),
                    true,
                ),
                (
                    Fulfillment::new(
                        LimitOrder::new(
                            0,
                            2,
                            4,
                            OrderDirection::Bid,
                            Addr::unchecked("creator"),
                            Uint128::from(100u128),
                        ),
                        Uint128::from(50u128),
                    ),
                    false,
                ),
            ],
            expected_liquidity: vec![(1, Uint128::zero()), (2, Uint128::from(50u128))],
            expected_error: None,
        },
        ResolveFulfillmentsTestCase {
            name: "Wrong order book",
            book_id: valid_book_id,
            fulfillments: vec![
                (
                    Fulfillment::new(
                        LimitOrder::new(
                            0,
                            1,
                            0,
                            OrderDirection::Ask,
                            Addr::unchecked("creator"),
                            Uint128::from(100u128),
                        ),
                        Uint128::from(100u128),
                    ),
                    true,
                ),
                (
                    Fulfillment::new(
                        LimitOrder::new(
                            1,
                            1,
                            1,
                            OrderDirection::Bid,
                            Addr::unchecked("creator"),
                            Uint128::from(100u128),
                        ),
                        Uint128::from(100u128),
                    ),
                    true,
                ),
            ],
            expected_liquidity: vec![(1, Uint128::zero())],
            expected_error: Some(ContractError::InvalidFulfillment {
                order_id: 1,
                book_id: 1,
                amount_required: Uint128::from(100u128),
                amount_remaining: Uint128::from(100u128),
                reason: Some("Fulfillment is part of another order book".to_string()),
            }),
        },
        ResolveFulfillmentsTestCase {
            name: "Invalid fulfillment (insufficient funds)",
            book_id: valid_book_id,
            fulfillments: vec![(
                Fulfillment::new(
                    LimitOrder::new(
                        0,
                        0,
                        0,
                        OrderDirection::Ask,
                        Addr::unchecked("creator"),
                        Uint128::from(100u128),
                    ),
                    Uint128::from(200u128),
                ),
                true,
            )],
            expected_liquidity: vec![(1, Uint128::zero())],
            expected_error: Some(ContractError::InvalidFulfillment {
                order_id: 0,
                book_id: 0,
                amount_required: Uint128::from(200u128),
                amount_remaining: Uint128::from(100u128),
                reason: Some("Order does not have enough funds".to_string()),
            }),
        },
    ];

    for test in test_cases {
        let mut deps = mock_dependencies_with_balances(&[]);
        let env = mock_env();
        let info = mock_info("maker", &[]);

        // Create an orderbook to operate on
        let quote_denom = "quote".to_string();
        let base_denom = "base".to_string();
        create_orderbook(
            deps.as_mut(),
            env.clone(),
            info.clone(),
            quote_denom.clone(),
            base_denom.clone(),
        )
        .unwrap();

        let fulfillments = test
            .fulfillments
            .iter()
            .map(|f| f.clone().0)
            .collect::<Vec<Fulfillment>>();

        // Add orders to state
        for Fulfillment { order, .. } in fulfillments.clone() {
            orders()
                .save(
                    deps.as_mut().storage,
                    &(order.book_id, order.tick_id, order.order_id),
                    &order,
                )
                .unwrap();
            TICK_LIQUIDITY
                .update(
                    deps.as_mut().storage,
                    &(order.book_id, order.tick_id),
                    |l| {
                        Ok::<Uint128, ContractError>(
                            l.unwrap_or_default().checked_add(order.quantity).unwrap(),
                        )
                    },
                )
                .unwrap();
        }

        let response = resolve_fulfillments(deps.as_mut().storage, fulfillments);

        // -- POST STATE --

        if let Some(expected_error) = &test.expected_error {
            let err = response.unwrap_err();
            assert_eq!(err, *expected_error, "{}", format_test_name(test.name));
            // NOTE: We cannot check if orders/tick liquidity were unaltered as changes are made in a for loop that is not rolled back upon error

            continue;
        }

        // Check tick liquidity updated as expected
        for (tick_id, expected_liquidity) in test.expected_liquidity {
            let liquidity = TICK_LIQUIDITY
                .may_load(deps.as_ref().storage, &(test.book_id, tick_id))
                .unwrap();
            assert_eq!(
                liquidity.is_none(),
                expected_liquidity.is_zero(),
                "{}",
                format_test_name(test.name)
            );
            if let Some(post_liquidity) = liquidity {
                assert_eq!(
                    post_liquidity,
                    expected_liquidity,
                    "{}",
                    format_test_name(test.name)
                );
            }
        }

        let orderbook = ORDERBOOKS
            .load(deps.as_ref().storage, &valid_book_id)
            .unwrap();

        let response = response.unwrap();

        for (idx, (Fulfillment { order, amount }, removed)) in test.fulfillments.iter().enumerate()
        {
            let saved_order = orders()
                .may_load(
                    deps.as_ref().storage,
                    &(order.book_id, order.tick_id, order.order_id),
                )
                .unwrap();
            // Check order is updated as expected
            assert_eq!(
                saved_order.is_none(),
                *removed,
                "{}",
                format_test_name(test.name)
            );
            // If not removed check quantity updated
            if !removed {
                assert_eq!(
                    saved_order.unwrap().quantity,
                    order.quantity.checked_sub(*amount).unwrap(),
                    "{}",
                    format_test_name(test.name)
                );
            }

            // Check message is generated as expected
            let mut order = order.clone();
<<<<<<< HEAD
            let denom = orderbook.get_expected_denom(&order.order_direction);
            let msg = order.fill(denom, *amount).unwrap();
=======
            let denom = orderbook.get_opposite_denom(&order.order_direction);
            let msg = order.fill(denom, *amount, Decimal::one()).unwrap();
>>>>>>> 634b2335

            assert_eq!(response[idx], msg, "{}", format_test_name(test.name));
        }
    }
}

struct RunMarketOrderTestCase {
    pub name: &'static str,
    pub placed_order: MarketOrder,
    pub tick_bound: Option<i64>,
    pub extra_orders: Vec<LimitOrder>,
    pub expected_fulfillments: Vec<Fulfillment>,
    pub expected_remainder: Uint128,
    pub expected_error: Option<ContractError>,
}

#[test]
fn test_run_market_order() {
    let valid_book_id = 0;
    let test_cases: Vec<RunMarketOrderTestCase> = vec![
        RunMarketOrderTestCase {
            name: "standard market order (single tick) ASK",
            placed_order: MarketOrder::new(
                valid_book_id,
                Uint128::from(100u128),
                OrderDirection::Ask,
                Addr::unchecked("creator"),
            ),
            tick_bound: None,
            extra_orders: vec![],
            expected_fulfillments: vec![
                Fulfillment::new(
                    LimitOrder::new(
                        valid_book_id,
                        -1,
                        0,
                        OrderDirection::Bid,
                        Addr::unchecked("creator"),
                        Uint128::from(50u128),
                    ),
                    Uint128::from(50u128),
                ),
                Fulfillment::new(
                    LimitOrder::new(
                        valid_book_id,
                        -1,
                        1,
                        OrderDirection::Bid,
                        Addr::unchecked("creator"),
                        Uint128::from(150u128),
                    ),
                    Uint128::from(50u128),
                ),
            ],
            expected_remainder: Uint128::zero(),
            expected_error: None,
        },
        RunMarketOrderTestCase {
            name: "standard market order (multi tick) ASK",
            placed_order: MarketOrder::new(
                valid_book_id,
                Uint128::from(100u128),
                OrderDirection::Ask,
                Addr::unchecked("creator"),
            ),
            tick_bound: None,
            extra_orders: vec![],
            expected_fulfillments: vec![
                Fulfillment::new(
                    LimitOrder::new(
                        valid_book_id,
                        -1,
                        0,
                        OrderDirection::Bid,
                        Addr::unchecked("creator"),
                        Uint128::from(50u128),
                    ),
                    Uint128::from(50u128),
                ),
                Fulfillment::new(
                    LimitOrder::new(
                        valid_book_id,
                        -2,
                        1,
                        OrderDirection::Bid,
                        Addr::unchecked("creator"),
                        Uint128::from(150u128),
                    ),
                    Uint128::from(50u128),
                ),
            ],
            expected_remainder: Uint128::zero(),
            expected_error: None,
        },
        RunMarketOrderTestCase {
            name: "excessive market order (single tick) ASK",
            placed_order: MarketOrder::new(
                valid_book_id,
                Uint128::from(1000u128),
                OrderDirection::Ask,
                Addr::unchecked("creator"),
            ),
            tick_bound: None,
            extra_orders: vec![],
            expected_fulfillments: vec![
                Fulfillment::new(
                    LimitOrder::new(
                        valid_book_id,
                        -1,
                        0,
                        OrderDirection::Bid,
                        Addr::unchecked("creator"),
                        Uint128::from(50u128),
                    ),
                    Uint128::from(50u128),
                ),
                Fulfillment::new(
                    LimitOrder::new(
                        valid_book_id,
                        -2,
                        1,
                        OrderDirection::Bid,
                        Addr::unchecked("creator"),
                        Uint128::from(150u128),
                    ),
                    Uint128::from(150u128),
                ),
            ],
            expected_remainder: Uint128::from(800u128),
            expected_error: None,
        },
        RunMarketOrderTestCase {
            name: "standard market order (no tick) ASK",
            placed_order: MarketOrder::new(
                valid_book_id,
                Uint128::from(1000u128),
                OrderDirection::Ask,
                Addr::unchecked("creator"),
            ),
            tick_bound: None,
            extra_orders: vec![],
            expected_fulfillments: vec![],
            expected_remainder: Uint128::from(1000u128),
            expected_error: None,
        },
        RunMarketOrderTestCase {
            name: "standard market order (multi tick - bound) ASK",
            placed_order: MarketOrder::new(
                valid_book_id,
                Uint128::from(100u128),
                OrderDirection::Ask,
                Addr::unchecked("creator"),
            ),
            tick_bound: Some(-1),
            extra_orders: vec![LimitOrder::new(
                valid_book_id,
                -2,
                1,
                OrderDirection::Bid,
                Addr::unchecked("creator"),
                Uint128::from(150u128),
            )],
            expected_fulfillments: vec![Fulfillment::new(
                LimitOrder::new(
                    valid_book_id,
                    -1,
                    0,
                    OrderDirection::Bid,
                    Addr::unchecked("creator"),
                    Uint128::from(50u128),
                ),
                Uint128::from(50u128),
            )],
            expected_remainder: Uint128::from(50u128),
            expected_error: None,
        },
        RunMarketOrderTestCase {
            name: "invalid ASK tick bound",
            placed_order: MarketOrder::new(
                valid_book_id,
                Uint128::from(100u128),
                OrderDirection::Ask,
                Addr::unchecked("creator"),
            ),
            tick_bound: Some(1),
            extra_orders: vec![LimitOrder::new(
                valid_book_id,
                -2,
                1,
                OrderDirection::Bid,
                Addr::unchecked("creator"),
                Uint128::from(150u128),
            )],
            expected_fulfillments: vec![Fulfillment::new(
                LimitOrder::new(
                    valid_book_id,
                    -1,
                    0,
                    OrderDirection::Bid,
                    Addr::unchecked("creator"),
                    Uint128::from(50u128),
                ),
                Uint128::from(50u128),
            )],
            expected_remainder: Uint128::from(50u128),
            expected_error: Some(ContractError::InvalidTickId { tick_id: 1 }),
        },
        RunMarketOrderTestCase {
            name: "standard market order (single tick) BID",
            placed_order: MarketOrder::new(
                valid_book_id,
                Uint128::from(100u128),
                OrderDirection::Bid,
                Addr::unchecked("creator"),
            ),
            tick_bound: None,
            extra_orders: vec![],
            expected_fulfillments: vec![
                Fulfillment::new(
                    LimitOrder::new(
                        valid_book_id,
                        1,
                        0,
                        OrderDirection::Ask,
                        Addr::unchecked("creator"),
                        Uint128::from(50u128),
                    ),
                    Uint128::from(50u128),
                ),
                Fulfillment::new(
                    LimitOrder::new(
                        valid_book_id,
                        1,
                        1,
                        OrderDirection::Ask,
                        Addr::unchecked("creator"),
                        Uint128::from(150u128),
                    ),
                    Uint128::from(50u128),
                ),
            ],
            expected_remainder: Uint128::zero(),
            expected_error: None,
        },
        RunMarketOrderTestCase {
            name: "standard market order (multi tick) BID",
            placed_order: MarketOrder::new(
                valid_book_id,
                Uint128::from(100u128),
                OrderDirection::Bid,
                Addr::unchecked("creator"),
            ),
            tick_bound: None,
            extra_orders: vec![],
            expected_fulfillments: vec![
                Fulfillment::new(
                    LimitOrder::new(
                        valid_book_id,
                        1,
                        0,
                        OrderDirection::Ask,
                        Addr::unchecked("creator"),
                        Uint128::from(50u128),
                    ),
                    Uint128::from(50u128),
                ),
                Fulfillment::new(
                    LimitOrder::new(
                        valid_book_id,
                        2,
                        1,
                        OrderDirection::Ask,
                        Addr::unchecked("creator"),
                        Uint128::from(150u128),
                    ),
                    Uint128::from(50u128),
                ),
            ],
            expected_remainder: Uint128::zero(),
            expected_error: None,
        },
        RunMarketOrderTestCase {
            name: "excessive market order (single tick) BID",
            placed_order: MarketOrder::new(
                valid_book_id,
                Uint128::from(1000u128),
                OrderDirection::Bid,
                Addr::unchecked("creator"),
            ),
            tick_bound: None,
            extra_orders: vec![],
            expected_fulfillments: vec![
                Fulfillment::new(
                    LimitOrder::new(
                        valid_book_id,
                        1,
                        0,
                        OrderDirection::Ask,
                        Addr::unchecked("creator"),
                        Uint128::from(50u128),
                    ),
                    Uint128::from(50u128),
                ),
                Fulfillment::new(
                    LimitOrder::new(
                        valid_book_id,
                        2,
                        1,
                        OrderDirection::Ask,
                        Addr::unchecked("creator"),
                        Uint128::from(150u128),
                    ),
                    Uint128::from(150u128),
                ),
            ],
            expected_remainder: Uint128::from(800u128),
            expected_error: None,
        },
        RunMarketOrderTestCase {
            name: "standard market order (no tick) BID",
            placed_order: MarketOrder::new(
                valid_book_id,
                Uint128::from(1000u128),
                OrderDirection::Bid,
                Addr::unchecked("creator"),
            ),
            tick_bound: None,
            extra_orders: vec![],
            expected_fulfillments: vec![],
            expected_remainder: Uint128::from(1000u128),
            expected_error: None,
        },
        RunMarketOrderTestCase {
            name: "standard market order (multi tick - bound) BID",
            placed_order: MarketOrder::new(
                valid_book_id,
                Uint128::from(100u128),
                OrderDirection::Bid,
                Addr::unchecked("creator"),
            ),
            extra_orders: vec![LimitOrder::new(
                valid_book_id,
                2,
                1,
                OrderDirection::Ask,
                Addr::unchecked("creator"),
                Uint128::from(150u128),
            )],
            tick_bound: Some(1),
            expected_fulfillments: vec![Fulfillment::new(
                LimitOrder::new(
                    valid_book_id,
                    1,
                    0,
                    OrderDirection::Ask,
                    Addr::unchecked("creator"),
                    Uint128::from(50u128),
                ),
                Uint128::from(50u128),
            )],
            expected_remainder: Uint128::from(50u128),
            expected_error: None,
        },
        RunMarketOrderTestCase {
            name: "invalid BID tick bound",
            placed_order: MarketOrder::new(
                valid_book_id,
                Uint128::from(100u128),
                OrderDirection::Bid,
                Addr::unchecked("creator"),
            ),
            extra_orders: vec![LimitOrder::new(
                valid_book_id,
                2,
                1,
                OrderDirection::Ask,
                Addr::unchecked("creator"),
                Uint128::from(150u128),
            )],
            tick_bound: Some(0),
            expected_fulfillments: vec![Fulfillment::new(
                LimitOrder::new(
                    valid_book_id,
                    1,
                    0,
                    OrderDirection::Ask,
                    Addr::unchecked("creator"),
                    Uint128::from(50u128),
                ),
                Uint128::from(50u128),
            )],
            expected_remainder: Uint128::from(50u128),
            expected_error: Some(ContractError::InvalidTickId { tick_id: 0 }),
        },
        RunMarketOrderTestCase {
            name: "tick too large",
            placed_order: MarketOrder::new(
                valid_book_id,
                Uint128::from(100u128),
                OrderDirection::Bid,
                Addr::unchecked("creator"),
            ),
            extra_orders: vec![LimitOrder::new(
                valid_book_id,
                2,
                1,
                OrderDirection::Ask,
                Addr::unchecked("creator"),
                Uint128::from(150u128),
            )],
            tick_bound: Some(MAX_TICK + 1),
            expected_fulfillments: vec![Fulfillment::new(
                LimitOrder::new(
                    valid_book_id,
                    1,
                    0,
                    OrderDirection::Ask,
                    Addr::unchecked("creator"),
                    Uint128::from(50u128),
                ),
                Uint128::from(50u128),
            )],
            expected_remainder: Uint128::from(50u128),
            expected_error: Some(ContractError::InvalidTickId {
                tick_id: MAX_TICK + 1,
            }),
        },
        RunMarketOrderTestCase {
            name: "tick too small",
            placed_order: MarketOrder::new(
                valid_book_id,
                Uint128::from(100u128),
                OrderDirection::Bid,
                Addr::unchecked("creator"),
            ),
            extra_orders: vec![LimitOrder::new(
                valid_book_id,
                2,
                1,
                OrderDirection::Ask,
                Addr::unchecked("creator"),
                Uint128::from(150u128),
            )],
            tick_bound: Some(MIN_TICK - 1),
            expected_fulfillments: vec![Fulfillment::new(
                LimitOrder::new(
                    valid_book_id,
                    1,
                    0,
                    OrderDirection::Ask,
                    Addr::unchecked("creator"),
                    Uint128::from(50u128),
                ),
                Uint128::from(50u128),
            )],
            expected_remainder: Uint128::from(50u128),
            expected_error: Some(ContractError::InvalidTickId {
                tick_id: MIN_TICK - 1,
            }),
        },
    ];

    for test in test_cases {
        let mut deps = mock_dependencies_with_balances(&[]);
        let env = mock_env();
        let info = mock_info("maker", &[]);

        // Create an orderbook to operate on
        let quote_denom = "quote".to_string();
        let base_denom = "base".to_string();
        create_orderbook(
            deps.as_mut(),
            env.clone(),
            info.clone(),
            quote_denom.clone(),
            base_denom.clone(),
        )
        .unwrap();

        let fulfillments = test.expected_fulfillments.to_vec();
        let mut all_orders: Vec<LimitOrder> = fulfillments
            .iter()
            .map(|Fulfillment { order, .. }| order.clone())
            .collect();
        all_orders.extend(test.extra_orders);

        // Add orders to state
        for order in all_orders.clone() {
            orders()
                .save(
                    deps.as_mut().storage,
                    &(order.book_id, order.tick_id, order.order_id),
                    &order,
                )
                .unwrap();
            TICK_LIQUIDITY
                .update(
                    deps.as_mut().storage,
                    &(order.book_id, order.tick_id),
                    |l| {
                        Ok::<Uint128, ContractError>(
                            l.unwrap_or_default().checked_add(order.quantity).unwrap(),
                        )
                    },
                )
                .unwrap();

            let mut orderbook = ORDERBOOKS
                .load(deps.as_ref().storage, &valid_book_id)
                .unwrap();
            match order.order_direction {
                OrderDirection::Ask => {
                    if order.tick_id < orderbook.next_ask_tick {
                        orderbook.next_ask_tick = order.tick_id;
                    }
                    ORDERBOOKS
                        .save(deps.as_mut().storage, &valid_book_id, &orderbook)
                        .unwrap();
                }
                OrderDirection::Bid => {
                    if order.tick_id > orderbook.next_bid_tick {
                        orderbook.next_bid_tick = order.tick_id;
                    }
                    ORDERBOOKS
                        .save(deps.as_mut().storage, &valid_book_id, &orderbook)
                        .unwrap();
                }
            }
        }

        let mut market_order = test.placed_order.clone();
        let response = run_market_order(deps.as_mut().storage, &mut market_order, test.tick_bound);

        // -- POST STATE --

        if let Some(expected_error) = &test.expected_error {
            let err = response.unwrap_err();
            assert_eq!(err, *expected_error, "{}", format_test_name(test.name));

            continue;
        }

        let response = response.unwrap();

        for (idx, fulfillment) in test.expected_fulfillments.iter().enumerate() {
            // Check fulfillment is generated as expected
            assert_eq!(
                response.0[idx],
                *fulfillment,
                "{}",
                format_test_name(test.name)
            );
        }

        assert_eq!(
            market_order.quantity,
            test.expected_remainder,
            "{}",
            format_test_name(test.name)
        );
    }
}<|MERGE_RESOLUTION|>--- conflicted
+++ resolved
@@ -4,18 +4,14 @@
     order::*,
     orderbook::*,
     state::*,
+    tick_math::{divide_by_price, multiply_by_price, tick_to_price},
     types::{Fulfillment, LimitOrder, MarketOrder, OrderDirection, REPLY_ID_REFUND},
 };
-<<<<<<< HEAD
-use cosmwasm_std::testing::{mock_dependencies_with_balances, mock_env, mock_info};
-use cosmwasm_std::{coin, Addr, BankMsg, Coin, Empty, SubMsg, Uint128};
-=======
-use cosmwasm_std::{coin, Addr, BankMsg, Coin, CosmosMsg, Decimal, Empty, SubMsg, Uint128};
+use cosmwasm_std::{coin, Addr, BankMsg, Coin, CosmosMsg, Empty, SubMsg, Uint128};
 use cosmwasm_std::{
     testing::{mock_dependencies_with_balances, mock_env, mock_info},
     ReplyOn,
 };
->>>>>>> 634b2335
 use cw_utils::PaymentError;
 
 #[allow(clippy::uninlined_format_args)]
@@ -327,36 +323,6 @@
 
     let test_cases: Vec<FillLimitOrderTestCase> = vec![
         FillLimitOrderTestCase {
-            name: "standard fulfilled order BID",
-            tick_id: 2,
-            order_direction: OrderDirection::Bid,
-            quantity: Uint128::from(100u128),
-            expected_fulfillments: vec![Fulfillment::new(
-                LimitOrder::new(
-                    valid_book_id,
-                    1,
-                    0,
-                    OrderDirection::Ask,
-                    Addr::unchecked("maker1"),
-                    Uint128::from(100u128),
-                ),
-                Uint128::zero(),
-            )],
-            expected_bank_msgs: vec![
-                BankMsg::Send {
-                    to_address: "maker1".to_string(),
-                    amount: vec![coin(100u128, quote_denom.clone())],
-                },
-                BankMsg::Send {
-                    to_address: creator.to_string(),
-                    amount: vec![coin(100u128, base_denom.clone())],
-                },
-            ],
-            expected_liquidity: vec![(1, Uint128::zero())],
-            expected_remainder: Uint128::zero(),
-            expected_error: None,
-        },
-        FillLimitOrderTestCase {
             name: "run limit order with single fulfillment ASK",
             tick_id: -1,
             order_direction: OrderDirection::Ask,
@@ -426,7 +392,7 @@
                 },
                 BankMsg::Send {
                     to_address: "creator".to_string(),
-                    amount: vec![coin(100, "quote")],
+                    amount: vec![coin(125, "quote")],
                 },
             ],
             expected_liquidity: vec![(-1, Uint128::zero())],
@@ -473,7 +439,7 @@
                 },
                 BankMsg::Send {
                     to_address: "creator".to_string(),
-                    amount: vec![coin(100, "quote")],
+                    amount: vec![coin(125, "quote")],
                 },
             ],
             expected_liquidity: vec![(-1, Uint128::zero()), (-2, Uint128::zero())],
@@ -520,7 +486,7 @@
                 },
                 BankMsg::Send {
                     to_address: "creator".to_string(),
-                    amount: vec![coin(100, "quote")],
+                    amount: vec![coin(125, "quote")],
                 },
             ],
             expected_liquidity: vec![(-1, Uint128::from(75u128))],
@@ -567,7 +533,7 @@
                 },
                 BankMsg::Send {
                     to_address: "creator".to_string(),
-                    amount: vec![coin(175, "quote")],
+                    amount: vec![coin(200, "quote")],
                 },
             ],
             expected_liquidity: vec![(-1, Uint128::zero()), (-2, Uint128::from(825u128))],
@@ -593,11 +559,51 @@
             expected_bank_msgs: vec![
                 BankMsg::Send {
                     to_address: "maker".to_string(),
-                    amount: vec![coin(50, "quote")],
+                    amount: vec![coin(49, "quote")],
                 },
                 BankMsg::Send {
                     to_address: "creator".to_string(),
-                    amount: vec![coin(50, "base")],
+                    amount: vec![coin(51, "base")],
+                },
+            ],
+            expected_liquidity: vec![(1, Uint128::zero())],
+            expected_remainder: Uint128::zero(),
+            expected_error: None,
+        },
+        FillLimitOrderTestCase {
+            name: "standard fulfilled order higher tick BID",
+            tick_id: 100000,
+            order_direction: OrderDirection::Bid,
+            quantity: Uint128::from(100u128),
+            expected_fulfillments: vec![Fulfillment::new(
+                LimitOrder::new(
+                    valid_book_id,
+                    100000,
+                    0,
+                    OrderDirection::Ask,
+                    Addr::unchecked("maker1"),
+                    Uint128::from(100u128),
+                ),
+                Uint128::zero(),
+            )],
+            expected_bank_msgs: vec![
+                BankMsg::Send {
+                    to_address: "maker1".to_string(),
+                    amount: vec![coin(
+                        divide_by_price(Uint128::from(100u128), tick_to_price(100000).unwrap())
+                            .unwrap()
+                            .u128(),
+                        quote_denom.clone(),
+                    )],
+                },
+                BankMsg::Send {
+                    to_address: creator.to_string(),
+                    amount: vec![coin(
+                        multiply_by_price(Uint128::from(100u128), tick_to_price(100000).unwrap())
+                            .unwrap()
+                            .u128(),
+                        base_denom.clone(),
+                    )],
                 },
             ],
             expected_liquidity: vec![(1, Uint128::zero())],
@@ -636,15 +642,15 @@
             expected_bank_msgs: vec![
                 BankMsg::Send {
                     to_address: "maker1".to_string(),
-                    amount: vec![coin(25, "quote")],
+                    amount: vec![coin(24, "quote")],
                 },
                 BankMsg::Send {
                     to_address: "maker2".to_string(),
-                    amount: vec![coin(75, "quote")],
+                    amount: vec![coin(74, "quote")],
                 },
                 BankMsg::Send {
                     to_address: "creator".to_string(),
-                    amount: vec![coin(100, "base")],
+                    amount: vec![coin(127, "base")],
                 },
             ],
             expected_liquidity: vec![(1, Uint128::zero())],
@@ -683,15 +689,15 @@
             expected_bank_msgs: vec![
                 BankMsg::Send {
                     to_address: "maker1".to_string(),
-                    amount: vec![coin(25, "quote")],
+                    amount: vec![coin(24, "quote")],
                 },
                 BankMsg::Send {
                     to_address: "maker2".to_string(),
-                    amount: vec![coin(75, "quote")],
+                    amount: vec![coin(74, "quote")],
                 },
                 BankMsg::Send {
                     to_address: "creator".to_string(),
-                    amount: vec![coin(100, "base")],
+                    amount: vec![coin(127, "base")],
                 },
             ],
             expected_liquidity: vec![(1, Uint128::zero()), (2, Uint128::zero())],
@@ -730,15 +736,15 @@
             expected_bank_msgs: vec![
                 BankMsg::Send {
                     to_address: "maker1".to_string(),
-                    amount: vec![coin(25, "quote")],
+                    amount: vec![coin(24, "quote")],
                 },
                 BankMsg::Send {
                     to_address: "maker2".to_string(),
-                    amount: vec![coin(75, "quote")],
+                    amount: vec![coin(74, "quote")],
                 },
                 BankMsg::Send {
                     to_address: "creator".to_string(),
-                    amount: vec![coin(100, "base")],
+                    amount: vec![coin(127, "base")],
                 },
             ],
             expected_liquidity: vec![(1, Uint128::from(75u128))],
@@ -777,15 +783,15 @@
             expected_bank_msgs: vec![
                 BankMsg::Send {
                     to_address: "maker1".to_string(),
-                    amount: vec![coin(25, "quote")],
+                    amount: vec![coin(24, "quote")],
                 },
                 BankMsg::Send {
                     to_address: "maker2".to_string(),
-                    amount: vec![coin(150, "quote")],
+                    amount: vec![coin(149, "quote")],
                 },
                 BankMsg::Send {
                     to_address: "creator".to_string(),
-                    amount: vec![coin(175, "base")],
+                    amount: vec![coin(202, "base")],
                 },
             ],
             expected_liquidity: vec![(1, Uint128::zero()), (2, Uint128::from(825u128))],
@@ -1578,13 +1584,8 @@
 
             // Check message is generated as expected
             let mut order = order.clone();
-<<<<<<< HEAD
-            let denom = orderbook.get_expected_denom(&order.order_direction);
+            let denom = orderbook.get_opposite_denom(&order.order_direction);
             let msg = order.fill(denom, *amount).unwrap();
-=======
-            let denom = orderbook.get_opposite_denom(&order.order_direction);
-            let msg = order.fill(denom, *amount, Decimal::one()).unwrap();
->>>>>>> 634b2335
 
             assert_eq!(response[idx], msg, "{}", format_test_name(test.name));
         }
