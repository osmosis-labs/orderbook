--- conflicted
+++ resolved
@@ -1,19 +1,11 @@
-<<<<<<< HEAD
-use crate::constants::*;
-use crate::error::ContractError;
-use crate::order::*;
-use crate::orderbook::*;
-use crate::state::*;
-use crate::types::{LimitOrder, OrderDirection, REPLY_ID_REFUND};
-=======
 use crate::{
+    constants::{MAX_TICK, MIN_TICK},
     error::ContractError,
     order::*,
     orderbook::*,
     state::*,
     types::{Fulfillment, LimitOrder, MarketOrder, OrderDirection, REPLY_ID_REFUND},
 };
->>>>>>> c6b008e5
 use cosmwasm_std::testing::{mock_dependencies_with_balances, mock_env, mock_info};
 use cosmwasm_std::{coin, Addr, BankMsg, Coin, Decimal, Empty, SubMsg, Uint128};
 use cw_utils::PaymentError;
