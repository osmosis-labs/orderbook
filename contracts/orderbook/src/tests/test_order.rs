use crate::error::ContractError;
use crate::order::*;
use crate::orderbook::*;
use crate::state::*;
<<<<<<< HEAD
use crate::types::Fulfilment;
use crate::types::LimitOrder;
use crate::types::MarketOrder;
use crate::types::OrderDirection;
use crate::types::REPLY_ID_REFUND;
use cosmwasm_std::testing::{mock_dependencies_with_balances, mock_env, mock_info};
use cosmwasm_std::BankMsg;
use cosmwasm_std::Coin;
use cosmwasm_std::Decimal;
use cosmwasm_std::Empty;
use cosmwasm_std::SubMsg;
use cosmwasm_std::{coin, Addr, Uint128};
=======
use crate::types::{LimitOrder, OrderDirection, REPLY_ID_REFUND};
use cosmwasm_std::testing::{mock_dependencies_with_balances, mock_env, mock_info};
use cosmwasm_std::{coin, Addr, BankMsg, Coin, Empty, SubMsg, Uint128};
>>>>>>> 140f5dfd
use cw_utils::PaymentError;

#[allow(clippy::uninlined_format_args)]
fn format_test_name(name: &str) -> String {
    format!("\n\nTest case failed: {}\n", name)
}

struct PlaceLimitTestCase {
    name: &'static str,
    book_id: u64,
    tick_id: i64,
    quantity: Uint128,
    sent: Uint128,
    order_direction: OrderDirection,
    expected_error: Option<ContractError>,
}

#[test]
fn test_place_limit() {
    let valid_book_id = 0;
    let invalid_book_id = valid_book_id + 1;
    let test_cases = vec![
        PlaceLimitTestCase {
            name: "valid order with positive tick id",
            book_id: valid_book_id,
            tick_id: 10,
            quantity: Uint128::new(100),
            sent: Uint128::new(100),
            order_direction: OrderDirection::Ask,
            expected_error: None,
        },
        PlaceLimitTestCase {
            name: "valid order with zero tick id",
            book_id: valid_book_id,
            tick_id: 0,
            quantity: Uint128::new(34321),
            sent: Uint128::new(34321),
            order_direction: OrderDirection::Bid,
            expected_error: None,
        },
        PlaceLimitTestCase {
            name: "valid order with negative tick id",
            book_id: valid_book_id,
            tick_id: -5,
            quantity: Uint128::new(100),
            sent: Uint128::new(100),
            order_direction: OrderDirection::Bid,
            expected_error: None,
        },
        PlaceLimitTestCase {
            name: "valid order with large quantity",
            book_id: valid_book_id,
            tick_id: 3,
            quantity: Uint128::new(34321),
            sent: Uint128::new(34321),
            order_direction: OrderDirection::Ask,
            expected_error: None,
        },
        PlaceLimitTestCase {
            name: "invalid book id",
            book_id: invalid_book_id,
            tick_id: 1,
            quantity: Uint128::new(100),
            sent: Uint128::new(100),
            order_direction: OrderDirection::Ask,
            expected_error: Some(ContractError::InvalidBookId {
                book_id: invalid_book_id,
            }),
        },
        PlaceLimitTestCase {
            name: "invalid tick id (max)",
            book_id: valid_book_id,
            tick_id: MAX_TICK + 1,
            quantity: Uint128::new(100),
            sent: Uint128::new(100),
            order_direction: OrderDirection::Ask,
            expected_error: Some(ContractError::InvalidTickId {
                tick_id: MAX_TICK + 1,
            }),
        },
        PlaceLimitTestCase {
            name: "invalid tick id (min)",
            book_id: valid_book_id,
            tick_id: MIN_TICK - 1,
            quantity: Uint128::new(100),
            sent: Uint128::new(100),
            order_direction: OrderDirection::Ask,
            expected_error: Some(ContractError::InvalidTickId {
                tick_id: MIN_TICK - 1,
            }),
        },
        PlaceLimitTestCase {
            name: "invalid quantity",
            book_id: valid_book_id,
            tick_id: 1,
            quantity: Uint128::zero(),
            sent: Uint128::new(1000),
            order_direction: OrderDirection::Ask,
            expected_error: Some(ContractError::InvalidQuantity {
                quantity: Uint128::zero(),
            }),
        },
        PlaceLimitTestCase {
            name: "insufficient funds",
            book_id: valid_book_id,
            tick_id: 1,
            quantity: Uint128::new(1000),
            sent: Uint128::new(500),
            order_direction: OrderDirection::Ask,
            expected_error: Some(ContractError::InsufficientFunds {
                sent: Uint128::new(500),
                required: Uint128::new(1000),
            }),
        },
        PlaceLimitTestCase {
            name: "excessive funds",
            book_id: valid_book_id,
            tick_id: 1,
            quantity: Uint128::new(100),
            sent: Uint128::new(500),
            order_direction: OrderDirection::Ask,
            expected_error: Some(ContractError::InsufficientFunds {
                sent: Uint128::new(500),
                required: Uint128::new(100),
            }),
        },
    ];

    for test in test_cases {
        // --- Setup ---

        // Create a mock environment and info
        let coin_vec = vec![coin(
            test.sent.u128(),
            if test.order_direction == OrderDirection::Ask {
                "base"
            } else {
                "quote"
            },
        )];
        let balances = [("creator", coin_vec.as_slice())];
        let mut deps = mock_dependencies_with_balances(&balances);
        let env = mock_env();
        let info = mock_info("creator", &coin_vec);

        // Create an orderbook to operate on
        let quote_denom = "quote".to_string();
        let base_denom = "base".to_string();
        let _create_response = create_orderbook(
            deps.as_mut(),
            env.clone(),
            info.clone(),
            quote_denom,
            base_denom,
        )
        .unwrap();

        // --- System under test ---

        let response = place_limit(
            deps.as_mut(),
            env.clone(),
            info.clone(),
            test.book_id,
            test.tick_id,
            test.order_direction,
            test.quantity,
        );

        // --- Assertions ---

        // Error case assertions if applicable
        if let Some(expected_error) = &test.expected_error {
            assert_eq!(
                response.unwrap_err(),
                *expected_error,
                "{}",
                format_test_name(test.name)
            );

            // Verify that the order was not put in state
            let order_result = orders()
                .may_load(&deps.storage, &(test.book_id, test.tick_id, 0))
                .unwrap();
            assert!(order_result.is_none(), "{}", format_test_name(test.name));

            // Verifiy liquidity was not updated
            let liquidity = TICK_LIQUIDITY
                .load(&deps.storage, &(test.book_id, test.tick_id))
                .unwrap_or_default();
            assert!(liquidity.is_zero(), "{}", format_test_name(test.name));
            continue;
        }

        // Assert no error and retrieve response contents
        let response = response.unwrap();

        // Assertions on the response for a valid order
        assert_eq!(
            response.attributes[0],
            ("method", "placeLimit"),
            "{}",
            format_test_name(test.name)
        );
        assert_eq!(
            response.attributes[1],
            ("owner", "creator"),
            "{}",
            format_test_name(test.name)
        );
        assert_eq!(
            response.attributes[2],
            ("book_id", test.book_id.to_string()),
            "{}",
            format_test_name(test.name)
        );
        assert_eq!(
            response.attributes[3],
            ("tick_id", test.tick_id.to_string()),
            "{}",
            format_test_name(test.name)
        );
        assert_eq!(
            response.attributes[6],
            ("quantity", test.quantity.to_string()),
            "{}",
            format_test_name(test.name)
        );

        // Retrieve the order from storage to verify it was saved correctly
        let expected_order_id = 0;
        let order = orders()
            .load(
                &deps.storage,
                &(test.book_id, test.tick_id, expected_order_id),
            )
            .unwrap();

        // Verify the order's fields
        assert_eq!(
            order.book_id,
            test.book_id,
            "{}",
            format_test_name(test.name)
        );
        assert_eq!(
            order.tick_id,
            test.tick_id,
            "{}",
            format_test_name(test.name)
        );
        assert_eq!(
            order.order_id,
            expected_order_id,
            "{}",
            format_test_name(test.name)
        );
        assert_eq!(
            order.order_direction,
            test.order_direction,
            "{}",
            format_test_name(test.name)
        );
        assert_eq!(
            order.owner,
            Addr::unchecked("creator"),
            "{}",
            format_test_name(test.name)
        );
        assert_eq!(
            order.quantity,
            test.quantity,
            "{}",
            format_test_name(test.name)
        );

        // Validate liquidity updated as intended
        let liquidity = TICK_LIQUIDITY
            .load(&deps.storage, &(test.book_id, test.tick_id))
            .unwrap();
        assert_eq!(liquidity, test.quantity, "{}", format_test_name(test.name));
    }
}

struct CancelLimitTestCase {
    name: &'static str,
    book_id: u64,
    tick_id: i64,
    order_id: u64,
    order_direction: OrderDirection,
    quantity: Uint128,
    place_order: bool,
    expected_error: Option<ContractError>,
    owner: &'static str,
    sender: Option<&'static str>,
    sent: Vec<Coin>,
}

#[test]
fn test_cancel_limit() {
    let valid_book_id = 0;
    let test_cases = vec![
        CancelLimitTestCase {
            name: "valid order cancel",
            book_id: valid_book_id,
            tick_id: 1,
            order_id: 0,
            order_direction: OrderDirection::Ask,
            quantity: Uint128::from(100u128),
            place_order: true,
            expected_error: None,
            owner: "creator",
            sender: None,
            sent: vec![],
        },
        CancelLimitTestCase {
            name: "sent funds accidentally",
            book_id: valid_book_id,
            tick_id: 1,
            order_id: 0,
            order_direction: OrderDirection::Ask,
            quantity: Uint128::from(100u128),
            place_order: true,
            expected_error: Some(ContractError::PaymentError(PaymentError::NonPayable {})),
            owner: "creator",
            sender: None,
            sent: vec![coin(100, "quote")],
        },
        CancelLimitTestCase {
            name: "unauthorized cancel (not owner)",
            book_id: valid_book_id,
            tick_id: 1,
            order_id: 0,
            order_direction: OrderDirection::Ask,
            quantity: Uint128::from(100u128),
            place_order: true,
            expected_error: Some(ContractError::Unauthorized {}),
            owner: "creator",
            sender: Some("malicious_user"),
            sent: vec![],
        },
        CancelLimitTestCase {
            name: "order not found",
            book_id: valid_book_id,
            tick_id: 1,
            order_id: 0,
            order_direction: OrderDirection::Ask,
            quantity: Uint128::from(100u128),
            place_order: false,
            expected_error: Some(ContractError::OrderNotFound {
                book_id: valid_book_id,
                tick_id: 1,
                order_id: 0,
            }),
            owner: "creator",
            sender: None,
            sent: vec![],
        },
    ];

    for test in test_cases {
        // --- Setup ---

        // Create a mock environment and info
        let balances = [(test.owner, test.sent.as_slice())];
        let mut deps = mock_dependencies_with_balances(&balances);
        let env = mock_env();
        let info = mock_info(test.sender.unwrap_or(test.owner), test.sent.as_slice());

        // Create an orderbook to operate on
        let quote_denom = "quote".to_string();
        let base_denom = "base".to_string();
        create_orderbook(
            deps.as_mut(),
            env.clone(),
            info.clone(),
            quote_denom.clone(),
            base_denom.clone(),
        )
        .unwrap();

        if test.place_order {
            orders()
                .save(
                    deps.as_mut().storage,
                    &(test.book_id, test.tick_id, test.order_id),
                    &LimitOrder::new(
                        test.book_id,
                        test.tick_id,
                        test.order_id,
                        test.order_direction,
                        Addr::unchecked(test.owner),
                        test.quantity,
                    ),
                )
                .unwrap();
<<<<<<< HEAD
=======

>>>>>>> 140f5dfd
            // Update tick liquidity
            TICK_LIQUIDITY
                .update(
                    deps.as_mut().storage,
                    &(test.book_id, test.tick_id),
                    |liquidity| {
                        Ok::<Uint128, ContractError>(
                            liquidity.unwrap_or_default().checked_add(test.quantity)?,
                        )
                    },
                )
                .unwrap();
        }

        // --- System under test ---

        let response = cancel_limit(
            deps.as_mut(),
            env.clone(),
            info.clone(),
            test.book_id,
            test.tick_id,
            test.order_id,
        );

        // --- Assertions ---

        // Error case assertions if applicable
        if let Some(expected_error) = &test.expected_error {
            assert_eq!(
                response.unwrap_err(),
                *expected_error,
                "{}",
                format_test_name(test.name)
            );

            // Verify that the order was not put in state
            let order_result = orders()
                .may_load(&deps.storage, &(test.book_id, test.tick_id, test.order_id))
                .unwrap();
            assert!(
                order_result.is_some() == test.place_order,
                "{}",
                format_test_name(test.name)
            );

            // Verify Liqudity was updated as intended
            let liquidity = TICK_LIQUIDITY
                .load(deps.as_ref().storage, &(test.book_id, test.tick_id))
                .unwrap_or_default();
            if test.place_order {
                assert_eq!(liquidity, test.quantity, "{}", format_test_name(test.name));
            } else {
                assert!(liquidity.is_zero(), "{}", format_test_name(test.name));
            }
            continue;
        }

        // Assert no error and retrieve response contents
        let response = response.unwrap();
        let refund_denom = match test.order_direction {
            OrderDirection::Bid => quote_denom.clone(),
            OrderDirection::Ask => base_denom.clone(),
        };
        let expected_refund_msg: SubMsg<Empty> = SubMsg::reply_on_error(
            BankMsg::Send {
                to_address: test.owner.to_string(),
                amount: vec![coin(test.quantity.u128(), refund_denom)],
            },
            REPLY_ID_REFUND,
        );

        // Assertions on the response for a valid order
        assert_eq!(
            response.attributes[0],
            ("method", "cancelLimit"),
            "{}",
            format_test_name(test.name)
        );
        assert_eq!(
            response.attributes[1],
            ("owner", test.owner),
            "{}",
            format_test_name(test.name)
        );
        assert_eq!(
            response.attributes[2],
            ("book_id", test.book_id.to_string()),
            "{}",
            format_test_name(test.name)
        );
        assert_eq!(
            response.attributes[3],
            ("tick_id", test.tick_id.to_string()),
            "{}",
            format_test_name(test.name)
        );
        assert_eq!(
            response.attributes[4],
            ("order_id", test.order_id.to_string()),
            "{}",
            format_test_name(test.name)
        );
        assert_eq!(
            response.messages.len(),
            1,
            "{}",
            format_test_name(test.name)
        );
        assert_eq!(
            response.messages[0],
            expected_refund_msg,
            "{}",
            format_test_name(test.name)
        );

        // Retrieve the order from storage to verify it was saved correctly
        let expected_order_id = 0;
        let order = orders()
            .may_load(
                &deps.storage,
                &(test.book_id, test.tick_id, expected_order_id),
            )
            .unwrap();

        // Verify the order's fields
        assert!(order.is_none(), "{}", format_test_name(test.name));

        // Validate liquidity updated as intended
        let liquidity = TICK_LIQUIDITY
            .load(deps.as_ref().storage, &(test.book_id, test.tick_id))
            .unwrap_or_default();

        assert!(liquidity.is_zero(), "{}", format_test_name(test.name));
<<<<<<< HEAD
    }
}

struct ResolveFulfilmentsTestCase {
    pub name: &'static str,
    pub book_id: u64,
    /// bool represents if order is removed
    pub fulfilments: Vec<(Fulfilment, bool)>,
    // (tick_id, liquidity)
    pub expected_liquidity: Vec<(i64, Uint128)>,
    pub expected_error: Option<ContractError>,
}

#[test]
fn test_resolve_fulfilments() {
    let valid_book_id = 0;
    let test_cases: Vec<ResolveFulfilmentsTestCase> = vec![
        ResolveFulfilmentsTestCase {
            name: "standard fulfilments (single tick) ",
            book_id: valid_book_id,
            fulfilments: vec![
                (
                    Fulfilment::new(
                        LimitOrder::new(
                            0,
                            1,
                            0,
                            OrderDirection::Ask,
                            Addr::unchecked("creator"),
                            Uint128::from(100u128),
                        ),
                        Uint128::from(100u128),
                    ),
                    true,
                ),
                (
                    Fulfilment::new(
                        LimitOrder::new(
                            0,
                            1,
                            1,
                            OrderDirection::Bid,
                            Addr::unchecked("creator"),
                            Uint128::from(100u128),
                        ),
                        Uint128::from(50u128),
                    ),
                    false,
                ),
            ],
            expected_liquidity: vec![(1, Uint128::from(50u128))],
            expected_error: None,
        },
        ResolveFulfilmentsTestCase {
            name: "standard fulfilments (multi tick)",
            book_id: valid_book_id,
            fulfilments: vec![
                (
                    Fulfilment::new(
                        LimitOrder::new(
                            0,
                            1,
                            0,
                            OrderDirection::Bid,
                            Addr::unchecked("creator"),
                            Uint128::from(100u128),
                        ),
                        Uint128::from(100u128),
                    ),
                    true,
                ),
                (
                    Fulfilment::new(
                        LimitOrder::new(
                            0,
                            1,
                            1,
                            OrderDirection::Bid,
                            Addr::unchecked("creator"),
                            Uint128::from(100u128),
                        ),
                        Uint128::from(100u128),
                    ),
                    true,
                ),
                (
                    Fulfilment::new(
                        LimitOrder::new(
                            0,
                            2,
                            3,
                            OrderDirection::Bid,
                            Addr::unchecked("creator"),
                            Uint128::from(100u128),
                        ),
                        Uint128::from(100u128),
                    ),
                    true,
                ),
                (
                    Fulfilment::new(
                        LimitOrder::new(
                            0,
                            2,
                            4,
                            OrderDirection::Bid,
                            Addr::unchecked("creator"),
                            Uint128::from(100u128),
                        ),
                        Uint128::from(50u128),
                    ),
                    false,
                ),
            ],
            expected_liquidity: vec![(1, Uint128::zero()), (2, Uint128::from(50u128))],
            expected_error: None,
        },
        ResolveFulfilmentsTestCase {
            name: "Wrong order book",
            book_id: valid_book_id,
            fulfilments: vec![
                (
                    Fulfilment::new(
                        LimitOrder::new(
                            0,
                            1,
                            0,
                            OrderDirection::Ask,
                            Addr::unchecked("creator"),
                            Uint128::from(100u128),
                        ),
                        Uint128::from(100u128),
                    ),
                    true,
                ),
                (
                    Fulfilment::new(
                        LimitOrder::new(
                            1,
                            1,
                            1,
                            OrderDirection::Bid,
                            Addr::unchecked("creator"),
                            Uint128::from(100u128),
                        ),
                        Uint128::from(100u128),
                    ),
                    true,
                ),
            ],
            expected_liquidity: vec![(1, Uint128::zero())],
            expected_error: Some(ContractError::InvalidFulfilment {
                order_id: 1,
                book_id: 1,
                amount_required: Uint128::from(100u128),
                amount_remaining: Uint128::from(100u128),
                reason: Some("Fulfilment is part of another order book".to_string()),
            }),
        },
        ResolveFulfilmentsTestCase {
            name: "Invalid fulfilment (insufficient funds)",
            book_id: valid_book_id,
            fulfilments: vec![(
                Fulfilment::new(
                    LimitOrder::new(
                        0,
                        0,
                        0,
                        OrderDirection::Ask,
                        Addr::unchecked("creator"),
                        Uint128::from(100u128),
                    ),
                    Uint128::from(200u128),
                ),
                true,
            )],
            expected_liquidity: vec![(1, Uint128::zero())],
            expected_error: Some(ContractError::InvalidFulfilment {
                order_id: 0,
                book_id: 0,
                amount_required: Uint128::from(200u128),
                amount_remaining: Uint128::from(100u128),
                reason: Some("Order does not have enough funds".to_string()),
            }),
        },
    ];

    for test in test_cases {
        let mut deps = mock_dependencies_with_balances(&[]);
        let env = mock_env();
        let info = mock_info("maker", &[]);

        // Create an orderbook to operate on
        let quote_denom = "quote".to_string();
        let base_denom = "base".to_string();
        create_orderbook(
            deps.as_mut(),
            env.clone(),
            info.clone(),
            quote_denom.clone(),
            base_denom.clone(),
        )
        .unwrap();

        let fulfilments = test
            .fulfilments
            .iter()
            .map(|f| f.clone().0)
            .collect::<Vec<Fulfilment>>();

        // Add orders to state
        for Fulfilment { order, .. } in fulfilments.clone() {
            orders()
                .save(
                    deps.as_mut().storage,
                    &(order.book_id, order.tick_id, order.order_id),
                    &order,
                )
                .unwrap();
            TICK_LIQUIDITY
                .update(
                    deps.as_mut().storage,
                    &(order.book_id, order.tick_id),
                    |l| {
                        Ok::<Uint128, ContractError>(
                            l.unwrap_or_default().checked_add(order.quantity).unwrap(),
                        )
                    },
                )
                .unwrap();
        }

        let response = resolve_fulfilments(deps.as_mut().storage, fulfilments);

        // -- POST STATE --

        if let Some(expected_error) = &test.expected_error {
            let err = response.unwrap_err();
            assert_eq!(err, *expected_error, "{}", format_test_name(test.name));
            // NOTE: We cannot check if orders/tick liquidity were unaltered as changes are made in a for loop that is not rolled back upon error

            continue;
        }

        // Check tick liquidity updated as expected
        for (tick_id, expected_liquidity) in test.expected_liquidity {
            let liquidity = TICK_LIQUIDITY
                .may_load(deps.as_ref().storage, &(test.book_id, tick_id))
                .unwrap();
            assert_eq!(
                liquidity.is_none(),
                expected_liquidity.is_zero(),
                "{}",
                format_test_name(test.name)
            );
            if let Some(post_liquidity) = liquidity {
                assert_eq!(
                    post_liquidity,
                    expected_liquidity,
                    "{}",
                    format_test_name(test.name)
                );
            }
        }

        let orderbook = ORDERBOOKS
            .load(deps.as_ref().storage, &valid_book_id)
            .unwrap();

        let response = response.unwrap();

        for (idx, (Fulfilment { order, amount }, removed)) in test.fulfilments.iter().enumerate() {
            let saved_order = orders()
                .may_load(
                    deps.as_ref().storage,
                    &(order.book_id, order.tick_id, order.order_id),
                )
                .unwrap();
            // Check order is updated as expected
            assert_eq!(
                saved_order.is_none(),
                *removed,
                "{}",
                format_test_name(test.name)
            );
            // If not removed check quantity updated
            if !removed {
                assert_eq!(
                    saved_order.unwrap().quantity,
                    order.quantity.checked_sub(*amount).unwrap(),
                    "{}",
                    format_test_name(test.name)
                );
            }

            // Check message is generated as expected
            let mut order = order.clone();
            let denom = orderbook.get_expected_denom(&order.order_direction);
            let msg = order.fulfil(denom, *amount, Decimal::one()).unwrap();

            assert_eq!(response[idx], msg, "{}", format_test_name(test.name));
        }
    }
}

struct RunMarketOrderTestCase {
    pub name: &'static str,
    pub placed_order: MarketOrder,
    pub tick_bound: Option<i64>,
    pub extra_orders: Vec<LimitOrder>,
    pub expected_fulfilments: Vec<Fulfilment>,
    pub expected_remainder: Uint128,
    pub expected_error: Option<ContractError>,
}

#[test]
fn test_run_market_order() {
    let valid_book_id = 0;
    let test_cases: Vec<RunMarketOrderTestCase> = vec![
        RunMarketOrderTestCase {
            name: "standard market order (single tick) ASK",
            placed_order: MarketOrder::new(
                valid_book_id,
                Uint128::from(100u128),
                OrderDirection::Ask,
                Addr::unchecked("creator"),
            ),
            tick_bound: None,
            extra_orders: vec![],
            expected_fulfilments: vec![
                Fulfilment::new(
                    LimitOrder::new(
                        valid_book_id,
                        -1,
                        0,
                        OrderDirection::Bid,
                        Addr::unchecked("creator"),
                        Uint128::from(50u128),
                    ),
                    Uint128::from(50u128),
                ),
                Fulfilment::new(
                    LimitOrder::new(
                        valid_book_id,
                        -1,
                        1,
                        OrderDirection::Bid,
                        Addr::unchecked("creator"),
                        Uint128::from(150u128),
                    ),
                    Uint128::from(50u128),
                ),
            ],
            expected_remainder: Uint128::zero(),
            expected_error: None,
        },
        RunMarketOrderTestCase {
            name: "standard market order (multi tick) ASK",
            placed_order: MarketOrder::new(
                valid_book_id,
                Uint128::from(100u128),
                OrderDirection::Ask,
                Addr::unchecked("creator"),
            ),
            tick_bound: None,
            extra_orders: vec![],
            expected_fulfilments: vec![
                Fulfilment::new(
                    LimitOrder::new(
                        valid_book_id,
                        -1,
                        0,
                        OrderDirection::Bid,
                        Addr::unchecked("creator"),
                        Uint128::from(50u128),
                    ),
                    Uint128::from(50u128),
                ),
                Fulfilment::new(
                    LimitOrder::new(
                        valid_book_id,
                        -2,
                        1,
                        OrderDirection::Bid,
                        Addr::unchecked("creator"),
                        Uint128::from(150u128),
                    ),
                    Uint128::from(50u128),
                ),
            ],
            expected_remainder: Uint128::zero(),
            expected_error: None,
        },
        RunMarketOrderTestCase {
            name: "excessive market order (single tick) ASK",
            placed_order: MarketOrder::new(
                valid_book_id,
                Uint128::from(1000u128),
                OrderDirection::Ask,
                Addr::unchecked("creator"),
            ),
            tick_bound: None,
            extra_orders: vec![],
            expected_fulfilments: vec![
                Fulfilment::new(
                    LimitOrder::new(
                        valid_book_id,
                        -1,
                        0,
                        OrderDirection::Bid,
                        Addr::unchecked("creator"),
                        Uint128::from(50u128),
                    ),
                    Uint128::from(50u128),
                ),
                Fulfilment::new(
                    LimitOrder::new(
                        valid_book_id,
                        -2,
                        1,
                        OrderDirection::Bid,
                        Addr::unchecked("creator"),
                        Uint128::from(150u128),
                    ),
                    Uint128::from(150u128),
                ),
            ],
            expected_remainder: Uint128::from(800u128),
            expected_error: None,
        },
        RunMarketOrderTestCase {
            name: "standard market order (no tick) ASK",
            placed_order: MarketOrder::new(
                valid_book_id,
                Uint128::from(1000u128),
                OrderDirection::Ask,
                Addr::unchecked("creator"),
            ),
            tick_bound: None,
            extra_orders: vec![],
            expected_fulfilments: vec![],
            expected_remainder: Uint128::from(1000u128),
            expected_error: None,
        },
        RunMarketOrderTestCase {
            name: "standard market order (multi tick - bound) ASK",
            placed_order: MarketOrder::new(
                valid_book_id,
                Uint128::from(100u128),
                OrderDirection::Ask,
                Addr::unchecked("creator"),
            ),
            tick_bound: Some(-1),
            extra_orders: vec![LimitOrder::new(
                valid_book_id,
                -2,
                1,
                OrderDirection::Bid,
                Addr::unchecked("creator"),
                Uint128::from(150u128),
            )],
            expected_fulfilments: vec![Fulfilment::new(
                LimitOrder::new(
                    valid_book_id,
                    -1,
                    0,
                    OrderDirection::Bid,
                    Addr::unchecked("creator"),
                    Uint128::from(50u128),
                ),
                Uint128::from(50u128),
            )],
            expected_remainder: Uint128::from(50u128),
            expected_error: None,
        },
        RunMarketOrderTestCase {
            name: "invalid ASK tick bound",
            placed_order: MarketOrder::new(
                valid_book_id,
                Uint128::from(100u128),
                OrderDirection::Ask,
                Addr::unchecked("creator"),
            ),
            tick_bound: Some(1),
            extra_orders: vec![LimitOrder::new(
                valid_book_id,
                -2,
                1,
                OrderDirection::Bid,
                Addr::unchecked("creator"),
                Uint128::from(150u128),
            )],
            expected_fulfilments: vec![Fulfilment::new(
                LimitOrder::new(
                    valid_book_id,
                    -1,
                    0,
                    OrderDirection::Bid,
                    Addr::unchecked("creator"),
                    Uint128::from(50u128),
                ),
                Uint128::from(50u128),
            )],
            expected_remainder: Uint128::from(50u128),
            expected_error: Some(ContractError::InvalidTickId { tick_id: 1 }),
        },
        RunMarketOrderTestCase {
            name: "standard market order (single tick) BID",
            placed_order: MarketOrder::new(
                valid_book_id,
                Uint128::from(100u128),
                OrderDirection::Bid,
                Addr::unchecked("creator"),
            ),
            tick_bound: None,
            extra_orders: vec![],
            expected_fulfilments: vec![
                Fulfilment::new(
                    LimitOrder::new(
                        valid_book_id,
                        1,
                        0,
                        OrderDirection::Ask,
                        Addr::unchecked("creator"),
                        Uint128::from(50u128),
                    ),
                    Uint128::from(50u128),
                ),
                Fulfilment::new(
                    LimitOrder::new(
                        valid_book_id,
                        1,
                        1,
                        OrderDirection::Ask,
                        Addr::unchecked("creator"),
                        Uint128::from(150u128),
                    ),
                    Uint128::from(50u128),
                ),
            ],
            expected_remainder: Uint128::zero(),
            expected_error: None,
        },
        RunMarketOrderTestCase {
            name: "standard market order (multi tick) BID",
            placed_order: MarketOrder::new(
                valid_book_id,
                Uint128::from(100u128),
                OrderDirection::Bid,
                Addr::unchecked("creator"),
            ),
            tick_bound: None,
            extra_orders: vec![],
            expected_fulfilments: vec![
                Fulfilment::new(
                    LimitOrder::new(
                        valid_book_id,
                        1,
                        0,
                        OrderDirection::Ask,
                        Addr::unchecked("creator"),
                        Uint128::from(50u128),
                    ),
                    Uint128::from(50u128),
                ),
                Fulfilment::new(
                    LimitOrder::new(
                        valid_book_id,
                        2,
                        1,
                        OrderDirection::Ask,
                        Addr::unchecked("creator"),
                        Uint128::from(150u128),
                    ),
                    Uint128::from(50u128),
                ),
            ],
            expected_remainder: Uint128::zero(),
            expected_error: None,
        },
        RunMarketOrderTestCase {
            name: "excessive market order (single tick) BID",
            placed_order: MarketOrder::new(
                valid_book_id,
                Uint128::from(1000u128),
                OrderDirection::Bid,
                Addr::unchecked("creator"),
            ),
            tick_bound: None,
            extra_orders: vec![],
            expected_fulfilments: vec![
                Fulfilment::new(
                    LimitOrder::new(
                        valid_book_id,
                        1,
                        0,
                        OrderDirection::Ask,
                        Addr::unchecked("creator"),
                        Uint128::from(50u128),
                    ),
                    Uint128::from(50u128),
                ),
                Fulfilment::new(
                    LimitOrder::new(
                        valid_book_id,
                        2,
                        1,
                        OrderDirection::Ask,
                        Addr::unchecked("creator"),
                        Uint128::from(150u128),
                    ),
                    Uint128::from(150u128),
                ),
            ],
            expected_remainder: Uint128::from(800u128),
            expected_error: None,
        },
        RunMarketOrderTestCase {
            name: "standard market order (no tick) BID",
            placed_order: MarketOrder::new(
                valid_book_id,
                Uint128::from(1000u128),
                OrderDirection::Bid,
                Addr::unchecked("creator"),
            ),
            tick_bound: None,
            extra_orders: vec![],
            expected_fulfilments: vec![],
            expected_remainder: Uint128::from(1000u128),
            expected_error: None,
        },
        RunMarketOrderTestCase {
            name: "standard market order (multi tick - bound) BID",
            placed_order: MarketOrder::new(
                valid_book_id,
                Uint128::from(100u128),
                OrderDirection::Bid,
                Addr::unchecked("creator"),
            ),
            extra_orders: vec![LimitOrder::new(
                valid_book_id,
                2,
                1,
                OrderDirection::Ask,
                Addr::unchecked("creator"),
                Uint128::from(150u128),
            )],
            tick_bound: Some(1),
            expected_fulfilments: vec![Fulfilment::new(
                LimitOrder::new(
                    valid_book_id,
                    1,
                    0,
                    OrderDirection::Ask,
                    Addr::unchecked("creator"),
                    Uint128::from(50u128),
                ),
                Uint128::from(50u128),
            )],
            expected_remainder: Uint128::from(50u128),
            expected_error: None,
        },
        RunMarketOrderTestCase {
            name: "invalid BID tick bound",
            placed_order: MarketOrder::new(
                valid_book_id,
                Uint128::from(100u128),
                OrderDirection::Bid,
                Addr::unchecked("creator"),
            ),
            extra_orders: vec![LimitOrder::new(
                valid_book_id,
                2,
                1,
                OrderDirection::Ask,
                Addr::unchecked("creator"),
                Uint128::from(150u128),
            )],
            tick_bound: Some(0),
            expected_fulfilments: vec![Fulfilment::new(
                LimitOrder::new(
                    valid_book_id,
                    1,
                    0,
                    OrderDirection::Ask,
                    Addr::unchecked("creator"),
                    Uint128::from(50u128),
                ),
                Uint128::from(50u128),
            )],
            expected_remainder: Uint128::from(50u128),
            expected_error: Some(ContractError::InvalidTickId { tick_id: 0 }),
        },
        RunMarketOrderTestCase {
            name: "tick too large",
            placed_order: MarketOrder::new(
                valid_book_id,
                Uint128::from(100u128),
                OrderDirection::Bid,
                Addr::unchecked("creator"),
            ),
            extra_orders: vec![LimitOrder::new(
                valid_book_id,
                2,
                1,
                OrderDirection::Ask,
                Addr::unchecked("creator"),
                Uint128::from(150u128),
            )],
            tick_bound: Some(MAX_TICK + 1),
            expected_fulfilments: vec![Fulfilment::new(
                LimitOrder::new(
                    valid_book_id,
                    1,
                    0,
                    OrderDirection::Ask,
                    Addr::unchecked("creator"),
                    Uint128::from(50u128),
                ),
                Uint128::from(50u128),
            )],
            expected_remainder: Uint128::from(50u128),
            expected_error: Some(ContractError::InvalidTickId {
                tick_id: MAX_TICK + 1,
            }),
        },
        RunMarketOrderTestCase {
            name: "tick too small",
            placed_order: MarketOrder::new(
                valid_book_id,
                Uint128::from(100u128),
                OrderDirection::Bid,
                Addr::unchecked("creator"),
            ),
            extra_orders: vec![LimitOrder::new(
                valid_book_id,
                2,
                1,
                OrderDirection::Ask,
                Addr::unchecked("creator"),
                Uint128::from(150u128),
            )],
            tick_bound: Some(MIN_TICK - 1),
            expected_fulfilments: vec![Fulfilment::new(
                LimitOrder::new(
                    valid_book_id,
                    1,
                    0,
                    OrderDirection::Ask,
                    Addr::unchecked("creator"),
                    Uint128::from(50u128),
                ),
                Uint128::from(50u128),
            )],
            expected_remainder: Uint128::from(50u128),
            expected_error: Some(ContractError::InvalidTickId {
                tick_id: MIN_TICK - 1,
            }),
        },
    ];

    for test in test_cases {
        let mut deps = mock_dependencies_with_balances(&[]);
        let env = mock_env();
        let info = mock_info("maker", &[]);

        // Create an orderbook to operate on
        let quote_denom = "quote".to_string();
        let base_denom = "base".to_string();
        create_orderbook(
            deps.as_mut(),
            env.clone(),
            info.clone(),
            quote_denom.clone(),
            base_denom.clone(),
        )
        .unwrap();

        let fulfilments = test.expected_fulfilments.to_vec();
        let mut all_orders: Vec<LimitOrder> = fulfilments
            .iter()
            .map(|Fulfilment { order, .. }| order.clone())
            .collect();
        all_orders.extend(test.extra_orders);

        // Add orders to state
        for order in all_orders.clone() {
            orders()
                .save(
                    deps.as_mut().storage,
                    &(order.book_id, order.tick_id, order.order_id),
                    &order,
                )
                .unwrap();
            TICK_LIQUIDITY
                .update(
                    deps.as_mut().storage,
                    &(order.book_id, order.tick_id),
                    |l| {
                        Ok::<Uint128, ContractError>(
                            l.unwrap_or_default().checked_add(order.quantity).unwrap(),
                        )
                    },
                )
                .unwrap();

            let mut orderbook = ORDERBOOKS
                .load(deps.as_ref().storage, &valid_book_id)
                .unwrap();
            match order.order_direction {
                OrderDirection::Ask => {
                    if order.tick_id < orderbook.next_ask_tick {
                        orderbook.next_ask_tick = order.tick_id;
                    }
                    ORDERBOOKS
                        .save(deps.as_mut().storage, &valid_book_id, &orderbook)
                        .unwrap();
                }
                OrderDirection::Bid => {
                    if order.tick_id > orderbook.next_bid_tick {
                        orderbook.next_bid_tick = order.tick_id;
                    }
                    ORDERBOOKS
                        .save(deps.as_mut().storage, &valid_book_id, &orderbook)
                        .unwrap();
                }
            }
        }

        let mut market_order = test.placed_order.clone();
        let response = run_market_order(deps.as_mut().storage, &mut market_order, test.tick_bound);

        // -- POST STATE --

        if let Some(expected_error) = &test.expected_error {
            let err = response.unwrap_err();
            assert_eq!(err, *expected_error, "{}", format_test_name(test.name));

            continue;
        }

        let response = response.unwrap();

        for (idx, fulfilment) in test.expected_fulfilments.iter().enumerate() {
            // Check fulfilment is generated as expected
            assert_eq!(
                response.0[idx],
                *fulfilment,
                "{}",
                format_test_name(test.name)
            );
        }

        assert_eq!(
            market_order.quantity,
            test.expected_remainder,
            "{}",
            format_test_name(test.name)
        );
    }
}

struct RunLimitOrderTestCase {
    pub name: &'static str,
    pub order: LimitOrder,
    pub expected_fulfilments: Vec<Fulfilment>,
    pub expected_bank_msgs: Vec<BankMsg>,
    pub expected_liquidity: Vec<(i64, Uint128)>,
    pub expected_remainder: Uint128,
    pub expected_error: Option<ContractError>,
}

#[test]
fn test_run_limit_order() {
    let valid_book_id = 0;
    let test_cases: Vec<RunLimitOrderTestCase> = vec![
        RunLimitOrderTestCase {
            name: "run limit order with single fulfilment ASK",
            order: LimitOrder::new(
                valid_book_id,
                -1,
                0,
                OrderDirection::Ask,
                Addr::unchecked("creator"),
                Uint128::from(50u128),
            ),
            expected_fulfilments: vec![Fulfilment::new(
                LimitOrder::new(
                    valid_book_id,
                    -1,
                    0,
                    OrderDirection::Bid,
                    Addr::unchecked("maker"),
                    Uint128::from(50u128),
                ),
                Uint128::from(50u128),
            )],
            expected_bank_msgs: vec![
                BankMsg::Send {
                    to_address: "maker".to_string(),
                    amount: vec![coin(50, "quote")],
                },
                BankMsg::Send {
                    to_address: "creator".to_string(),
                    amount: vec![coin(50, "base")],
                },
            ],
            expected_liquidity: vec![(-1, Uint128::zero())],
            expected_remainder: Uint128::zero(),
            expected_error: None,
        },
        RunLimitOrderTestCase {
            name: "run limit order with multiple fulfilments ASK",
            order: LimitOrder::new(
                valid_book_id,
                -1,
                0,
                OrderDirection::Ask,
                Addr::unchecked("creator"),
                Uint128::from(100u128),
            ),
            expected_fulfilments: vec![
                Fulfilment::new(
                    LimitOrder::new(
                        valid_book_id,
                        -1,
                        0,
                        OrderDirection::Bid,
                        Addr::unchecked("maker1"),
                        Uint128::from(25u128),
                    ),
                    Uint128::from(25u128),
                ),
                Fulfilment::new(
                    LimitOrder::new(
                        valid_book_id,
                        -1,
                        1,
                        OrderDirection::Bid,
                        Addr::unchecked("maker2"),
                        Uint128::from(75u128),
                    ),
                    Uint128::from(75u128),
                ),
            ],
            expected_bank_msgs: vec![
                BankMsg::Send {
                    to_address: "maker1".to_string(),
                    amount: vec![coin(25, "quote")],
                },
                BankMsg::Send {
                    to_address: "maker2".to_string(),
                    amount: vec![coin(75, "quote")],
                },
                BankMsg::Send {
                    to_address: "creator".to_string(),
                    amount: vec![coin(100, "base")],
                },
            ],
            expected_liquidity: vec![(-1, Uint128::zero())],
            expected_remainder: Uint128::zero(),
            expected_error: None,
        },
        RunLimitOrderTestCase {
            name: "run limit order with multiple fulfilments across multiple ticks ASK",
            order: LimitOrder::new(
                valid_book_id,
                -3,
                2,
                OrderDirection::Ask,
                Addr::unchecked("creator"),
                Uint128::from(100u128),
            ),
            expected_fulfilments: vec![
                Fulfilment::new(
                    LimitOrder::new(
                        valid_book_id,
                        -1,
                        0,
                        OrderDirection::Bid,
                        Addr::unchecked("maker1"),
                        Uint128::from(25u128),
                    ),
                    Uint128::from(25u128),
                ),
                Fulfilment::new(
                    LimitOrder::new(
                        valid_book_id,
                        -2,
                        1,
                        OrderDirection::Bid,
                        Addr::unchecked("maker2"),
                        Uint128::from(75u128),
                    ),
                    Uint128::from(75u128),
                ),
            ],
            expected_bank_msgs: vec![
                BankMsg::Send {
                    to_address: "maker1".to_string(),
                    amount: vec![coin(25, "quote")],
                },
                BankMsg::Send {
                    to_address: "maker2".to_string(),
                    amount: vec![coin(75, "quote")],
                },
                BankMsg::Send {
                    to_address: "creator".to_string(),
                    amount: vec![coin(100, "base")],
                },
            ],
            expected_liquidity: vec![(-1, Uint128::zero()), (-2, Uint128::zero())],
            expected_remainder: Uint128::zero(),
            expected_error: None,
        },
        RunLimitOrderTestCase {
            name: "run limit order with multiple fulfilments w/ partial ASK",
            order: LimitOrder::new(
                valid_book_id,
                -1,
                0,
                OrderDirection::Ask,
                Addr::unchecked("creator"),
                Uint128::from(100u128),
            ),
            expected_fulfilments: vec![
                Fulfilment::new(
                    LimitOrder::new(
                        valid_book_id,
                        -1,
                        0,
                        OrderDirection::Bid,
                        Addr::unchecked("maker1"),
                        Uint128::from(25u128),
                    ),
                    Uint128::from(25u128),
                ),
                Fulfilment::new(
                    LimitOrder::new(
                        valid_book_id,
                        -1,
                        1,
                        OrderDirection::Bid,
                        Addr::unchecked("maker2"),
                        Uint128::from(150u128),
                    ),
                    Uint128::from(50u128),
                ),
            ],
            expected_bank_msgs: vec![
                BankMsg::Send {
                    to_address: "maker1".to_string(),
                    amount: vec![coin(25, "quote")],
                },
                BankMsg::Send {
                    to_address: "maker2".to_string(),
                    amount: vec![coin(75, "quote")],
                },
                BankMsg::Send {
                    to_address: "creator".to_string(),
                    amount: vec![coin(100, "base")],
                },
            ],
            expected_liquidity: vec![(-1, Uint128::from(75u128))],
            expected_remainder: Uint128::zero(),
            expected_error: None,
        },
        RunLimitOrderTestCase {
            name: "run limit order with multiple fulfilments w/ remainder ASK",
            order: LimitOrder::new(
                valid_book_id,
                -1,
                0,
                OrderDirection::Ask,
                Addr::unchecked("creator"),
                Uint128::from(1000u128),
            ),
            expected_fulfilments: vec![
                Fulfilment::new(
                    LimitOrder::new(
                        valid_book_id,
                        -1,
                        0,
                        OrderDirection::Bid,
                        Addr::unchecked("maker1"),
                        Uint128::from(25u128),
                    ),
                    Uint128::from(25u128),
                ),
                Fulfilment::new(
                    LimitOrder::new(
                        valid_book_id,
                        -1,
                        1,
                        OrderDirection::Bid,
                        Addr::unchecked("maker2"),
                        Uint128::from(150u128),
                    ),
                    Uint128::from(150u128),
                ),
            ],
            expected_bank_msgs: vec![
                BankMsg::Send {
                    to_address: "maker1".to_string(),
                    amount: vec![coin(25, "quote")],
                },
                BankMsg::Send {
                    to_address: "maker2".to_string(),
                    amount: vec![coin(150, "quote")],
                },
                BankMsg::Send {
                    to_address: "creator".to_string(),
                    amount: vec![coin(175, "base")],
                },
            ],
            expected_liquidity: vec![(-1, Uint128::zero())],
            expected_remainder: Uint128::from(825u128),
            expected_error: None,
        },
        RunLimitOrderTestCase {
            name: "invalid tick ASK",
            order: LimitOrder::new(
                valid_book_id,
                1,
                0,
                OrderDirection::Ask,
                Addr::unchecked("creator"),
                Uint128::from(100u128),
            ),
            expected_fulfilments: vec![
                Fulfilment::new(
                    LimitOrder::new(
                        valid_book_id,
                        -1,
                        0,
                        OrderDirection::Bid,
                        Addr::unchecked("maker1"),
                        Uint128::from(25u128),
                    ),
                    Uint128::from(25u128),
                ),
                Fulfilment::new(
                    LimitOrder::new(
                        valid_book_id,
                        -1,
                        1,
                        OrderDirection::Bid,
                        Addr::unchecked("maker2"),
                        Uint128::from(150u128),
                    ),
                    Uint128::from(50u128),
                ),
            ],
            expected_bank_msgs: vec![],
            expected_liquidity: vec![],
            expected_remainder: Uint128::zero(),
            expected_error: Some(ContractError::InvalidTickId { tick_id: 1 }),
        },
        RunLimitOrderTestCase {
            name: "run limit order with single fulfilment BID",
            order: LimitOrder::new(
                valid_book_id,
                1,
                0,
                OrderDirection::Bid,
                Addr::unchecked("creator"),
                Uint128::from(50u128),
            ),
            expected_fulfilments: vec![Fulfilment::new(
                LimitOrder::new(
                    valid_book_id,
                    1,
                    0,
                    OrderDirection::Ask,
                    Addr::unchecked("maker"),
                    Uint128::from(50u128),
                ),
                Uint128::from(50u128),
            )],
            expected_bank_msgs: vec![
                BankMsg::Send {
                    to_address: "maker".to_string(),
                    amount: vec![coin(50, "base")],
                },
                BankMsg::Send {
                    to_address: "creator".to_string(),
                    amount: vec![coin(50, "quote")],
                },
            ],
            expected_liquidity: vec![(1, Uint128::zero())],
            expected_remainder: Uint128::zero(),
            expected_error: None,
        },
        RunLimitOrderTestCase {
            name: "run limit order with multiple fulfilments BID",
            order: LimitOrder::new(
                valid_book_id,
                1,
                0,
                OrderDirection::Bid,
                Addr::unchecked("creator"),
                Uint128::from(100u128),
            ),
            expected_fulfilments: vec![
                Fulfilment::new(
                    LimitOrder::new(
                        valid_book_id,
                        1,
                        0,
                        OrderDirection::Ask,
                        Addr::unchecked("maker1"),
                        Uint128::from(25u128),
                    ),
                    Uint128::from(25u128),
                ),
                Fulfilment::new(
                    LimitOrder::new(
                        valid_book_id,
                        1,
                        1,
                        OrderDirection::Ask,
                        Addr::unchecked("maker2"),
                        Uint128::from(75u128),
                    ),
                    Uint128::from(75u128),
                ),
            ],
            expected_bank_msgs: vec![
                BankMsg::Send {
                    to_address: "maker1".to_string(),
                    amount: vec![coin(25, "base")],
                },
                BankMsg::Send {
                    to_address: "maker2".to_string(),
                    amount: vec![coin(75, "base")],
                },
                BankMsg::Send {
                    to_address: "creator".to_string(),
                    amount: vec![coin(100, "quote")],
                },
            ],
            expected_liquidity: vec![(1, Uint128::zero())],
            expected_remainder: Uint128::zero(),
            expected_error: None,
        },
        RunLimitOrderTestCase {
            name: "run limit order with multiple fulfilments across multiple ticks BID",
            order: LimitOrder::new(
                valid_book_id,
                3,
                2,
                OrderDirection::Bid,
                Addr::unchecked("creator"),
                Uint128::from(100u128),
            ),
            expected_fulfilments: vec![
                Fulfilment::new(
                    LimitOrder::new(
                        valid_book_id,
                        1,
                        0,
                        OrderDirection::Ask,
                        Addr::unchecked("maker1"),
                        Uint128::from(25u128),
                    ),
                    Uint128::from(25u128),
                ),
                Fulfilment::new(
                    LimitOrder::new(
                        valid_book_id,
                        2,
                        1,
                        OrderDirection::Ask,
                        Addr::unchecked("maker2"),
                        Uint128::from(75u128),
                    ),
                    Uint128::from(75u128),
                ),
            ],
            expected_bank_msgs: vec![
                BankMsg::Send {
                    to_address: "maker1".to_string(),
                    amount: vec![coin(25, "base")],
                },
                BankMsg::Send {
                    to_address: "maker2".to_string(),
                    amount: vec![coin(75, "base")],
                },
                BankMsg::Send {
                    to_address: "creator".to_string(),
                    amount: vec![coin(100, "quote")],
                },
            ],
            expected_liquidity: vec![(1, Uint128::zero()), (2, Uint128::zero())],
            expected_remainder: Uint128::zero(),
            expected_error: None,
        },
        RunLimitOrderTestCase {
            name: "run limit order with multiple fulfilments w/ partial BID",
            order: LimitOrder::new(
                valid_book_id,
                1,
                0,
                OrderDirection::Bid,
                Addr::unchecked("creator"),
                Uint128::from(100u128),
            ),
            expected_fulfilments: vec![
                Fulfilment::new(
                    LimitOrder::new(
                        valid_book_id,
                        1,
                        0,
                        OrderDirection::Ask,
                        Addr::unchecked("maker1"),
                        Uint128::from(25u128),
                    ),
                    Uint128::from(25u128),
                ),
                Fulfilment::new(
                    LimitOrder::new(
                        valid_book_id,
                        1,
                        1,
                        OrderDirection::Ask,
                        Addr::unchecked("maker2"),
                        Uint128::from(150u128),
                    ),
                    Uint128::from(50u128),
                ),
            ],
            expected_bank_msgs: vec![
                BankMsg::Send {
                    to_address: "maker1".to_string(),
                    amount: vec![coin(25, "base")],
                },
                BankMsg::Send {
                    to_address: "maker2".to_string(),
                    amount: vec![coin(75, "base")],
                },
                BankMsg::Send {
                    to_address: "creator".to_string(),
                    amount: vec![coin(100, "quote")],
                },
            ],
            expected_liquidity: vec![(1, Uint128::from(75u128))],
            expected_remainder: Uint128::zero(),
            expected_error: None,
        },
        RunLimitOrderTestCase {
            name: "run limit order with multiple fulfilments w/ remainder BID",
            order: LimitOrder::new(
                valid_book_id,
                1,
                0,
                OrderDirection::Bid,
                Addr::unchecked("creator"),
                Uint128::from(1000u128),
            ),
            expected_fulfilments: vec![
                Fulfilment::new(
                    LimitOrder::new(
                        valid_book_id,
                        1,
                        0,
                        OrderDirection::Ask,
                        Addr::unchecked("maker1"),
                        Uint128::from(25u128),
                    ),
                    Uint128::from(25u128),
                ),
                Fulfilment::new(
                    LimitOrder::new(
                        valid_book_id,
                        1,
                        1,
                        OrderDirection::Ask,
                        Addr::unchecked("maker2"),
                        Uint128::from(150u128),
                    ),
                    Uint128::from(150u128),
                ),
            ],
            expected_bank_msgs: vec![
                BankMsg::Send {
                    to_address: "maker1".to_string(),
                    amount: vec![coin(25, "base")],
                },
                BankMsg::Send {
                    to_address: "maker2".to_string(),
                    amount: vec![coin(150, "base")],
                },
                BankMsg::Send {
                    to_address: "creator".to_string(),
                    amount: vec![coin(175, "quote")],
                },
            ],
            expected_liquidity: vec![(1, Uint128::zero())],
            expected_remainder: Uint128::from(825u128),
            expected_error: None,
        },
        RunLimitOrderTestCase {
            name: "invalid tick BID",
            order: LimitOrder::new(
                valid_book_id,
                -1,
                0,
                OrderDirection::Bid,
                Addr::unchecked("creator"),
                Uint128::from(100u128),
            ),
            expected_fulfilments: vec![
                Fulfilment::new(
                    LimitOrder::new(
                        valid_book_id,
                        1,
                        0,
                        OrderDirection::Ask,
                        Addr::unchecked("maker1"),
                        Uint128::from(25u128),
                    ),
                    Uint128::from(25u128),
                ),
                Fulfilment::new(
                    LimitOrder::new(
                        valid_book_id,
                        1,
                        1,
                        OrderDirection::Ask,
                        Addr::unchecked("maker2"),
                        Uint128::from(150u128),
                    ),
                    Uint128::from(50u128),
                ),
            ],
            expected_bank_msgs: vec![],
            expected_liquidity: vec![],
            expected_remainder: Uint128::zero(),
            expected_error: Some(ContractError::InvalidTickId { tick_id: -1 }),
        },
        RunLimitOrderTestCase {
            name: "mismatched order direction",
            order: LimitOrder::new(
                valid_book_id,
                1,
                0,
                OrderDirection::Bid,
                Addr::unchecked("creator"),
                Uint128::from(100u128),
            ),
            expected_fulfilments: vec![
                Fulfilment::new(
                    LimitOrder::new(
                        valid_book_id,
                        1,
                        0,
                        OrderDirection::Ask,
                        Addr::unchecked("maker1"),
                        Uint128::from(25u128),
                    ),
                    Uint128::from(25u128),
                ),
                Fulfilment::new(
                    LimitOrder::new(
                        valid_book_id,
                        1,
                        1,
                        OrderDirection::Bid,
                        Addr::unchecked("maker2"),
                        Uint128::from(150u128),
                    ),
                    Uint128::from(50u128),
                ),
            ],
            expected_bank_msgs: vec![],
            expected_liquidity: vec![],
            expected_remainder: Uint128::zero(),
            expected_error: Some(ContractError::MismatchedOrderDirection {}),
        },
        RunLimitOrderTestCase {
            name: "tick too large",
            order: LimitOrder::new(
                valid_book_id,
                MAX_TICK + 1,
                0,
                OrderDirection::Bid,
                Addr::unchecked("creator"),
                Uint128::from(100u128),
            ),
            expected_fulfilments: vec![
                Fulfilment::new(
                    LimitOrder::new(
                        valid_book_id,
                        1,
                        0,
                        OrderDirection::Ask,
                        Addr::unchecked("maker1"),
                        Uint128::from(25u128),
                    ),
                    Uint128::from(25u128),
                ),
                Fulfilment::new(
                    LimitOrder::new(
                        valid_book_id,
                        1,
                        1,
                        OrderDirection::Ask,
                        Addr::unchecked("maker2"),
                        Uint128::from(150u128),
                    ),
                    Uint128::from(50u128),
                ),
            ],
            expected_bank_msgs: vec![],
            expected_liquidity: vec![],
            expected_remainder: Uint128::zero(),
            expected_error: Some(ContractError::InvalidTickId {
                tick_id: MAX_TICK + 1,
            }),
        },
        RunLimitOrderTestCase {
            name: "tick too small",
            order: LimitOrder::new(
                valid_book_id,
                MIN_TICK - 1,
                0,
                OrderDirection::Bid,
                Addr::unchecked("creator"),
                Uint128::from(100u128),
            ),
            expected_fulfilments: vec![
                Fulfilment::new(
                    LimitOrder::new(
                        valid_book_id,
                        1,
                        0,
                        OrderDirection::Ask,
                        Addr::unchecked("maker1"),
                        Uint128::from(25u128),
                    ),
                    Uint128::from(25u128),
                ),
                Fulfilment::new(
                    LimitOrder::new(
                        valid_book_id,
                        1,
                        1,
                        OrderDirection::Ask,
                        Addr::unchecked("maker2"),
                        Uint128::from(150u128),
                    ),
                    Uint128::from(50u128),
                ),
            ],
            expected_bank_msgs: vec![],
            expected_liquidity: vec![],
            expected_remainder: Uint128::zero(),
            expected_error: Some(ContractError::InvalidTickId {
                tick_id: MIN_TICK - 1,
            }),
        },
    ];

    for test in test_cases {
        let mut deps = mock_dependencies_with_balances(&[]);
        let env = mock_env();
        let info = mock_info("maker", &[]);

        // Create an orderbook to operate on
        let quote_denom = "quote".to_string();
        let base_denom = "base".to_string();
        create_orderbook(
            deps.as_mut(),
            env.clone(),
            info.clone(),
            quote_denom.clone(),
            base_denom.clone(),
        )
        .unwrap();

        let fulfilments = test.expected_fulfilments.to_vec();
        let all_orders: Vec<LimitOrder> = fulfilments
            .iter()
            .map(|Fulfilment { order, .. }| order.clone())
            .collect();

        // Add orders to state
        for order in all_orders.clone() {
            orders()
                .save(
                    deps.as_mut().storage,
                    &(order.book_id, order.tick_id, order.order_id),
                    &order,
                )
                .unwrap();
            TICK_LIQUIDITY
                .update(
                    deps.as_mut().storage,
                    &(order.book_id, order.tick_id),
                    |l| {
                        Ok::<Uint128, ContractError>(
                            l.unwrap_or_default().checked_add(order.quantity).unwrap(),
                        )
                    },
                )
                .unwrap();

            let mut orderbook = ORDERBOOKS
                .load(deps.as_ref().storage, &valid_book_id)
                .unwrap();
            match order.order_direction {
                OrderDirection::Ask => {
                    if order.tick_id < orderbook.next_ask_tick {
                        orderbook.next_ask_tick = order.tick_id;
                    }
                    ORDERBOOKS
                        .save(deps.as_mut().storage, &valid_book_id, &orderbook)
                        .unwrap();
                }
                OrderDirection::Bid => {
                    if order.tick_id > orderbook.next_bid_tick {
                        orderbook.next_bid_tick = order.tick_id;
                    }
                    ORDERBOOKS
                        .save(deps.as_mut().storage, &valid_book_id, &orderbook)
                        .unwrap();
                }
            }
        }

        let mut order = test.order.clone();
        let response = run_limit_order(deps.as_mut().storage, &mut order);
        if let Some(expected_error) = &test.expected_error {
            let err = response.unwrap_err();
            assert_eq!(err, *expected_error, "{}", format_test_name(test.name));

            continue;
        }

        let bank_msgs = response.unwrap();

        for (tick_id, expected_liquidity) in test.expected_liquidity {
            let maybe_current_liquidity = TICK_LIQUIDITY
                .may_load(deps.as_ref().storage, &(valid_book_id, tick_id))
                .unwrap();

            if expected_liquidity.is_zero() {
                assert!(
                    maybe_current_liquidity.is_none(),
                    "{}",
                    format_test_name(test.name)
                );
            } else {
                assert_eq!(
                    maybe_current_liquidity.unwrap(),
                    expected_liquidity,
                    "{}",
                    format_test_name(test.name)
                );
            }
        }

        for fulfilment in test.expected_fulfilments {
            if fulfilment.amount == fulfilment.order.quantity {
                let maybe_order = orders()
                    .may_load(
                        deps.as_ref().storage,
                        &(
                            fulfilment.order.book_id,
                            fulfilment.order.tick_id,
                            fulfilment.order.order_id,
                        ),
                    )
                    .unwrap();
                assert!(maybe_order.is_none(), "{}", format_test_name(test.name));
            }
        }

        assert_eq!(
            test.expected_bank_msgs,
            bank_msgs,
            "{}",
            format_test_name(test.name)
        );

        assert_eq!(
            order.quantity,
            test.expected_remainder,
            "{}",
            format_test_name(test.name)
        );
=======
>>>>>>> 140f5dfd
    }
}<|MERGE_RESOLUTION|>--- conflicted
+++ resolved
@@ -1,25 +1,12 @@
-use crate::error::ContractError;
-use crate::order::*;
-use crate::orderbook::*;
-use crate::state::*;
-<<<<<<< HEAD
-use crate::types::Fulfilment;
-use crate::types::LimitOrder;
-use crate::types::MarketOrder;
-use crate::types::OrderDirection;
-use crate::types::REPLY_ID_REFUND;
+use crate::{
+    error::ContractError,
+    order::*,
+    orderbook::*,
+    state::*,
+    types::{Fulfilment, LimitOrder, MarketOrder, OrderDirection, REPLY_ID_REFUND},
+};
 use cosmwasm_std::testing::{mock_dependencies_with_balances, mock_env, mock_info};
-use cosmwasm_std::BankMsg;
-use cosmwasm_std::Coin;
-use cosmwasm_std::Decimal;
-use cosmwasm_std::Empty;
-use cosmwasm_std::SubMsg;
-use cosmwasm_std::{coin, Addr, Uint128};
-=======
-use crate::types::{LimitOrder, OrderDirection, REPLY_ID_REFUND};
-use cosmwasm_std::testing::{mock_dependencies_with_balances, mock_env, mock_info};
-use cosmwasm_std::{coin, Addr, BankMsg, Coin, Empty, SubMsg, Uint128};
->>>>>>> 140f5dfd
+use cosmwasm_std::{coin, Addr, BankMsg, Coin, Decimal, Empty, SubMsg, Uint128};
 use cw_utils::PaymentError;
 
 #[allow(clippy::uninlined_format_args)]
@@ -416,10 +403,6 @@
                     ),
                 )
                 .unwrap();
-<<<<<<< HEAD
-=======
-
->>>>>>> 140f5dfd
             // Update tick liquidity
             TICK_LIQUIDITY
                 .update(
@@ -554,7 +537,6 @@
             .unwrap_or_default();
 
         assert!(liquidity.is_zero(), "{}", format_test_name(test.name));
-<<<<<<< HEAD
     }
 }
 
@@ -2246,7 +2228,5 @@
             "{}",
             format_test_name(test.name)
         );
-=======
->>>>>>> 140f5dfd
     }
 }