use cosmwasm_std::{Decimal, Decimal256};
use std::str::FromStr;

pub const MIN_TICK: i64 = -108000000;
pub const MAX_TICK: i64 = 342000000;
pub const EXPONENT_AT_PRICE_ONE: i32 = -6;
pub const GEOMETRIC_EXPONENT_INCREMENT_DISTANCE_IN_TICKS: i64 = 9_000_000;
<<<<<<< HEAD
// The swap fee expected by this contract
pub const EXPECTED_SWAP_FEE: Decimal = Decimal::zero();
=======
pub const MAX_BATCH_CLAIM: u32 = 100;
>>>>>>> 8c5f6989

// TODO: optimize this using lazy_static
pub fn max_spot_price() -> Decimal256 {
    Decimal256::from_str("100000000000000000000000000000000000000").unwrap()
}

pub fn min_spot_price() -> Decimal256 {
    Decimal256::from_str("0.000000000001").unwrap()
}<|MERGE_RESOLUTION|>--- conflicted
+++ resolved
@@ -5,12 +5,9 @@
 pub const MAX_TICK: i64 = 342000000;
 pub const EXPONENT_AT_PRICE_ONE: i32 = -6;
 pub const GEOMETRIC_EXPONENT_INCREMENT_DISTANCE_IN_TICKS: i64 = 9_000_000;
-<<<<<<< HEAD
 // The swap fee expected by this contract
 pub const EXPECTED_SWAP_FEE: Decimal = Decimal::zero();
-=======
 pub const MAX_BATCH_CLAIM: u32 = 100;
->>>>>>> 8c5f6989
 
 // TODO: optimize this using lazy_static
 pub fn max_spot_price() -> Decimal256 {
