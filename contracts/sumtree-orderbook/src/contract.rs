#[cfg(not(feature = "library"))]
use cosmwasm_std::entry_point;
use cosmwasm_std::{
    ensure, to_json_binary, Binary, Decimal256, Deps, DepsMut, Env, MessageInfo, Reply, Response,
    Uint128,
};
use cw2::set_contract_version;

use crate::auth::{ADMIN, MODERATOR};
use crate::constants::{CIRCUIT_BREAKER_SUBDAO_ADDR, OSMOSIS_GOV_ADDR};
use crate::error::{ContractError, ContractResult};
use crate::msg::{ExecuteMsg, InstantiateMsg, MigrateMsg, QueryMsg};

use crate::orderbook::create_orderbook;
use crate::sudo;
use crate::types::OrderDirection;
use crate::{auth, order};
use crate::{query, state};

// version info for migration info
const CONTRACT_NAME: &str = "crates.io:sumtree-orderbook";
const CONTRACT_VERSION: &str = env!("CARGO_PKG_VERSION");

/// Handling contract instantiation
#[cfg_attr(not(feature = "library"), entry_point)]
pub fn instantiate(
    deps: DepsMut,
    _env: Env,
    _info: MessageInfo,
    msg: InstantiateMsg,
) -> Result<Response, ContractError> {
    // Set contract metadata
    set_contract_version(deps.storage, CONTRACT_NAME, CONTRACT_VERSION)?;

    // Set contract admin to governance and moderator to circuit breaker subDAO
    let admin = deps.api.addr_validate(OSMOSIS_GOV_ADDR)?;
    ADMIN.save(deps.storage, &admin)?;
    let moderator = deps.api.addr_validate(CIRCUIT_BREAKER_SUBDAO_ADDR)?;
    MODERATOR.save(deps.storage, &moderator)?;

    // Instantiate orderbook
    create_orderbook(deps, msg.quote_denom.clone(), msg.base_denom.clone())?;

    Ok(Response::new().add_attributes(vec![
        ("method", "instantiate"),
        ("quote_denom", &msg.quote_denom),
        ("base_denom", &msg.base_denom),
    ]))
}

#[cfg_attr(not(feature = "library"), entry_point)]
pub fn migrate(_deps: DepsMut, _env: Env, _msg: MigrateMsg) -> Result<Response, ContractError> {
    Ok(Response::default())
}

#[cfg_attr(not(feature = "library"), entry_point)]
pub fn execute(
    deps: DepsMut,
    env: Env,
    info: MessageInfo,
    msg: ExecuteMsg,
) -> Result<Response, ContractError> {
    // Ensure orderbook is active
    // Switch does not apply to Auth messages
    if !matches!(msg, ExecuteMsg::Auth(_)) {
        sudo::ensure_is_active(deps.as_ref())?;
    }

    match msg {
        // Places limit order on given market
        ExecuteMsg::PlaceLimit {
            tick_id,
            order_direction,
            quantity,
            claim_bounty,
        } => dispatch_place_limit(
            deps,
            env,
            info,
            tick_id,
            order_direction,
            quantity,
            claim_bounty,
        ),

        // Cancels limit order with given ID
        ExecuteMsg::CancelLimit { tick_id, order_id } => {
            order::cancel_limit(deps, env, info, tick_id, order_id)
        }

        // Claims a limit order with given ID
        ExecuteMsg::ClaimLimit { tick_id, order_id } => {
            order::claim_limit(deps, env, info, tick_id, order_id)
        }

        ExecuteMsg::BatchClaim { orders } => order::batch_claim_limits(deps, info, env, orders),

        // Handles all authorisation messages
        ExecuteMsg::Auth(auth_msg) => auth::dispatch(deps, info, auth_msg),
    }
}

/// Handling contract query
#[cfg_attr(not(feature = "library"), entry_point)]
pub fn query(deps: Deps, _env: Env, msg: QueryMsg) -> ContractResult<Binary> {
    match msg {
        QueryMsg::SpotPrice {
            quote_asset_denom,
            base_asset_denom,
        } => Ok(to_json_binary(&query::spot_price(
            deps,
            quote_asset_denom,
            base_asset_denom,
        )?)?),
        QueryMsg::CalcOutAmountGivenIn {
            token_in,
            token_out_denom,
            swap_fee,
        } => Ok(to_json_binary(&query::calc_out_amount_given_in(
            deps,
            token_in,
            token_out_denom,
            swap_fee,
        )?)?),
        QueryMsg::GetTotalPoolLiquidity {} => {
            Ok(to_json_binary(&query::total_pool_liquidity(deps)?)?)
        }
        QueryMsg::CalcInAmtGivenOut {} => unimplemented!(),
        QueryMsg::AllTicks {
            start_from,
            end_at,
            limit,
        } => Ok(to_json_binary(&query::all_ticks(
            deps, start_from, end_at, limit,
        )?)?),
        QueryMsg::IsActive {} => Ok(to_json_binary(&query::is_active(deps)?)?),
        QueryMsg::GetSwapFee {} => Ok(to_json_binary(&query::get_swap_fee()?)?),
        QueryMsg::OrdersByOwner {
            owner,
            start_from,
            end_at,
            limit,
        } => Ok(to_json_binary(&query::orders_by_owner(
            deps, owner, start_from, end_at, limit,
        )?)?),
<<<<<<< HEAD
        QueryMsg::Order { tick_id, order_id } => {
            Ok(to_json_binary(&query::order(deps, tick_id, order_id)?)?)
        }
        QueryMsg::OrderbookState {} => Ok(to_json_binary(&query::orderbook_state(deps)?)?),
=======
        QueryMsg::TicksById { tick_ids } => {
            Ok(to_json_binary(&query::ticks_by_id(deps, tick_ids)?)?)
        }
>>>>>>> e6522a65
        QueryMsg::Denoms {} => Ok(to_json_binary(&query::denoms(deps)?)?),
        QueryMsg::GetMakerFee {} => Ok(to_json_binary(&state::get_maker_fee(deps.storage)?)?),
        QueryMsg::TickUnrealizedCancelsById { tick_ids } => Ok(to_json_binary(
            &query::ticks_unrealized_cancels_by_id(deps, tick_ids)?,
        )?),

        // -- Auth Queries --
        QueryMsg::Auth(msg) => Ok(to_json_binary(&auth::query(deps, msg)?)?),
    }
}

#[cfg_attr(not(feature = "library"), entry_point)]
pub fn reply(_deps: DepsMut, _env: Env, msg: Reply) -> Result<Response, ContractError> {
    ensure!(
        msg.result.is_ok(),
        ContractError::ReplyError {
            id: msg.id,
            error: msg.result.unwrap_err(),
        }
    );
    Ok(Response::default())
}

#[allow(clippy::too_many_arguments)]
pub fn dispatch_place_limit(
    mut deps: DepsMut,
    env: Env,
    info: MessageInfo,
    tick_id: i64,
    order_direction: OrderDirection,
    quantity: Uint128,
    claim_bounty: Option<Decimal256>,
) -> Result<Response, ContractError> {
    order::place_limit(
        &mut deps,
        env,
        info,
        tick_id,
        order_direction,
        quantity,
        claim_bounty,
    )
}<|MERGE_RESOLUTION|>--- conflicted
+++ resolved
@@ -143,16 +143,13 @@
         } => Ok(to_json_binary(&query::orders_by_owner(
             deps, owner, start_from, end_at, limit,
         )?)?),
-<<<<<<< HEAD
         QueryMsg::Order { tick_id, order_id } => {
             Ok(to_json_binary(&query::order(deps, tick_id, order_id)?)?)
         }
         QueryMsg::OrderbookState {} => Ok(to_json_binary(&query::orderbook_state(deps)?)?),
-=======
         QueryMsg::TicksById { tick_ids } => {
             Ok(to_json_binary(&query::ticks_by_id(deps, tick_ids)?)?)
         }
->>>>>>> e6522a65
         QueryMsg::Denoms {} => Ok(to_json_binary(&query::denoms(deps)?)?),
         QueryMsg::GetMakerFee {} => Ok(to_json_binary(&state::get_maker_fee(deps.storage)?)?),
         QueryMsg::TickUnrealizedCancelsById { tick_ids } => Ok(to_json_binary(
