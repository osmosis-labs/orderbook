--- conflicted
+++ resolved
@@ -143,11 +143,9 @@
         } => Ok(to_json_binary(&query::orders_by_owner(
             deps, owner, start_from, end_at, limit,
         )?)?),
-<<<<<<< HEAD
         QueryMsg::TicksById { tick_ids } => {
             Ok(to_json_binary(&query::ticks_by_id(deps, tick_ids)?)?)
         }
-=======
         QueryMsg::OrdersByTick {
             tick_id,
             start_from,
@@ -156,7 +154,6 @@
         } => Ok(to_json_binary(&query::orders_by_tick(
             deps, tick_id, start_from, end_at, limit,
         )?)?),
->>>>>>> 4039fccb
         QueryMsg::Denoms {} => Ok(to_json_binary(&query::denoms(deps)?)?),
         QueryMsg::GetMakerFee {} => Ok(to_json_binary(&state::get_maker_fee(deps.storage)?)?),
         QueryMsg::GetUnrealizedCancels { tick_ids } => Ok(to_json_binary(
