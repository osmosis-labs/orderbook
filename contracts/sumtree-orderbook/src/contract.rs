--- conflicted
+++ resolved
@@ -89,19 +89,12 @@
         } => order::place_market(deps, env, info, order_direction, quantity),
 
         // Claims a limit order with given ID
-<<<<<<< HEAD
         ExecuteMsg::ClaimLimit { tick_id, order_id } => {
             order::claim_limit(deps, env, info, tick_id, order_id)
-=======
-        ExecuteMsg::ClaimLimit {
-            book_id,
-            tick_id,
-            order_id,
-        } => order::claim_limit(deps, env, info, book_id, tick_id, order_id),
+        }
 
         ExecuteMsg::BatchClaim { book_id, orders } => {
             order::batch_claim_limits(deps, info, book_id, orders)
->>>>>>> d6e762a8
         }
     }
 }
