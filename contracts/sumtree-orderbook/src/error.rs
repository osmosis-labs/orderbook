use cosmwasm_std::{
    CheckedFromRatioError, CheckedMultiplyRatioError, CoinsError, ConversionOverflowError,
    DecimalRangeExceeded, DivideByZeroError, OverflowError, StdError, Uint128,
};
use cw_utils::PaymentError;
use thiserror::Error;

#[derive(Error, Debug, PartialEq)]
pub enum ContractError {
    #[error("{0}")]
    Std(#[from] StdError),

    #[error("{0}")]
    Overflow(#[from] OverflowError),

    #[error("Unauthorized")]
    Unauthorized {},

    #[error("Invalid tick ID: {tick_id:?}")]
    InvalidTickId { tick_id: i64 },

    #[error("Invalid quantity: {quantity:?}")]
    InvalidQuantity { quantity: Uint128 },

    #[error("Insufficient funds. Sent: {sent:?}, Required: {required:?}")]
    InsufficientFunds { sent: Uint128, required: Uint128 },

    #[error("Invalid book ID: {book_id:?}")]
    InvalidBookId { book_id: u64 },

    #[error(transparent)]
    Coins(#[from] CoinsError),

    #[error(transparent)]
    PaymentError(#[from] PaymentError),

    #[error("Order not found: {book_id:?}, {tick_id:?}, {order_id:?}")]
    OrderNotFound {
        book_id: u64,
        tick_id: i64,
        order_id: u64,
    },

    #[error("Reply error: {id:?}, {error:?}")]
    ReplyError { id: u64, error: String },

    // Decimal-related errors
    #[error("{0}")]
    ConversionOverflow(#[from] ConversionOverflowError),

    #[error("{0}")]
    CheckedMultiplyRatio(#[from] CheckedMultiplyRatioError),

    #[error("{0}")]
    CheckedFromRatio(#[from] CheckedFromRatioError),

    #[error("{0}")]
    DivideByZero(#[from] DivideByZeroError),

    #[error("{0}")]
    DecimalRangeExceeded(#[from] DecimalRangeExceeded),

    // Tick out of bounds error
    #[error("Tick out of bounds: {tick_id:?}")]
    TickOutOfBounds { tick_id: i64 },
    #[error("Cannot fulfill order. Order ID: {order_id:?}, Book ID: {book_id:?}, Amount Required: {amount_required:?}, Amount Remaining: {amount_remaining:?} {reason:?}")]
    InvalidFulfillment {
        order_id: u64,
        book_id: u64,
        amount_required: Uint128,
        amount_remaining: Uint128,
        reason: Option<String>,
    },

    #[error("Mismatched order direction")]
    MismatchedOrderDirection {},

    #[error("Invalid Node Type")]
    InvalidNodeType,

<<<<<<< HEAD
    #[error("Cannot cancel an order that has partially or fully been filled")]
    CancelFilledOrder,
=======
    #[error("Childless Internal Node")]
    ChildlessInternalNode,
>>>>>>> 5db8a14e
}

pub type ContractResult<T> = Result<T, ContractError>;<|MERGE_RESOLUTION|>--- conflicted
+++ resolved
@@ -78,13 +78,11 @@
     #[error("Invalid Node Type")]
     InvalidNodeType,
 
-<<<<<<< HEAD
+    #[error("Childless Internal Node")]
+    ChildlessInternalNode,
+
     #[error("Cannot cancel an order that has partially or fully been filled")]
     CancelFilledOrder,
-=======
-    #[error("Childless Internal Node")]
-    ChildlessInternalNode,
->>>>>>> 5db8a14e
 }
 
 pub type ContractResult<T> = Result<T, ContractError>;