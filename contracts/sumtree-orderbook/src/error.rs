--- conflicted
+++ resolved
@@ -105,10 +105,9 @@
     #[error("Orderbook is inactive")]
     Inactive,
 
-<<<<<<< HEAD
     #[error("Max spot price exceeded")]
     MaxSpotPriceExceeded,
-=======
+  
     #[error("No maker fee recipient currently set")]
     NoMakerFeeRecipient,
 
@@ -117,7 +116,6 @@
 
     #[error("Invalid Maker Fee: provided fee must be less than or equal to {MAX_MAKER_FEE_PERCENTAGE:?}")]
     InvalidMakerFee,
->>>>>>> 6dfcc5e4
 }
 
 pub type ContractResult<T> = Result<T, ContractError>;