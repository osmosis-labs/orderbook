use crate::types::{OrderDirection, TickState};
use cosmwasm_schema::{cw_serde, QueryResponses};
use cosmwasm_std::{Addr, Coin, Decimal, Uint128};

/// Message type for `instantiate` entry_point
#[cw_serde]
pub struct InstantiateMsg {
    pub base_denom: String,
    pub quote_denom: String,
    pub admin: Addr,
}

/// Message type for `execute` entry_point
#[cw_serde]
pub enum ExecuteMsg {
    PlaceLimit {
        tick_id: i64,
        order_direction: OrderDirection,
        quantity: Uint128,
        claim_bounty: Option<Decimal>,
    },
    CancelLimit {
        tick_id: i64,
        order_id: u64,
    },
    PlaceMarket {
        order_direction: OrderDirection,
        quantity: Uint128,
    },
    ClaimLimit {
        tick_id: i64,
        order_id: u64,
    },
    BatchClaim {
        orders: Vec<(i64, u64)>,
    },
    TransferAdmin {
        new_admin: Addr,
    },
    CancelAdminTransfer {},
    RejectAdminTransfer {},
    ClaimAdmin {},
    RenounceAdminship {},
}

/// Message type for `migrate` entry_point
#[cw_serde]
pub enum MigrateMsg {}

/// Message type for `query` entry_point
#[cw_serde]
#[derive(QueryResponses)]
pub enum QueryMsg {
    #[returns(SpotPriceResponse)]
    SpotPrice {
        quote_asset_denom: String,
        base_asset_denom: String,
    },
    #[returns(CalcOutAmtGivenInResponse)]
    CalcOutAmountGivenIn {
        token_in: Coin,
        token_out_denom: String,
        swap_fee: Decimal,
    },
    #[returns(GetTotalPoolLiquidityResponse)]
    GetTotalPoolLiquidity {},
    /// NO-OP QUERY
    #[returns(CalcInAmtGivenOutResponse)]
    CalcInAmtGivenOut {},
<<<<<<< HEAD

    #[returns(Addr)]
    Admin {},

    #[returns(Option<Addr>)]
    AdminOffer {},
}

=======
    #[returns(AllTicksResponse)]
    AllTicks {
        /// The tick id to start after for pagination (inclusive)
        start_from: Option<i64>,
        /// A max tick id to end at if limit is not reached/provided (inclusive)
        end_at: Option<i64>,
        /// The limit for amount of items to return
        limit: Option<usize>,
    },
}

>>>>>>> b1d54644
#[cw_serde]
pub struct SpotPriceResponse {
    pub spot_price: Decimal,
}

#[cw_serde]
pub struct CalcOutAmtGivenInResponse {
    pub token_out: Coin,
}

#[cw_serde]
pub struct CalcInAmtGivenOutResponse {
    pub token_in: Coin,
}

#[cw_serde]
pub struct GetTotalPoolLiquidityResponse {
    pub total_pool_liquidity: Vec<Coin>,
}

#[cw_serde]
pub struct TickIdAndState {
    pub tick_id: i64,
    pub tick_state: TickState,
}

#[cw_serde]
pub struct AllTicksResponse {
    pub ticks: Vec<TickIdAndState>,
}

#[cw_serde]
pub enum SudoMsg {
    /// SwapExactAmountIn swaps an exact amount of tokens in for as many tokens out as possible.
    /// The amount of tokens out is determined by the current exchange rate and the swap fee.
    /// The user specifies a minimum amount of tokens out, and the transaction will revert if that amount of tokens
    /// is not received.
    SwapExactAmountIn {
        sender: String,
        token_in: Coin,
        token_out_denom: String,
        token_out_min_amount: Uint128,
        swap_fee: Decimal,
    },
    /// SwapExactAmountOut swaps as many tokens in as possible for an exact amount of tokens out.
    /// The amount of tokens in is determined by the current exchange rate and the swap fee.
    /// The user specifies a maximum amount of tokens in, and the transaction will revert if that amount of tokens
    /// is exceeded.
    ///
    /// **Currently this message is no-op**
    SwapExactAmountOut {
        sender: String,
        token_in_denom: String,
        token_in_max_amount: Uint128,
        token_out: Coin,
        swap_fee: Decimal,
    },
    TransferAdmin {
        new_admin: Addr,
    },
    CancelAdminTransfer {},
    RemoveAdmin {},
}

#[cw_serde]
/// Fixing token in amount makes token amount out varies
pub struct SwapExactAmountInResponseData {
    pub token_out_amount: Uint128,
}

#[cw_serde]
/// Fixing token out amount makes token amount in varies
pub struct SwapExactAmountOutResponseData {
    pub token_in_amount: Uint128,
}<|MERGE_RESOLUTION|>--- conflicted
+++ resolved
@@ -67,7 +67,6 @@
     /// NO-OP QUERY
     #[returns(CalcInAmtGivenOutResponse)]
     CalcInAmtGivenOut {},
-<<<<<<< HEAD
 
     #[returns(Addr)]
     Admin {},
@@ -76,7 +75,6 @@
     AdminOffer {},
 }
 
-=======
     #[returns(AllTicksResponse)]
     AllTicks {
         /// The tick id to start after for pagination (inclusive)
@@ -88,7 +86,6 @@
     },
 }
 
->>>>>>> b1d54644
 #[cw_serde]
 pub struct SpotPriceResponse {
     pub spot_price: Decimal,
