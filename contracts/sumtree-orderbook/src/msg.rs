--- conflicted
+++ resolved
@@ -190,7 +190,6 @@
 }
 
 #[cw_serde]
-<<<<<<< HEAD
 pub struct UnrealizedCancels {
     pub ask_unrealized_cancels: Decimal256,
     pub bid_unrealized_cancels: Decimal256,
@@ -205,11 +204,12 @@
 #[cw_serde]
 pub struct GetUnrealizedCancelsResponse {
     pub ticks: Vec<TickUnrealizedCancels>,
-=======
+}
+
+#[cw_serde]
 pub struct OrdersResponse {
     pub orders: Vec<LimitOrder>,
     pub count: u64,
->>>>>>> 4039fccb
 }
 
 #[cw_serde]
