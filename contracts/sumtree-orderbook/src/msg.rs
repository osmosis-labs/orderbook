--- conflicted
+++ resolved
@@ -61,6 +61,7 @@
 #[cw_serde]
 #[derive(QueryResponses)]
 pub enum QueryMsg {
+    // -- CW Pool Queries --
     #[returns(SpotPriceResponse)]
     SpotPrice {
         quote_asset_denom: String,
@@ -78,6 +79,18 @@
     #[returns(CalcInAmtGivenOutResponse)]
     CalcInAmtGivenOut {},
 
+    // -- SQS Queries --
+    #[returns(AllTicksResponse)]
+    AllTicks {
+        /// The tick id to start after for pagination (inclusive)
+        start_from: Option<i64>,
+        /// A max tick id to end at if limit is not reached/provided (inclusive)
+        end_at: Option<i64>,
+        /// The limit for amount of items to return
+        limit: Option<usize>,
+    },
+
+    // -- Auth Queries --
     #[returns(Option<Addr>)]
     Auth(AuthQueryMsg),
 }
@@ -87,20 +100,8 @@
     Admin {},
     AdminOffer {},
 
-<<<<<<< HEAD
     Moderator {},
     ModeratorOffer {},
-=======
-    #[returns(AllTicksResponse)]
-    AllTicks {
-        /// The tick id to start after for pagination (inclusive)
-        start_from: Option<i64>,
-        /// A max tick id to end at if limit is not reached/provided (inclusive)
-        end_at: Option<i64>,
-        /// The limit for amount of items to return
-        limit: Option<usize>,
-    },
->>>>>>> 672f67ae
 }
 
 #[cw_serde]
