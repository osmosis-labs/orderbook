<<<<<<< HEAD
use crate::constants::{MAX_BATCH_CLAIM, MAX_SPOT_PRICE, MAX_TICK, MIN_TICK};
=======
use crate::constants::{max_spot_price, min_spot_price, MAX_BATCH_CLAIM, MAX_TICK, MIN_TICK};
>>>>>>> 92fc128b
use crate::error::{ContractError, ContractResult};
use crate::state::{
    add_directional_liquidity, get_maker_fee, new_order_id, orders, subtract_directional_liquidity,
    MAKER_FEE_RECIPIENT, ORDERBOOK, TICK_STATE,
};
use crate::sumtree::node::{generate_node_id, NodeType, TreeNode};
use crate::sumtree::tree::get_or_init_root_node;
use crate::tick::sync_tick;
use crate::tick_math::{amount_to_value, tick_to_price, RoundingDirection};
use crate::types::{
    coin_u256, Coin256, LimitOrder, MarketOrder, MsgSend256, OrderDirection, Orderbook, TickState,
    REPLY_ID_CLAIM, REPLY_ID_CLAIM_BOUNTY, REPLY_ID_MAKER_FEE, REPLY_ID_REFUND,
};
use cosmwasm_std::{
    coin, ensure, ensure_eq, Addr, BankMsg, Decimal256, DepsMut, Env, MessageInfo, Order, Response,
    Storage, SubMsg, Uint128, Uint256,
};
use cw_storage_plus::Bound;
use cw_utils::{must_pay, nonpayable};

#[allow(clippy::manual_range_contains, clippy::too_many_arguments)]
pub fn place_limit(
    deps: &mut DepsMut,
    _env: Env,
    info: MessageInfo,
    tick_id: i64,
    order_direction: OrderDirection,
    quantity: Uint128,
    claim_bounty: Option<Decimal256>,
) -> Result<Response, ContractError> {
    let mut orderbook = ORDERBOOK.load(deps.storage)?;

    // Validate tick_id is within valid range
    ensure!(
        tick_id >= MIN_TICK && tick_id <= MAX_TICK,
        ContractError::InvalidTickId { tick_id }
    );

    // Ensure order_quantity is positive
    ensure!(
        quantity > Uint128::zero(),
        ContractError::InvalidQuantity { quantity }
    );

    // If applicable, ensure claim_bounty is between 0 and 0.01.
    // We set a conservative upper bound of 1% for claim bounties as a guardrail.
    if let Some(claim_bounty_value) = claim_bounty {
        ensure!(
            claim_bounty_value >= Decimal256::zero()
                && claim_bounty_value <= Decimal256::percent(1),
            ContractError::InvalidClaimBounty {
                claim_bounty: Some(claim_bounty_value)
            }
        );
    }

<<<<<<< HEAD
    let claimed_price = amount_to_value(
        order_direction,
        quantity,
        *MAX_SPOT_PRICE,
=======
    // The boundary max/min spot price given order direction
    let boundary_spot_price = match order_direction {
        OrderDirection::Bid => max_spot_price(),
        OrderDirection::Ask => min_spot_price(),
    };
    // The epxected price when this order is claimed
    let claimed_price = amount_to_value(
        order_direction,
        quantity,
        boundary_spot_price,
>>>>>>> 92fc128b
        RoundingDirection::Down,
    );

    // If claimed_price returns an error then the order cannot be claimed
    ensure!(claimed_price.is_ok(), ContractError::MaxSpotPriceExceeded);

    // Determine the correct denom based on order direction
    let expected_denom = orderbook.get_expected_denom(&order_direction);

    // Verify the funds sent with the message match the `quantity` for the correct denom
    // We reject any quantity that is not exactly equal to the amount in the limit order being placed
    let received = must_pay(&info, &expected_denom)?;
    ensure_eq!(
        received,
        quantity,
        ContractError::InsufficientFunds {
            sent: received,
            required: quantity,
        }
    );

    // Generate a new order ID
    let order_id = new_order_id(deps.storage)?;

    // If bid and tick_id is higher than next bid tick, update next bid tick
    // If ask and tick_id is lower than next ask tick, update next ask tick
    match order_direction {
        OrderDirection::Bid => {
            if tick_id > orderbook.next_bid_tick {
                orderbook.next_bid_tick = tick_id;
            }
        }
        OrderDirection::Ask => {
            if tick_id < orderbook.next_ask_tick {
                orderbook.next_ask_tick = tick_id;
            }
        }
    }
    ORDERBOOK.save(deps.storage, &orderbook)?;

    // Update ETAS from Tick State
    let mut tick_state = TICK_STATE.load(deps.storage, tick_id).unwrap_or_default();
    let mut tick_values = tick_state.get_values(order_direction);

    // Build limit order
    let limit_order = LimitOrder::new(
        tick_id,
        order_id,
        order_direction,
        info.sender.clone(),
        quantity,
        tick_values.cumulative_total_value,
        claim_bounty,
    );

    let quant_dec256 = Decimal256::from_ratio(limit_order.quantity.u128(), Uint256::one());
    // Only save the order if not fully filled
    if limit_order.quantity > Uint128::zero() {
        // Save the order to the orderbook
        orders().save(deps.storage, &(tick_id, order_id), &limit_order)?;

        tick_values.total_amount_of_liquidity = tick_values
            .total_amount_of_liquidity
            .checked_add(quant_dec256)
            .unwrap();
    }

    tick_values.cumulative_total_value = tick_values
        .cumulative_total_value
        .checked_add(Decimal256::from_ratio(quantity, Uint256::one()))?;

    tick_state.set_values(order_direction, tick_values);
    TICK_STATE.save(deps.storage, tick_id, &tick_state)?;
    add_directional_liquidity(deps.storage, order_direction, quant_dec256)?;

    Ok(Response::default()
        .add_attribute("method", "placeLimit")
        .add_attribute("owner", info.sender.to_string())
        .add_attribute("tick_id", tick_id.to_string())
        .add_attribute("order_id", order_id.to_string())
        .add_attribute("order_direction", order_direction.to_string())
        .add_attribute("quantity", quantity.to_string()))
}

pub fn cancel_limit(
    deps: DepsMut,
    _env: Env,
    info: MessageInfo,
    tick_id: i64,
    order_id: u64,
) -> Result<Response, ContractError> {
    nonpayable(&info)?;
    let key = (tick_id, order_id);
    // Check for the order, error if not found
    let order = orders()
        .may_load(deps.storage, &key)?
        .ok_or(ContractError::OrderNotFound { tick_id, order_id })?;

    // Ensure the sender is the order owner
    ensure_eq!(info.sender, order.owner, ContractError::Unauthorized {});

    // Ensure the order has not been filled.
    let tick_state = TICK_STATE.load(deps.storage, tick_id).unwrap_or_default();
    let tick_values = tick_state.get_values(order.order_direction);
    ensure!(
        tick_values.effective_total_amount_swapped <= order.etas,
        ContractError::CancelFilledOrder
    );

    // Fetch the sumtree from storage, or create one if it does not exist
    let mut tree = get_or_init_root_node(deps.storage, tick_id, order.order_direction)?;

    // Generate info for new node to insert to sumtree
    let node_id = generate_node_id(deps.storage, order.tick_id)?;
    let mut curr_tick_state =
        TICK_STATE
            .load(deps.storage, order.tick_id)
            .ok()
            .ok_or(ContractError::InvalidTickId {
                tick_id: order.tick_id,
            })?;
    let mut curr_tick_values = curr_tick_state.get_values(order.order_direction);
    let quant_dec256 =
        Decimal256::from_ratio(Uint256::from_uint128(order.quantity), Uint256::one());
    let mut new_node = TreeNode::new(
        order.tick_id,
        order.order_direction,
        node_id,
        NodeType::leaf(order.etas, quant_dec256),
    );

    // Insert new node
    tree.insert(deps.storage, &mut new_node)?;

    // Get orderbook info for correct denomination
    let orderbook = ORDERBOOK.load(deps.storage)?;

    // Generate refund
    let expected_denom = orderbook.get_expected_denom(&order.order_direction);
    let refund_msg = SubMsg::reply_on_error(
        BankMsg::Send {
            to_address: order.owner.to_string(),
            amount: vec![coin(order.quantity.u128(), expected_denom)],
        },
        REPLY_ID_REFUND,
    );

    orders().remove(deps.storage, &(order.tick_id, order.order_id))?;

    curr_tick_values.total_amount_of_liquidity = curr_tick_values
        .total_amount_of_liquidity
        .checked_sub(Decimal256::from_ratio(order.quantity, Uint256::one()))?;
    curr_tick_state.set_values(order.order_direction, curr_tick_values);
    TICK_STATE.save(deps.storage, order.tick_id, &curr_tick_state)?;
    subtract_directional_liquidity(deps.storage, order.order_direction, quant_dec256)?;

    tree.save(deps.storage)?;

    Ok(Response::new()
        .add_attribute("method", "cancelLimit")
        .add_attribute("owner", info.sender)
        .add_attribute("tick_id", tick_id.to_string())
        .add_attribute("order_id", order_id.to_string())
        .add_submessage(refund_msg))
}

pub fn claim_limit(
    deps: DepsMut,
    env: Env,
    info: MessageInfo,
    tick_id: i64,
    order_id: u64,
) -> Result<Response, ContractError> {
    nonpayable(&info)?;

    let (amount_claimed, bank_msgs) = claim_order(
        deps.storage,
        info.sender.clone(),
        env.contract.address,
        tick_id,
        order_id,
    )?;

    Ok(Response::new()
        .add_attribute("method", "claimMarket")
        .add_attribute("sender", info.sender)
        .add_attribute("tick_id", tick_id.to_string())
        .add_attribute("order_id", order_id.to_string())
        .add_attribute("amount_claimed", amount_claimed.to_string())
        .add_submessages(bank_msgs))
}

// batch_claim_limits allows for multiple limit orders to be claimed in a single transaction.
pub fn batch_claim_limits(
    deps: DepsMut,
    info: MessageInfo,
    env: Env,
    orders: Vec<(i64, u64)>,
) -> Result<Response, ContractError> {
    nonpayable(&info)?;

    ensure!(
        orders.len() <= MAX_BATCH_CLAIM as usize,
        ContractError::BatchClaimLimitExceeded {
            max_batch_claim: MAX_BATCH_CLAIM
        }
    );

    let mut responses: Vec<SubMsg> = Vec::new();

    for (tick_id, order_id) in orders {
        // Attempt to claim each order
        match claim_order(
            deps.storage,
            env.contract.address.clone(),
            info.sender.clone(),
            tick_id,
            order_id,
        ) {
            Ok((_, mut bank_msgs)) => {
                responses.append(&mut bank_msgs);
            }
            Err(_) => {
                // We fail silently on errors to allow for the valid claims to be processed
                // to be processed.
                continue;
            }
        }
    }

    Ok(Response::new()
        .add_attribute("method", "batchClaim")
        .add_attribute("sender", info.sender)
        .add_submessages(responses))
}

// run_market_order processes a market order from the current active tick on the order's orderbook
/// up to the passed in `tick_bound`. **Partial fills are not allowed.**
///
/// Note that this mutates the `order` object
///
/// Returns:
/// * The output after the order has been processed
/// * Bank send message to process the balance transfer
///
/// Returns error if:
/// * Provided order has zero quantity
/// * Tick to price conversion fails for any tick
/// * Order is not fully filled
///
/// CONTRACT: The caller must ensure that the necessary input funds were actually supplied.
#[allow(clippy::manual_range_contains)]
pub fn run_market_order(
    storage: &mut dyn Storage,
    contract_address: Addr,
    order: &mut MarketOrder,
    tick_bound: i64,
) -> Result<(Uint256, MsgSend256), ContractError> {
    let PostMarketOrderState {
        output,
        tick_updates,
        updated_orderbook,
    } = run_market_order_internal(storage, order, tick_bound)?;

    // After the core tick iteration loop, write all tick updates to state.
    // We cannot do this during the loop due to the borrow checker.
    for (tick_id, tick_state) in tick_updates {
        TICK_STATE.save(storage, tick_id, &tick_state)?;
    }

    // Reduce the amount of liquidity in the opposite direction of the order by the output amount
    subtract_directional_liquidity(
        storage,
        order.order_direction.opposite(),
        Decimal256::from_ratio(output.amount, Uint256::one()),
    )?;

    // Update tick pointers in orderbook
    ORDERBOOK.save(storage, &updated_orderbook)?;

    Ok((
        output.amount,
        MsgSend256 {
            from_address: contract_address.to_string(),
            to_address: order.owner.to_string(),
            amount: vec![output],
        },
    ))
}

/// Defines the state changes resulting from a market order.
pub(crate) struct PostMarketOrderState {
    pub output: Coin256,
    pub tick_updates: Vec<(i64, TickState)>,
    pub updated_orderbook: Orderbook,
}

/// Attempts to fill a market order against the orderbook. Due to the sumtree-based orderbook design,
/// this does not require iterating linearly through all the filled orders.
///
/// Note that this mutates the `order` object and **does not perform any state mutations**
///
/// Returns:
/// * The output after the order has been processed
/// * Any required tick state updates
/// * The updated orderbook state
///
/// Returns error if:
/// * Provided order has zero quantity
/// * Tick to price conversion fails for any tick
/// * Order is not fully filled
///
/// CONTRACT: The caller must ensure that the necessary input funds were actually supplied.
#[allow(clippy::manual_range_contains)]
pub(crate) fn run_market_order_internal(
    storage: &dyn Storage,
    order: &mut MarketOrder,
    tick_bound: i64,
) -> ContractResult<PostMarketOrderState> {
    // Ensure order is non-empty
    ensure!(
        !order.quantity.is_zero(),
        ContractError::InvalidSwap {
            error: "Input amount cannot be zero".to_string()
        }
    );

    let mut orderbook = ORDERBOOK.load(storage)?;
    let output_denom = orderbook.get_opposite_denom(&order.order_direction);

    // Ensure the given tick bound is within global limits
    ensure!(
        tick_bound <= MAX_TICK && tick_bound >= MIN_TICK,
        ContractError::InvalidTickId {
            tick_id: tick_bound
        }
    );

    // Derive appropriate bounds for tick iterator based on order direction:
    // * If the order is an Ask, we iterate from [next_bid_tick, tick_bound] in descending order.
    // * If the order is a Bid, we iterate from [tick_bound, next_ask_tick] in ascending order.
    let (min_tick, max_tick, ordering) = match order.order_direction {
        OrderDirection::Ask => {
            ensure!(
                tick_bound <= orderbook.next_bid_tick,
                ContractError::InvalidTickId {
                    tick_id: tick_bound
                }
            );
            (tick_bound, orderbook.next_bid_tick, Order::Descending)
        }
        OrderDirection::Bid => {
            ensure!(
                tick_bound >= orderbook.next_ask_tick,
                ContractError::InvalidTickId {
                    tick_id: tick_bound
                }
            );
            (orderbook.next_ask_tick, tick_bound, Order::Ascending)
        }
    };

    // Create tick iterator between first tick and requested tick
    let ticks = TICK_STATE.keys(
        storage,
        Some(Bound::inclusive(min_tick)),
        Some(Bound::inclusive(max_tick)),
        ordering,
    );

    // Iterate through ticks and fill the market order as appropriate.
    // Due to our sumtree-based design, this process carries only O(1) overhead per tick.
    let mut total_output: Uint256 = Uint256::zero();
    let mut tick_updates: Vec<(i64, TickState)> = Vec::new();

    // The price of the last tick iterated on, if no ticks are iterated price is constant
    let mut last_tick_price = Decimal256::one();
    for maybe_current_tick in ticks {
        let current_tick_id = maybe_current_tick?;
        let mut current_tick = TICK_STATE.load(storage, current_tick_id)?;
        let mut current_tick_values = current_tick.get_values(order.order_direction.opposite());
        let tick_price = tick_to_price(current_tick_id)?;
        last_tick_price = tick_price;

        // Update current tick pointer as we visit ticks
        match order.order_direction.opposite() {
            OrderDirection::Ask => orderbook.next_ask_tick = current_tick_id,
            OrderDirection::Bid => orderbook.next_bid_tick = current_tick_id,
        }

        let output_quantity = amount_to_value(
            order.order_direction,
            order.quantity,
            tick_price,
            RoundingDirection::Down,
        )?;

        // If the output quantity is zero, the remaining input amount cannot generate any output.
        // When this is the case, we consume the remaining input (which is either zero or rounding error dust)
        // and terminate tick iteration.
        if output_quantity.is_zero() {
            order.quantity = Uint128::zero();
            break;
        }

        let output_quantity_dec = Decimal256::from_ratio(output_quantity, Uint256::one());

        // If order quantity is less than the current tick's liquidity, fill the whole order.
        // Otherwise, fill the whole tick.
        let fill_amount_dec = if output_quantity_dec < current_tick_values.total_amount_of_liquidity
        {
            output_quantity_dec
        } else {
            current_tick_values.total_amount_of_liquidity
        };

        // Update tick and order state to process the fill
        current_tick_values.total_amount_of_liquidity = current_tick_values
            .total_amount_of_liquidity
            .checked_sub(fill_amount_dec)?;

        current_tick_values.effective_total_amount_swapped = current_tick_values
            .effective_total_amount_swapped
            .checked_add(fill_amount_dec)?;

        // Note: this conversion errors if fill_amount_dec does not fit into Uint128
        // By the time we get here, this should not be possible.
        let fill_amount = Uint128::try_from(fill_amount_dec.to_uint_floor())?;

        let input_filled = amount_to_value(
            order.order_direction.opposite(),
            fill_amount,
            tick_price,
            RoundingDirection::Up,
        )?;
        order.quantity = order
            .quantity
            // Safe conversions as amount filled should never be larger than order quantity which is upper bounded by Uint128::MAX
            .checked_sub(Uint128::try_from(input_filled)?)?;

        current_tick.set_values(order.order_direction.opposite(), current_tick_values);
        // Add the updated tick state to the vector
        tick_updates.push((current_tick_id, current_tick));

        total_output = total_output.checked_add(Uint256::from_uint128(fill_amount))?;
    }

    // Determine if filling remaining amount on the last possible tick produced any value
    // This will be 0 if the remaining balance is dust
    let remaining_balance = amount_to_value(
        order.order_direction,
        order.quantity,
        last_tick_price,
        RoundingDirection::Down,
    )?;

    // If, after iterating through all remaining ticks, the order quantity is still not filled (excluding dust),
    // we error out as the orderbook has insufficient liquidity to fill the order.
    ensure!(
        remaining_balance.is_zero(),
        ContractError::InsufficientLiquidity
    );

    Ok(PostMarketOrderState {
        output: coin_u256(total_output, &output_denom),
        tick_updates,
        updated_orderbook: orderbook,
    })
}

// Note: This can be called by anyone
pub(crate) fn claim_order(
    storage: &mut dyn Storage,
    contract_address: Addr,
    sender: Addr,
    tick_id: i64,
    order_id: u64,
) -> ContractResult<(Uint256, Vec<SubMsg>)> {
    let orderbook = ORDERBOOK.load(storage)?;
    // Fetch tick values for current order direction
    let tick_state = TICK_STATE
        .may_load(storage, tick_id)?
        .ok_or(ContractError::InvalidTickId { tick_id })?;

    let key = (tick_id, order_id);
    // Check for the order, error if not found
    let mut order = orders()
        .may_load(storage, &key)?
        .ok_or(ContractError::OrderNotFound { tick_id, order_id })?;

    // Sync the tick the order is on to ensure correct ETAS
    let bid_tick_values = tick_state.get_values(OrderDirection::Bid);
    let ask_tick_values = tick_state.get_values(OrderDirection::Ask);
    sync_tick(
        storage,
        tick_id,
        bid_tick_values.effective_total_amount_swapped,
        ask_tick_values.effective_total_amount_swapped,
    )?;

    // Re-fetch tick post sync call
    let tick_state = TICK_STATE
        .may_load(storage, tick_id)?
        .ok_or(ContractError::InvalidTickId { tick_id })?;
    let tick_values = tick_state.get_values(order.order_direction);

    // Early exit if nothing has been filled
    ensure!(
        tick_values.effective_total_amount_swapped > order.etas,
        ContractError::ZeroClaim
    );

    // Calculate amount of order that is currently filled (may be partial).
    // We take the min between (tick_ETAS - order_ETAS) and the order quantity to ensure
    // we don't claim more than the order has available.
    let amount_filled_dec = tick_values
        .effective_total_amount_swapped
        .checked_sub(order.etas)?
        .min(Decimal256::from_ratio(order.quantity, 1u128));
    let amount_filled = Uint128::try_from(amount_filled_dec.to_uint_floor())?;

    // Update order state to reflect the claimed amount.
    //
    // By subtracting the order quantity and moving up the start ETAS,
    // the order should effectively be left as a fresh order with the remaining quantity.
    order.quantity = order.quantity.checked_sub(amount_filled)?;
    order.etas = order.etas.checked_add(amount_filled_dec)?;

    // If order fully filled then remove
    if order.quantity.is_zero() {
        orders().remove(storage, &key)?;
    // Else update in state
    } else {
        orders().save(storage, &key, &order)?;
    }

    // Calculate amount to be sent to order owner
    let tick_price = tick_to_price(tick_id)?;
    let mut amount = amount_to_value(
        order.order_direction,
        amount_filled,
        tick_price,
        RoundingDirection::Down,
    )?;
    // Immutable amount to prevent bounty/maker fee calculations affecting each other
    let raw_amount = amount;

    // Cannot send a zero amount, may be zero'd out by rounding
    ensure!(!amount.is_zero(), ContractError::ZeroClaim);

    let denom = orderbook.get_opposite_denom(&order.order_direction);

    // Send claim bounty to sender if applicable
    let mut bounty = Uint256::zero();
    if let Some(claim_bounty) = order.claim_bounty {
        // Multiply by the claim bounty ratio and convert to Uint128.
        // Ensure claimed amount is updated to reflect the bounty.
        let bounty_amount =
            Decimal256::from_ratio(amount, Uint256::one()).checked_mul(claim_bounty)?;
        bounty = bounty_amount.to_uint_floor();
        amount = amount.checked_sub(bounty)?;
    }

    // Get the current maker fee for this orderbook
    let maker_fee = get_maker_fee(storage)?;
    let mut maker_fee_amount = Uint256::zero();
    if !maker_fee.is_zero() {
        // Calculate the fee amount based on the quantity originally being sent to the claimer
        maker_fee_amount = Decimal256::from_ratio(raw_amount, 1u128)
            .checked_mul(maker_fee)?
            .to_uint_floor();
        amount = amount.checked_sub(maker_fee_amount)?;
    }

    // Claimed amount always goes to the order owner
    let bank_msg = MsgSend256 {
        from_address: contract_address.to_string(),
        to_address: order.owner.to_string(),
        amount: vec![coin_u256(amount, &denom)],
    };
    let mut bank_msg_vec = vec![SubMsg::reply_on_error(bank_msg, REPLY_ID_CLAIM)];

    if !bounty.is_zero() {
        // Bounty always goes to the sender
        let bounty_msg = MsgSend256 {
            from_address: contract_address.to_string(),
            to_address: sender.to_string(),
            amount: vec![coin_u256(bounty, &denom)],
        };
        bank_msg_vec.push(SubMsg::reply_on_error(bounty_msg, REPLY_ID_CLAIM_BOUNTY));
    }

    if !maker_fee_amount.is_zero() {
        // Maker fee recipient is controlled by contract admin/moderator
        let maker_fee_recipient = MAKER_FEE_RECIPIENT
            .may_load(storage)?
            .ok_or(ContractError::NoMakerFeeRecipient)?;
        let maker_fee_msg = MsgSend256 {
            from_address: contract_address.to_string(),
            to_address: maker_fee_recipient.to_string(),
            amount: vec![coin_u256(maker_fee_amount, &denom)],
        };
        bank_msg_vec.push(SubMsg::reply_on_error(maker_fee_msg, REPLY_ID_MAKER_FEE));
    }

    Ok((amount, bank_msg_vec))
}<|MERGE_RESOLUTION|>--- conflicted
+++ resolved
@@ -1,8 +1,4 @@
-<<<<<<< HEAD
-use crate::constants::{MAX_BATCH_CLAIM, MAX_SPOT_PRICE, MAX_TICK, MIN_TICK};
-=======
-use crate::constants::{max_spot_price, min_spot_price, MAX_BATCH_CLAIM, MAX_TICK, MIN_TICK};
->>>>>>> 92fc128b
+use crate::constants::{MAX_BATCH_CLAIM, MAX_SPOT_PRICE, MAX_TICK, MIN_SPOT_PRICE, MIN_TICK};
 use crate::error::{ContractError, ContractResult};
 use crate::state::{
     add_directional_liquidity, get_maker_fee, new_order_id, orders, subtract_directional_liquidity,
@@ -59,23 +55,16 @@
         );
     }
 
-<<<<<<< HEAD
-    let claimed_price = amount_to_value(
-        order_direction,
-        quantity,
-        *MAX_SPOT_PRICE,
-=======
     // The boundary max/min spot price given order direction
     let boundary_spot_price = match order_direction {
-        OrderDirection::Bid => max_spot_price(),
-        OrderDirection::Ask => min_spot_price(),
+        OrderDirection::Bid => *MAX_SPOT_PRICE,
+        OrderDirection::Ask => *MIN_SPOT_PRICE,
     };
     // The epxected price when this order is claimed
     let claimed_price = amount_to_value(
         order_direction,
         quantity,
         boundary_spot_price,
->>>>>>> 92fc128b
         RoundingDirection::Down,
     );
 
