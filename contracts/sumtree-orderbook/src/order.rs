--- conflicted
+++ resolved
@@ -117,16 +117,9 @@
     );
 
     let quant_dec256 = Decimal256::from_ratio(limit_order.quantity.u128(), Uint256::one());
-<<<<<<< HEAD
     // Save the order to the orderbook
     orders().save(deps.storage, &(tick_id, order_id), &limit_order)?;
 
-=======
-
-    // Save the order to the orderbook
-    orders().save(deps.storage, &(tick_id, order_id), &limit_order)?;
-
->>>>>>> bccdac20
     tick_values.total_amount_of_liquidity = tick_values
         .total_amount_of_liquidity
         .checked_add(quant_dec256)
