<<<<<<< HEAD
use crate::constants::{max_spot_price, MAX_BATCH_CLAIM, MAX_TICK, MIN_TICK};
=======
use std::str::FromStr;

use crate::constants::{MAX_BATCH_CLAIM, MAX_TICK, MIN_TICK};
>>>>>>> 119bfea0
use crate::error::{ContractError, ContractResult};
use crate::state::{
    add_directional_liquidity, new_order_id, orders, subtract_directional_liquidity, ORDERBOOK,
    TICK_STATE,
};
use crate::sumtree::node::{generate_node_id, NodeType, TreeNode};
use crate::sumtree::tree::get_or_init_root_node;
use crate::tick::sync_tick;
use crate::tick_math::{amount_to_value, tick_to_price, RoundingDirection};
use crate::types::{
    coin_u256, Coin256, LimitOrder, MarketOrder, MsgSend256, OrderDirection, Orderbook, TickState,
    REPLY_ID_CLAIM, REPLY_ID_CLAIM_BOUNTY, REPLY_ID_REFUND,
};
use cosmwasm_std::{
    coin, ensure, ensure_eq, Addr, BankMsg, Decimal256, DepsMut, Env, MessageInfo, Order, Response,
    Storage, SubMsg, Uint128, Uint256,
};
use cw_storage_plus::Bound;
use cw_utils::{must_pay, nonpayable};

#[allow(clippy::manual_range_contains, clippy::too_many_arguments)]
pub fn place_limit(
    deps: &mut DepsMut,
    _env: Env,
    info: MessageInfo,
    tick_id: i64,
    order_direction: OrderDirection,
    quantity: Uint128,
    claim_bounty: Option<Decimal256>,
) -> Result<Response, ContractError> {
    let mut orderbook = ORDERBOOK.load(deps.storage)?;

    // Validate tick_id is within valid range
    ensure!(
        tick_id >= MIN_TICK && tick_id <= MAX_TICK,
        ContractError::InvalidTickId { tick_id }
    );

    // Ensure order_quantity is positive
    ensure!(
        quantity > Uint128::zero(),
        ContractError::InvalidQuantity { quantity }
    );

    // If applicable, ensure claim_bounty is between 0 and 0.01.
    // We set a conservative upper bound of 1% for claim bounties as a guardrail.
    if let Some(claim_bounty_value) = claim_bounty {
        ensure!(
            claim_bounty_value >= Decimal256::zero()
                && claim_bounty_value <= Decimal256::percent(1),
            ContractError::InvalidClaimBounty {
                claim_bounty: Some(claim_bounty_value)
            }
        );
    }

    let max_spot_price = max_spot_price();
    let tick_price = tick_to_price(tick_id)?;
    let claimed_price = amount_to_value(
        order_direction.opposite(),
        quantity,
        tick_price,
        RoundingDirection::Down,
    )?;

    ensure!(
        Decimal256::from_ratio(Uint256::from_u128(claimed_price.u128()), Uint256::one())
            <= max_spot_price,
        ContractError::MaxSpotPriceExceeded
    );

    // Determine the correct denom based on order direction
    let expected_denom = orderbook.get_expected_denom(&order_direction);

    // Verify the funds sent with the message match the `quantity` for the correct denom
    // We reject any quantity that is not exactly equal to the amount in the limit order being placed
    let received = must_pay(&info, &expected_denom)?;
    ensure_eq!(
        received,
        quantity,
        ContractError::InsufficientFunds {
            sent: received,
            required: quantity,
        }
    );

    // Generate a new order ID
    let order_id = new_order_id(deps.storage)?;

    // If bid and tick_id is higher than next bid tick, update next bid tick
    // If ask and tick_id is lower than next ask tick, update next ask tick
    match order_direction {
        OrderDirection::Bid => {
            if tick_id > orderbook.next_bid_tick {
                orderbook.next_bid_tick = tick_id;
            }
        }
        OrderDirection::Ask => {
            if tick_id < orderbook.next_ask_tick {
                orderbook.next_ask_tick = tick_id;
            }
        }
    }
    ORDERBOOK.save(deps.storage, &orderbook)?;

    // Update ETAS from Tick State
    let mut tick_state = TICK_STATE.load(deps.storage, tick_id).unwrap_or_default();
    let mut tick_values = tick_state.get_values(order_direction);

    // Build limit order
    let limit_order = LimitOrder::new(
        tick_id,
        order_id,
        order_direction,
        info.sender.clone(),
        quantity,
        tick_values.cumulative_total_value,
        claim_bounty,
    );

    let quant_dec256 = Decimal256::from_ratio(limit_order.quantity.u128(), Uint256::one());
    // Only save the order if not fully filled
    if limit_order.quantity > Uint128::zero() {
        // Save the order to the orderbook
        orders().save(deps.storage, &(tick_id, order_id), &limit_order)?;

        tick_values.total_amount_of_liquidity = tick_values
            .total_amount_of_liquidity
            .checked_add(quant_dec256)
            .unwrap();
    }

    tick_values.cumulative_total_value = tick_values
        .cumulative_total_value
        .checked_add(Decimal256::from_ratio(quantity, Uint256::one()))?;

    tick_state.set_values(order_direction, tick_values);
    TICK_STATE.save(deps.storage, tick_id, &tick_state)?;
    add_directional_liquidity(deps.storage, order_direction, quant_dec256)?;

    Ok(Response::default()
        .add_attribute("method", "placeLimit")
        .add_attribute("owner", info.sender.to_string())
        .add_attribute("tick_id", tick_id.to_string())
        .add_attribute("order_id", order_id.to_string())
        .add_attribute("order_direction", order_direction.to_string())
        .add_attribute("quantity", quantity.to_string()))
}

pub fn cancel_limit(
    deps: DepsMut,
    _env: Env,
    info: MessageInfo,
    tick_id: i64,
    order_id: u64,
) -> Result<Response, ContractError> {
    nonpayable(&info)?;
    let key = (tick_id, order_id);
    // Check for the order, error if not found
    let order = orders()
        .may_load(deps.storage, &key)?
        .ok_or(ContractError::OrderNotFound { tick_id, order_id })?;

    // Ensure the sender is the order owner
    ensure_eq!(info.sender, order.owner, ContractError::Unauthorized {});

    // Ensure the order has not been filled.
    let tick_state = TICK_STATE.load(deps.storage, tick_id).unwrap_or_default();
    let tick_values = tick_state.get_values(order.order_direction);
    ensure!(
        tick_values.effective_total_amount_swapped <= order.etas,
        ContractError::CancelFilledOrder
    );

    // Fetch the sumtree from storage, or create one if it does not exist
    let mut tree = get_or_init_root_node(deps.storage, tick_id, order.order_direction)?;

    // Generate info for new node to insert to sumtree
    let node_id = generate_node_id(deps.storage, order.tick_id)?;
    let mut curr_tick_state =
        TICK_STATE
            .load(deps.storage, order.tick_id)
            .ok()
            .ok_or(ContractError::InvalidTickId {
                tick_id: order.tick_id,
            })?;
    let mut curr_tick_values = curr_tick_state.get_values(order.order_direction);
    let quant_dec256 =
        Decimal256::from_ratio(Uint256::from_uint128(order.quantity), Uint256::one());
    let mut new_node = TreeNode::new(
        order.tick_id,
        order.order_direction,
        node_id,
        NodeType::leaf(order.etas, quant_dec256),
    );

    // Insert new node
    tree.insert(deps.storage, &mut new_node)?;

    // Get orderbook info for correct denomination
    let orderbook = ORDERBOOK.load(deps.storage)?;

    // Generate refund
    let expected_denom = orderbook.get_expected_denom(&order.order_direction);
    let refund_msg = SubMsg::reply_on_error(
        BankMsg::Send {
            to_address: order.owner.to_string(),
            amount: vec![coin(order.quantity.u128(), expected_denom)],
        },
        REPLY_ID_REFUND,
    );

    orders().remove(deps.storage, &(order.tick_id, order.order_id))?;

    curr_tick_values.total_amount_of_liquidity = curr_tick_values
        .total_amount_of_liquidity
        .checked_sub(Decimal256::from_ratio(order.quantity, Uint256::one()))?;
    curr_tick_state.set_values(order.order_direction, curr_tick_values);
    TICK_STATE.save(deps.storage, order.tick_id, &curr_tick_state)?;
    subtract_directional_liquidity(deps.storage, order.order_direction, quant_dec256)?;

    tree.save(deps.storage)?;

    Ok(Response::new()
        .add_attribute("method", "cancelLimit")
        .add_attribute("owner", info.sender)
        .add_attribute("tick_id", tick_id.to_string())
        .add_attribute("order_id", order_id.to_string())
        .add_submessage(refund_msg))
}

pub fn claim_limit(
    deps: DepsMut,
    env: Env,
    info: MessageInfo,
    tick_id: i64,
    order_id: u64,
) -> Result<Response, ContractError> {
    nonpayable(&info)?;

    let (amount_claimed, bank_msgs) = claim_order(
        deps.storage,
        info.sender.clone(),
        env.contract.address,
        tick_id,
        order_id,
    )?;

    Ok(Response::new()
        .add_attribute("method", "claimMarket")
        .add_attribute("sender", info.sender)
        .add_attribute("tick_id", tick_id.to_string())
        .add_attribute("order_id", order_id.to_string())
        .add_attribute("amount_claimed", amount_claimed.to_string())
        .add_submessages(bank_msgs))
}

// batch_claim_limits allows for multiple limit orders to be claimed in a single transaction.
pub fn batch_claim_limits(
    deps: DepsMut,
    info: MessageInfo,
    env: Env,
    orders: Vec<(i64, u64)>,
) -> Result<Response, ContractError> {
    nonpayable(&info)?;

    ensure!(
        orders.len() <= MAX_BATCH_CLAIM as usize,
        ContractError::BatchClaimLimitExceeded {
            max_batch_claim: MAX_BATCH_CLAIM
        }
    );

    let mut responses: Vec<SubMsg> = Vec::new();

    for (tick_id, order_id) in orders {
        // Attempt to claim each order
        match claim_order(
            deps.storage,
            env.contract.address.clone(),
            info.sender.clone(),
            tick_id,
            order_id,
        ) {
            Ok((_, mut bank_msgs)) => {
                responses.append(&mut bank_msgs);
            }
            Err(_) => {
                // We fail silently on errors to allow for the valid claims to be processed
                // to be processed.
                continue;
            }
        }
    }

    Ok(Response::new()
        .add_attribute("method", "batchClaim")
        .add_attribute("sender", info.sender)
        .add_submessages(responses))
}

// run_market_order processes a market order from the current active tick on the order's orderbook
/// up to the passed in `tick_bound`. **Partial fills are not allowed.**
///
/// Note that this mutates the `order` object
///
/// Returns:
/// * The output after the order has been processed
/// * Bank send message to process the balance transfer
///
/// Returns error if:
/// * Provided order has zero quantity
/// * Tick to price conversion fails for any tick
/// * Order is not fully filled
///
/// CONTRACT: The caller must ensure that the necessary input funds were actually supplied.
#[allow(clippy::manual_range_contains)]
pub fn run_market_order(
    storage: &mut dyn Storage,
    contract_address: Addr,
    order: &mut MarketOrder,
    tick_bound: i64,
) -> Result<(Uint256, MsgSend256), ContractError> {
    let PostMarketOrderState {
        output,
        tick_updates,
        updated_orderbook,
    } = run_market_order_internal(storage, order, tick_bound)?;

    // After the core tick iteration loop, write all tick updates to state.
    // We cannot do this during the loop due to the borrow checker.
    for (tick_id, tick_state) in tick_updates {
        TICK_STATE.save(storage, tick_id, &tick_state)?;
    }

    // Reduce the amount of liquidity in the opposite direction of the order by the output amount
    subtract_directional_liquidity(
        storage,
        order.order_direction.opposite(),
        Decimal256::from_ratio(output.amount, Uint256::one()),
    )?;

    // Update tick pointers in orderbook
    ORDERBOOK.save(storage, &updated_orderbook)?;

    Ok((
        output.amount,
        MsgSend256 {
            from_address: contract_address.to_string(),
            to_address: order.owner.to_string(),
            amount: vec![output],
        },
    ))
}

/// Defines the state changes resulting from a market order.
pub(crate) struct PostMarketOrderState {
    pub output: Coin256,
    pub tick_updates: Vec<(i64, TickState)>,
    pub updated_orderbook: Orderbook,
}

/// Attempts to fill a market order against the orderbook. Due to the sumtree-based orderbook design,
/// this does not require iterating linearly through all the filled orders.
///
/// Note that this mutates the `order` object and **does not perform any state mutations**
///
/// Returns:
/// * The output after the order has been processed
/// * Any required tick state updates
/// * The updated orderbook state
///
/// Returns error if:
/// * Provided order has zero quantity
/// * Tick to price conversion fails for any tick
/// * Order is not fully filled
///
/// CONTRACT: The caller must ensure that the necessary input funds were actually supplied.
#[allow(clippy::manual_range_contains)]
pub(crate) fn run_market_order_internal(
    storage: &dyn Storage,
    order: &mut MarketOrder,
    tick_bound: i64,
) -> ContractResult<PostMarketOrderState> {
    // Ensure order is non-empty
    ensure!(
        !order.quantity.is_zero(),
        ContractError::InvalidSwap {
            error: "Input amount cannot be zero".to_string()
        }
    );

    let mut orderbook = ORDERBOOK.load(storage)?;
    let output_denom = orderbook.get_opposite_denom(&order.order_direction);

    // Ensure the given tick bound is within global limits
    ensure!(
        tick_bound <= MAX_TICK && tick_bound >= MIN_TICK,
        ContractError::InvalidTickId {
            tick_id: tick_bound
        }
    );

    // Derive appropriate bounds for tick iterator based on order direction:
    // * If the order is an Ask, we iterate from [next_bid_tick, tick_bound] in descending order.
    // * If the order is a Bid, we iterate from [tick_bound, next_ask_tick] in ascending order.
    let (min_tick, max_tick, ordering) = match order.order_direction {
        OrderDirection::Ask => {
            ensure!(
                tick_bound <= orderbook.next_bid_tick,
                ContractError::InvalidTickId {
                    tick_id: tick_bound
                }
            );
            (tick_bound, orderbook.next_bid_tick, Order::Descending)
        }
        OrderDirection::Bid => {
            ensure!(
                tick_bound >= orderbook.next_ask_tick,
                ContractError::InvalidTickId {
                    tick_id: tick_bound
                }
            );
            (orderbook.next_ask_tick, tick_bound, Order::Ascending)
        }
    };

    // Create tick iterator between first tick and requested tick
    let ticks = TICK_STATE.keys(
        storage,
        Some(Bound::inclusive(min_tick)),
        Some(Bound::inclusive(max_tick)),
        ordering,
    );

    // Iterate through ticks and fill the market order as appropriate.
    // Due to our sumtree-based design, this process carries only O(1) overhead per tick.
    let mut total_output: Uint256 = Uint256::zero();
    let mut tick_updates: Vec<(i64, TickState)> = Vec::new();

    // The price of the last tick iterated on, if no ticks are iterated price is constant
    let mut last_tick_price = Decimal256::one();
    for maybe_current_tick in ticks {
        let current_tick_id = maybe_current_tick?;
        let mut current_tick = TICK_STATE.load(storage, current_tick_id)?;
        let mut current_tick_values = current_tick.get_values(order.order_direction.opposite());
        let tick_price = tick_to_price(current_tick_id)?;
        last_tick_price = tick_price;

        // Update current tick pointer as we visit ticks
        match order.order_direction.opposite() {
            OrderDirection::Ask => orderbook.next_ask_tick = current_tick_id,
            OrderDirection::Bid => orderbook.next_bid_tick = current_tick_id,
        }

        let output_quantity = amount_to_value(
            order.order_direction,
            order.quantity,
            tick_price,
            RoundingDirection::Down,
        )?;

        // If the output quantity is zero, the remaining input amount cannot generate any output.
        // When this is the case, we consume the remaining input (which is either zero or rounding error dust)
        // and terminate tick iteration.
        if output_quantity.is_zero() {
            order.quantity = Uint128::zero();
            break;
        }

        let output_quantity_dec = Decimal256::from_ratio(output_quantity, Uint256::one());

        // If order quantity is less than the current tick's liquidity, fill the whole order.
        // Otherwise, fill the whole tick.
        let fill_amount_dec = if output_quantity_dec < current_tick_values.total_amount_of_liquidity
        {
            output_quantity_dec
        } else {
            current_tick_values.total_amount_of_liquidity
        };

        // Update tick and order state to process the fill
        current_tick_values.total_amount_of_liquidity = current_tick_values
            .total_amount_of_liquidity
            .checked_sub(fill_amount_dec)?;

        current_tick_values.effective_total_amount_swapped = current_tick_values
            .effective_total_amount_swapped
            .checked_add(fill_amount_dec)?;

        // Note: this conversion errors if fill_amount_dec does not fit into Uint128
        // By the time we get here, this should not be possible.
        let fill_amount = Uint128::try_from(fill_amount_dec.to_uint_floor())?;

        let input_filled = amount_to_value(
            order.order_direction.opposite(),
            fill_amount,
            tick_price,
            RoundingDirection::Up,
        )?;
        order.quantity = order
            .quantity
            // Safe conversions as amount filled should never be larger than order quantity which is upper bounded by Uint128::MAX
            .checked_sub(Uint128::from_str(&input_filled.to_string())?)?;

        current_tick.set_values(order.order_direction.opposite(), current_tick_values);
        // Add the updated tick state to the vector
        tick_updates.push((current_tick_id, current_tick));

        total_output = total_output.checked_add(Uint256::from_uint128(fill_amount))?;
    }

    // Determine if filling remaining amount on the last possible tick produced any value
    // This will be 0 if the remaining balance is dust
    let remaining_balance = amount_to_value(
        order.order_direction,
        order.quantity,
        last_tick_price,
        RoundingDirection::Down,
    )?;

    // If, after iterating through all remaining ticks, the order quantity is still not filled (excluding dust),
    // we error out as the orderbook has insufficient liquidity to fill the order.
    ensure!(
        remaining_balance.is_zero(),
        ContractError::InsufficientLiquidity
    );

    Ok(PostMarketOrderState {
        output: coin_u256(total_output, &output_denom),
        tick_updates,
        updated_orderbook: orderbook,
    })
}

// Note: This can be called by anyone
pub(crate) fn claim_order(
    storage: &mut dyn Storage,
    contract_address: Addr,
    sender: Addr,
    tick_id: i64,
    order_id: u64,
) -> ContractResult<(Uint256, Vec<SubMsg>)> {
    let orderbook = ORDERBOOK.load(storage)?;
    // Fetch tick values for current order direction
    let tick_state = TICK_STATE
        .may_load(storage, tick_id)?
        .ok_or(ContractError::InvalidTickId { tick_id })?;

    let key = (tick_id, order_id);
    // Check for the order, error if not found
    let mut order = orders()
        .may_load(storage, &key)?
        .ok_or(ContractError::OrderNotFound { tick_id, order_id })?;

    // Sync the tick the order is on to ensure correct ETAS
    let bid_tick_values = tick_state.get_values(OrderDirection::Bid);
    let ask_tick_values = tick_state.get_values(OrderDirection::Ask);
    sync_tick(
        storage,
        tick_id,
        bid_tick_values.effective_total_amount_swapped,
        ask_tick_values.effective_total_amount_swapped,
    )?;

    // Re-fetch tick post sync call
    let tick_state = TICK_STATE
        .may_load(storage, tick_id)?
        .ok_or(ContractError::InvalidTickId { tick_id })?;
    let tick_values = tick_state.get_values(order.order_direction);

    // Early exit if nothing has been filled
    ensure!(
        tick_values.effective_total_amount_swapped > order.etas,
        ContractError::ZeroClaim
    );

    // Calculate amount of order that is currently filled (may be partial).
    // We take the min between (tick_ETAS - order_ETAS) and the order quantity to ensure
    // we don't claim more than the order has available.
    let amount_filled_dec = tick_values
        .effective_total_amount_swapped
        .checked_sub(order.etas)?
        .min(Decimal256::from_ratio(order.quantity, 1u128));
    let amount_filled = Uint128::try_from(amount_filled_dec.to_uint_floor())?;

    // Update order state to reflect the claimed amount.
    //
    // By subtracting the order quantity and moving up the start ETAS,
    // the order should effectively be left as a fresh order with the remaining quantity.
    order.quantity = order.quantity.checked_sub(amount_filled)?;
    order.etas = order.etas.checked_add(amount_filled_dec)?;

    // If order fully filled then remove
    if order.quantity.is_zero() {
        orders().remove(storage, &key)?;
    // Else update in state
    } else {
        orders().save(storage, &key, &order)?;
    }

    // Calculate amount to be sent to order owner
    let tick_price = tick_to_price(tick_id)?;
    let mut amount = amount_to_value(
        order.order_direction,
        amount_filled,
        tick_price,
        RoundingDirection::Down,
    )?;

    // Cannot send a zero amount, may be zero'd out by rounding
    ensure!(!amount.is_zero(), ContractError::ZeroClaim);

    let denom = orderbook.get_opposite_denom(&order.order_direction);

    // Send claim bounty to sender if applicable
    let mut bounty = Uint256::zero();
    if let Some(claim_bounty) = order.claim_bounty {
        // Multiply by the claim bounty ratio and convert to Uint128.
        // Ensure claimed amount is updated to reflect the bounty.
        let bounty_amount =
            Decimal256::from_ratio(amount, Uint256::one()).checked_mul(claim_bounty)?;
        bounty = bounty_amount.to_uint_floor();
        amount = amount.checked_sub(bounty)?;
    }

    // Claimed amount always goes to the order owner
    let bank_msg = MsgSend256 {
        from_address: contract_address.to_string(),
        to_address: order.owner.to_string(),
        amount: vec![coin_u256(amount, &denom)],
    };
    let mut bank_msg_vec = vec![SubMsg::reply_on_error(bank_msg, REPLY_ID_CLAIM)];

    if !bounty.is_zero() {
        // Bounty always goes to the sender
        let bounty_msg = MsgSend256 {
            from_address: contract_address.to_string(),
            to_address: sender.to_string(),
            amount: vec![coin_u256(bounty, &denom)],
        };
        bank_msg_vec.push(SubMsg::reply_on_error(bounty_msg, REPLY_ID_CLAIM_BOUNTY));
    }

    Ok((amount, bank_msg_vec))
}<|MERGE_RESOLUTION|>--- conflicted
+++ resolved
@@ -1,10 +1,6 @@
-<<<<<<< HEAD
+use std::str::FromStr;
+
 use crate::constants::{max_spot_price, MAX_BATCH_CLAIM, MAX_TICK, MIN_TICK};
-=======
-use std::str::FromStr;
-
-use crate::constants::{MAX_BATCH_CLAIM, MAX_TICK, MIN_TICK};
->>>>>>> 119bfea0
 use crate::error::{ContractError, ContractResult};
 use crate::state::{
     add_directional_liquidity, new_order_id, orders, subtract_directional_liquidity, ORDERBOOK,
@@ -71,8 +67,7 @@
     )?;
 
     ensure!(
-        Decimal256::from_ratio(Uint256::from_u128(claimed_price.u128()), Uint256::one())
-            <= max_spot_price,
+        Decimal256::from_ratio(claimed_price, Uint256::one()) <= max_spot_price,
         ContractError::MaxSpotPriceExceeded
     );
 
