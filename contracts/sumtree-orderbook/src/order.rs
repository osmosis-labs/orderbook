use crate::constants::{MAX_BATCH_CLAIM, MAX_TICK, MIN_TICK};
use crate::error::{ContractError, ContractResult};
use crate::state::{new_order_id, orders, ORDERBOOK, TICK_STATE};
use crate::sumtree::node::{generate_node_id, NodeType, TreeNode};
use crate::sumtree::tree::get_or_init_root_node;
use crate::tick::sync_tick;
use crate::tick_math::{amount_to_value, tick_to_price, RoundingDirection};
use crate::types::{
    LimitOrder, MarketOrder, OrderDirection, Orderbook, TickState, REPLY_ID_CLAIM,
    REPLY_ID_CLAIM_BOUNTY, REPLY_ID_REFUND,
};
use cosmwasm_std::{
    coin, ensure, ensure_eq, Addr, BankMsg, Coin, Decimal, Decimal256, DepsMut, Env, MessageInfo,
    Order, Response, Storage, SubMsg, Uint128, Uint256,
};
use cw_storage_plus::Bound;
use cw_utils::{must_pay, nonpayable};

#[allow(clippy::manual_range_contains, clippy::too_many_arguments)]
pub fn place_limit(
    deps: &mut DepsMut,
    _env: Env,
    info: MessageInfo,
    tick_id: i64,
    order_direction: OrderDirection,
    quantity: Uint128,
    claim_bounty: Option<Decimal>,
) -> Result<Response, ContractError> {
    let mut orderbook = ORDERBOOK.load(deps.storage)?;

    // Validate tick_id is within valid range
    ensure!(
        tick_id >= MIN_TICK && tick_id <= MAX_TICK,
        ContractError::InvalidTickId { tick_id }
    );

    // Ensure order_quantity is positive
    ensure!(
        quantity > Uint128::zero(),
        ContractError::InvalidQuantity { quantity }
    );

    // If applicable, ensure claim_bounty is between 0 and 0.01.
    // We set a conservative upper bound of 1% for claim bounties as a guardrail.
    if let Some(claim_bounty_value) = claim_bounty {
        ensure!(
            claim_bounty_value >= Decimal::zero() && claim_bounty_value <= Decimal::percent(1),
            ContractError::InvalidClaimBounty {
                claim_bounty: Some(claim_bounty_value)
            }
        );
    }

    // Determine the correct denom based on order direction
    let expected_denom = orderbook.get_expected_denom(&order_direction);

    // Verify the funds sent with the message match the `quantity` for the correct denom
    // We reject any quantity that is not exactly equal to the amount in the limit order being placed
    let received = must_pay(&info, &expected_denom)?;
    ensure_eq!(
        received,
        quantity,
        ContractError::InsufficientFunds {
            sent: received,
            required: quantity,
        }
    );

    // Generate a new order ID
    let order_id = new_order_id(deps.storage)?;

    // If bid and tick_id is higher than next bid tick, update next bid tick
    // If ask and tick_id is lower than next ask tick, update next ask tick
    match order_direction {
        OrderDirection::Bid => {
            if tick_id > orderbook.next_bid_tick {
                orderbook.next_bid_tick = tick_id;
            }
        }
        OrderDirection::Ask => {
            if tick_id < orderbook.next_ask_tick {
                orderbook.next_ask_tick = tick_id;
            }
        }
    }
    ORDERBOOK.save(deps.storage, &orderbook)?;

    // Update ETAS from Tick State
    let mut tick_state = TICK_STATE.load(deps.storage, tick_id).unwrap_or_default();
    let mut tick_values = tick_state.get_values(order_direction);

    // Build limit order
    let limit_order = LimitOrder::new(
        tick_id,
        order_id,
        order_direction,
        info.sender.clone(),
        quantity,
        tick_values.cumulative_total_value,
        claim_bounty,
    );

    let quantity_fullfilled = quantity.checked_sub(limit_order.quantity)?;

    // Only save the order if not fully filled
    if limit_order.quantity > Uint128::zero() {
        // Save the order to the orderbook
        orders().save(deps.storage, &(tick_id, order_id), &limit_order)?;

        tick_values.total_amount_of_liquidity = tick_values
            .total_amount_of_liquidity
            .checked_add(Decimal256::from_ratio(
                limit_order.quantity.u128(),
                Uint256::one(),
            ))
            .unwrap();
    }

    tick_values.cumulative_total_value = tick_values
        .cumulative_total_value
        .checked_add(Decimal256::from_ratio(quantity, Uint256::one()))?;

    tick_state.set_values(order_direction, tick_values);
    TICK_STATE.save(deps.storage, tick_id, &tick_state)?;

    Ok(Response::default()
        .add_attribute("method", "placeLimit")
        .add_attribute("owner", info.sender.to_string())
        .add_attribute("tick_id", tick_id.to_string())
        .add_attribute("order_id", order_id.to_string())
        .add_attribute("order_direction", format!("{order_direction:?}"))
        .add_attribute("quantity", quantity.to_string())
        .add_attribute("quantity_fulfilled", quantity_fullfilled))
}

pub fn cancel_limit(
    deps: DepsMut,
    _env: Env,
    info: MessageInfo,
    tick_id: i64,
    order_id: u64,
) -> Result<Response, ContractError> {
    nonpayable(&info)?;
    let key = (tick_id, order_id);
    // Check for the order, error if not found
    let order = orders()
        .may_load(deps.storage, &key)?
        .ok_or(ContractError::OrderNotFound { tick_id, order_id })?;

    // Ensure the sender is the order owner
    ensure_eq!(info.sender, order.owner, ContractError::Unauthorized {});

    // Ensure the order has not been filled.
    let tick_state = TICK_STATE.load(deps.storage, tick_id).unwrap_or_default();
    let tick_values = tick_state.get_values(order.order_direction);
    ensure!(
        tick_values.effective_total_amount_swapped <= order.etas,
        ContractError::CancelFilledOrder
    );

    // Fetch the sumtree from storage, or create one if it does not exist
    let mut tree = get_or_init_root_node(deps.storage, tick_id, order.order_direction)?;

    // Generate info for new node to insert to sumtree
    let node_id = generate_node_id(deps.storage, order.tick_id)?;
    let mut curr_tick_state =
        TICK_STATE
            .load(deps.storage, order.tick_id)
            .ok()
            .ok_or(ContractError::InvalidTickId {
                tick_id: order.tick_id,
            })?;
    let mut curr_tick_values = curr_tick_state.get_values(order.order_direction);

    let mut new_node = TreeNode::new(
        order.tick_id,
        order.order_direction,
        node_id,
        NodeType::leaf(
            order.etas,
            Decimal256::from_ratio(Uint256::from_uint128(order.quantity), Uint256::one()),
        ),
    );

    // Insert new node
    tree.insert(deps.storage, &mut new_node)?;

    // Get orderbook info for correct denomination
    let orderbook = ORDERBOOK.load(deps.storage)?;

    // Generate refund
    let expected_denom = orderbook.get_expected_denom(&order.order_direction);
    let refund_msg = SubMsg::reply_on_error(
        BankMsg::Send {
            to_address: order.owner.to_string(),
            amount: vec![coin(order.quantity.u128(), expected_denom)],
        },
        REPLY_ID_REFUND,
    );

    orders().remove(deps.storage, &(order.tick_id, order.order_id))?;

    curr_tick_values.total_amount_of_liquidity = curr_tick_values
        .total_amount_of_liquidity
        .checked_sub(Decimal256::from_ratio(order.quantity, Uint256::one()))?;
    curr_tick_state.set_values(order.order_direction, curr_tick_values);
    TICK_STATE.save(deps.storage, order.tick_id, &curr_tick_state)?;

    tree.save(deps.storage)?;

    Ok(Response::new()
        .add_attribute("method", "cancelLimit")
        .add_attribute("owner", info.sender)
        .add_attribute("tick_id", tick_id.to_string())
        .add_attribute("order_id", order_id.to_string())
        .add_submessage(refund_msg))
}

pub fn claim_limit(
    _deps: DepsMut,
    _env: Env,
    info: MessageInfo,
    tick_id: i64,
    order_id: u64,
) -> Result<Response, ContractError> {
    nonpayable(&info)?;

    let (amount_claimed, bank_msgs) =
        claim_order(_deps.storage, info.sender.clone(), tick_id, order_id)?;

    Ok(Response::new()
        .add_attribute("method", "claimMarket")
        .add_attribute("sender", info.sender)
        .add_attribute("tick_id", tick_id.to_string())
        .add_attribute("order_id", order_id.to_string())
        .add_attribute("amount_claimed", amount_claimed.to_string())
        .add_submessages(bank_msgs))
}

pub fn place_market(
    deps: DepsMut,
    _env: Env,
    info: MessageInfo,
    order_direction: OrderDirection,
    quantity: Uint128,
) -> Result<Response, ContractError> {
    // Build market order from inputs
    let mut market_order = MarketOrder::new(quantity, order_direction, info.sender.clone());

    // Market orders always run until either the input is filled or the orderbook is exhausted.
    let tick_bound = match order_direction {
        OrderDirection::Bid => MAX_TICK,
        OrderDirection::Ask => MIN_TICK,
    };

    // Process the market order
    let (output, bank_msg) = run_market_order(deps.storage, &mut market_order, tick_bound)?;

    Ok(Response::new()
        .add_attribute("method", "placeMarket")
        .add_attribute("owner", info.sender)
        .add_attribute("output_quantity", output.to_string())
        .add_message(bank_msg))
}

<<<<<<< HEAD
/// run_market_order processes a market order from the current active tick on the order's orderbook
/// up to the passed in `tick_bound`. **Partial fills are not allowed.**
///
/// Note that this mutates the `order` object
///
/// Returns:
/// * The output after the order has been processed
/// * Bank send message to process the balance transfer
///
/// Returns error if:
/// * Provided order has zero quantity
/// * Tick to price conversion fails for any tick
/// * Order is not fully filled
///
/// CONTRACT: The caller must ensure that the necessary input funds were actually supplied.
=======
// batch_claim_limits allows for multiple limit orders to be claimed in a single transaction.
pub fn batch_claim_limits(
    deps: DepsMut,
    info: MessageInfo,
    orders: Vec<(i64, u64)>,
) -> Result<Response, ContractError> {
    nonpayable(&info)?;

    ensure!(
        orders.len() <= MAX_BATCH_CLAIM as usize,
        ContractError::BatchClaimLimitExceeded {
            max_batch_claim: MAX_BATCH_CLAIM
        }
    );

    let mut responses: Vec<SubMsg> = Vec::new();

    for (tick_id, order_id) in orders {
        // Attempt to claim each order
        match claim_order(deps.storage, info.sender.clone(), tick_id, order_id) {
            Ok((_, mut bank_msgs)) => {
                responses.append(&mut bank_msgs);
            }
            Err(_) => {
                // We fail silently on errors to allow for the valid claims to be processed
                // to be processed.
                continue;
            }
        }
    }

    Ok(Response::new()
        .add_attribute("method", "batchClaim")
        .add_attribute("sender", info.sender)
        .add_submessages(responses))
}

// run_market_order processes a market order from the current active tick on the order's orderbook
// up to the passed in `tick_bound`. This allows for this function to be useful both for regular
// market orders and as a helper to partially fill any limit orders that are placed past the best
// current price on an orderbook.
//
// Note that this mutates the `order` object, so in the case where this function is used to partially
// fill a limit order, it should leave the order in a valid and up-to-date state to be placed on the
// orderbook.
//
// Returns:
// * The output after the order has been processed
// * Bank send message to process the balance transfer
//
// Returns error if:
// * Tick to price conversion fails for any tick
//
// CONTRACT: The caller must ensure that the necessary input funds were actually supplied.
#[allow(clippy::manual_range_contains)]
>>>>>>> fef45901
pub fn run_market_order(
    storage: &mut dyn Storage,
    order: &mut MarketOrder,
    tick_bound: i64,
) -> Result<(Uint128, BankMsg), ContractError> {
    let PostFulfillState {
        output,
        tick_updates,
        updated_orderbook,
    } = fulfill_order(storage, order, tick_bound)?;

    // After the core tick iteration loop, write all tick updates to state.
    // We cannot do this during the loop due to the borrow checker.
    for (tick_id, tick_state) in tick_updates {
        TICK_STATE.save(storage, tick_id, &tick_state)?;
    }

    // Update tick pointers in orderbook
    ORDERBOOK.save(storage, &updated_orderbook)?;

    // TODO: If we intend to support refunds for partial fills, we will need to return
    // the consumed input here as well. If we choose not to, we should error in this case.
    //
    // Tracked in issue https://github.com/osmosis-labs/orderbook/issues/86
    Ok((
        output.amount,
        BankMsg::Send {
            to_address: order.owner.to_string(),
            amount: vec![output],
        },
    ))
}

/// Defines the output of fulfilling an order.
/// Includes any potential state updates that may need to be performed post fulfill.
pub(crate) struct PostFulfillState {
    pub output: Coin,
    pub tick_updates: Vec<(i64, TickState)>,
    pub updated_orderbook: Orderbook,
}

/// Attempts to fill a market order against limit orders of the opposite direction starts from
/// best price to worst price.
///
///
/// Note that this mutates the `order` object and **does not perform any state mutations**
///
/// Returns:
/// * The output after the order has been processed
/// * Any required tick state updates
/// * The updated orderbook state
///
/// Returns error if:
/// * Provided order has zero quantity
/// * Tick to price conversion fails for any tick
/// * Order is not fully filled
///
/// CONTRACT: The caller must ensure that the necessary input funds were actually supplied.
#[allow(clippy::manual_range_contains)]
pub(crate) fn fulfill_order(
    storage: &dyn Storage,
    order: &mut MarketOrder,
    tick_bound: i64,
) -> ContractResult<PostFulfillState> {
    // Ensure order is non-empty
    ensure!(
        !order.quantity.is_zero(),
        ContractError::InvalidSwap {
            error: "Input amount cannot be zero".to_string()
        }
    );

    let mut orderbook = ORDERBOOK.load(storage)?;
    let output_denom = orderbook.get_opposite_denom(&order.order_direction);

    // Ensure the given tick bound is within global limits
    ensure!(
        tick_bound <= MAX_TICK && tick_bound >= MIN_TICK,
        ContractError::InvalidTickId {
            tick_id: tick_bound
        }
    );

    // Derive appropriate bounds for tick iterator based on order direction:
    // * If the order is an Ask, we iterate from [next_bid_tick, tick_bound] in descending order.
    // * If the order is a Bid, we iterate from [tick_bound, next_ask_tick] in ascending order.
    let (min_tick, max_tick, ordering) = match order.order_direction {
        OrderDirection::Ask => {
            ensure!(
                tick_bound <= orderbook.next_bid_tick,
                ContractError::InvalidTickId {
                    tick_id: tick_bound
                }
            );
            (tick_bound, orderbook.next_bid_tick, Order::Descending)
        }
        OrderDirection::Bid => {
            ensure!(
                tick_bound >= orderbook.next_ask_tick,
                ContractError::InvalidTickId {
                    tick_id: tick_bound
                }
            );
            (orderbook.next_ask_tick, tick_bound, Order::Ascending)
        }
    };

    // Create tick iterator between first tick and requested tick
    let ticks = TICK_STATE.keys(
        storage,
        Some(Bound::inclusive(min_tick)),
        Some(Bound::inclusive(max_tick)),
        ordering,
    );

    // Iterate through ticks and fill the market order as appropriate.
    // Due to our sumtree-based design, this process carries only O(1) overhead per tick.
    let mut total_output: Uint128 = Uint128::zero();
    let mut tick_updates: Vec<(i64, TickState)> = Vec::new();

    // The price of the last tick iterated on, if no ticks are iterated price is constant
    let mut last_tick_price = Decimal256::one();
    for maybe_current_tick in ticks {
        let current_tick_id = maybe_current_tick?;
        let mut current_tick = TICK_STATE.load(storage, current_tick_id)?;
        let mut current_tick_values = current_tick.get_values(order.order_direction.opposite());
        let tick_price = tick_to_price(current_tick_id)?;
        last_tick_price = tick_price;

        // Update current tick pointer as we visit ticks
        match order.order_direction.opposite() {
            OrderDirection::Ask => orderbook.next_ask_tick = current_tick_id,
            OrderDirection::Bid => orderbook.next_bid_tick = current_tick_id,
        }

        let output_quantity = amount_to_value(
            order.order_direction,
            order.quantity,
            tick_price,
            RoundingDirection::Down,
        )?;

        // If the output quantity is zero, the remaining input amount cannot generate any output.
        // When this is the case, we consume the remaining input (which is either zero or rounding error dust)
        // and terminate tick iteration.
        if output_quantity.is_zero() {
            order.quantity = Uint128::zero();
            break;
        }

        let output_quantity_dec =
            Decimal256::from_ratio(Uint256::from_uint128(output_quantity), Uint256::one());

        // If order quantity is less than the current tick's liquidity, fill the whole order.
        // Otherwise, fill the whole tick.
        let fill_amount_dec = if output_quantity_dec < current_tick_values.total_amount_of_liquidity
        {
            output_quantity_dec
        } else {
            current_tick_values.total_amount_of_liquidity
        };

        // Update tick and order state to process the fill
        current_tick_values.total_amount_of_liquidity = current_tick_values
            .total_amount_of_liquidity
            .checked_sub(fill_amount_dec)?;

        current_tick_values.effective_total_amount_swapped = current_tick_values
            .effective_total_amount_swapped
            .checked_add(fill_amount_dec)?;

        // Note: this conversion errors if fill_amount_dec does not fit into Uint128
        // By the time we get here, this should not be possible.
        let fill_amount = Uint128::try_from(fill_amount_dec.to_uint_floor())?;

        let input_filled = amount_to_value(
            order.order_direction.opposite(),
            fill_amount,
            tick_price,
            RoundingDirection::Up,
        )?;
        order.quantity = order.quantity.checked_sub(input_filled)?;

        current_tick.set_values(order.order_direction.opposite(), current_tick_values);
        // Add the updated tick state to the vector
        tick_updates.push((current_tick_id, current_tick));

        total_output = total_output.checked_add(fill_amount)?;
    }

    // Determine if filling remaining amount on the last possible tick produced any value
    // This will be 0 if the remaining balance is dust
    let remaining_balance = amount_to_value(
        order.order_direction,
        order.quantity,
        last_tick_price,
        RoundingDirection::Down,
    )?;

    // If, after iterating through all remaining ticks, the order quantity is still not filled (excluding dust),
    // we error out as the orderbook has insufficient liquidity to fill the order.
    ensure!(
        remaining_balance.is_zero(),
        ContractError::InsufficientLiquidity
    );

    Ok(PostFulfillState {
        output: coin(total_output.u128(), output_denom),
        tick_updates,
        updated_orderbook: orderbook,
    })
}

// Note: This can be called by anyone
pub(crate) fn claim_order(
    storage: &mut dyn Storage,
    sender: Addr,
    tick_id: i64,
    order_id: u64,
) -> ContractResult<(Uint128, Vec<SubMsg>)> {
    let orderbook = ORDERBOOK.load(storage)?;
    // Fetch tick values for current order direction
    let tick_state = TICK_STATE
        .may_load(storage, tick_id)?
        .ok_or(ContractError::InvalidTickId { tick_id })?;

    let key = (tick_id, order_id);
    // Check for the order, error if not found
    let mut order = orders()
        .may_load(storage, &key)?
        .ok_or(ContractError::OrderNotFound { tick_id, order_id })?;

    // Sync the tick the order is on to ensure correct ETAS
    let bid_tick_values = tick_state.get_values(OrderDirection::Bid);
    let ask_tick_values = tick_state.get_values(OrderDirection::Ask);
    sync_tick(
        storage,
        tick_id,
        bid_tick_values.effective_total_amount_swapped,
        ask_tick_values.effective_total_amount_swapped,
    )?;

    // Re-fetch tick post sync call
    let tick_state = TICK_STATE
        .may_load(storage, tick_id)?
        .ok_or(ContractError::InvalidTickId { tick_id })?;
    let tick_values = tick_state.get_values(order.order_direction);

    // Early exit if nothing has been filled
    ensure!(
        tick_values.effective_total_amount_swapped > order.etas,
        ContractError::ZeroClaim
    );

    // Calculate amount of order that is currently filled (may be partial).
    // We take the min between (tick_ETAS - order_ETAS) and the order quantity to ensure
    // we don't claim more than the order has available.
    let amount_filled_dec = tick_values
        .effective_total_amount_swapped
        .checked_sub(order.etas)?
        .min(Decimal256::from_ratio(order.quantity, 1u128));
    let amount_filled = Uint128::try_from(amount_filled_dec.to_uint_floor())?;

    // Update order state to reflect the claimed amount.
    //
    // By subtracting the order quantity and moving up the start ETAS,
    // the order should effectively be left as a fresh order with the remaining quantity.
    order.quantity = order.quantity.checked_sub(amount_filled)?;
    order.etas = order.etas.checked_add(amount_filled_dec)?;

    // If order fully filled then remove
    if order.quantity.is_zero() {
        orders().remove(storage, &key)?;
    // Else update in state
    } else {
        orders().save(storage, &key, &order)?;
    }

    // Calculate amount to be sent to order owner
    let tick_price = tick_to_price(tick_id)?;
    let mut amount = amount_to_value(
        order.order_direction,
        amount_filled,
        tick_price,
        RoundingDirection::Down,
    )?;

    // Cannot send a zero amount, may be zero'd out by rounding
    ensure!(!amount.is_zero(), ContractError::ZeroClaim);

    let denom = orderbook.get_opposite_denom(&order.order_direction);

    // Send claim bounty to sender if applicable
    let mut bounty = Uint128::zero();
    if let Some(claim_bounty) = order.claim_bounty {
        // Multiply by the claim bounty ratio and convert to Uint128.
        // Ensure claimed amount is updated to reflect the bounty.
        let bounty_amount =
            Decimal::from_ratio(amount, Uint128::one()).checked_mul(claim_bounty)?;
        bounty = bounty_amount.to_uint_floor();
        amount = amount.checked_sub(bounty)?;
    }

    // Claimed amount always goes to the order owner
    let bank_msg = BankMsg::Send {
        to_address: order.owner.to_string(),
        amount: vec![coin(amount.u128(), denom.clone())],
    };
    let mut bank_msg_vec = vec![SubMsg::reply_on_error(bank_msg, REPLY_ID_CLAIM)];

    if !bounty.is_zero() {
        // Bounty always goes to the sender
        let bounty_msg = BankMsg::Send {
            to_address: sender.to_string(),
            amount: vec![coin(bounty.u128(), denom)],
        };
        bank_msg_vec.push(SubMsg::reply_on_error(bounty_msg, REPLY_ID_CLAIM_BOUNTY));
    }

    Ok((amount, bank_msg_vec))
}<|MERGE_RESOLUTION|>--- conflicted
+++ resolved
@@ -263,23 +263,6 @@
         .add_message(bank_msg))
 }
 
-<<<<<<< HEAD
-/// run_market_order processes a market order from the current active tick on the order's orderbook
-/// up to the passed in `tick_bound`. **Partial fills are not allowed.**
-///
-/// Note that this mutates the `order` object
-///
-/// Returns:
-/// * The output after the order has been processed
-/// * Bank send message to process the balance transfer
-///
-/// Returns error if:
-/// * Provided order has zero quantity
-/// * Tick to price conversion fails for any tick
-/// * Order is not fully filled
-///
-/// CONTRACT: The caller must ensure that the necessary input funds were actually supplied.
-=======
 // batch_claim_limits allows for multiple limit orders to be claimed in a single transaction.
 pub fn batch_claim_limits(
     deps: DepsMut,
@@ -318,24 +301,21 @@
 }
 
 // run_market_order processes a market order from the current active tick on the order's orderbook
-// up to the passed in `tick_bound`. This allows for this function to be useful both for regular
-// market orders and as a helper to partially fill any limit orders that are placed past the best
-// current price on an orderbook.
-//
-// Note that this mutates the `order` object, so in the case where this function is used to partially
-// fill a limit order, it should leave the order in a valid and up-to-date state to be placed on the
-// orderbook.
-//
-// Returns:
-// * The output after the order has been processed
-// * Bank send message to process the balance transfer
-//
-// Returns error if:
-// * Tick to price conversion fails for any tick
-//
-// CONTRACT: The caller must ensure that the necessary input funds were actually supplied.
+/// up to the passed in `tick_bound`. **Partial fills are not allowed.**
+///
+/// Note that this mutates the `order` object
+///
+/// Returns:
+/// * The output after the order has been processed
+/// * Bank send message to process the balance transfer
+///
+/// Returns error if:
+/// * Provided order has zero quantity
+/// * Tick to price conversion fails for any tick
+/// * Order is not fully filled
+///
+/// CONTRACT: The caller must ensure that the necessary input funds were actually supplied.
 #[allow(clippy::manual_range_contains)]
->>>>>>> fef45901
 pub fn run_market_order(
     storage: &mut dyn Storage,
     order: &mut MarketOrder,
