use crate::constants::{MAX_TICK, MIN_TICK};
use crate::error::ContractError;
use crate::state::{new_order_id, orders, ORDERBOOKS, TICK_STATE};
use crate::sumtree::node::{generate_node_id, NodeType, TreeNode};
use crate::sumtree::tree::get_or_init_root_node;
use crate::tick_math::{amount_to_value, tick_to_price, RoundingDirection};
use crate::types::{LimitOrder, MarketOrder, OrderDirection, TickState, REPLY_ID_REFUND};
use cosmwasm_std::{
    coin, ensure, ensure_eq, BankMsg, Decimal256, DepsMut, Env, MessageInfo, Order, Response,
    Storage, SubMsg, Uint128, Uint256,
};
use cw_storage_plus::Bound;
use cw_utils::{must_pay, nonpayable};

#[allow(clippy::manual_range_contains)]
pub fn place_limit(
    deps: &mut DepsMut,
    _env: Env,
    info: MessageInfo,
    book_id: u64,
    tick_id: i64,
    order_direction: OrderDirection,
    quantity: Uint128,
) -> Result<Response, ContractError> {
    // Validate book_id exists
    let mut orderbook = ORDERBOOKS
        .load(deps.storage, &book_id)
        .map_err(|_| ContractError::InvalidBookId { book_id })?;

    // Validate tick_id is within valid range
    ensure!(
        tick_id >= MIN_TICK && tick_id <= MAX_TICK,
        ContractError::InvalidTickId { tick_id }
    );

    // Ensure order_quantity is positive
    ensure!(
        quantity > Uint128::zero(),
        ContractError::InvalidQuantity { quantity }
    );

    // Determine the correct denom based on order direction
    let expected_denom = orderbook.get_expected_denom(&order_direction);

    // Verify the funds sent with the message match the `quantity` for the correct denom
    // We reject any quantity that is not exactly equal to the amount in the limit order being placed
    let received = must_pay(&info, &expected_denom)?;
    ensure_eq!(
        received,
        quantity,
        ContractError::InsufficientFunds {
            sent: received,
            required: quantity,
        }
    );

    // Generate a new order ID
    let order_id = new_order_id(deps.storage)?;

    // If bid and tick_id is higher than next bid tick, update next bid tick
    // If ask and tick_id is lower than next ask tick, update next ask tick
    match order_direction {
        OrderDirection::Bid => {
            if tick_id > orderbook.next_bid_tick {
                orderbook.next_bid_tick = tick_id;
            }
        }
        OrderDirection::Ask => {
            if tick_id < orderbook.next_ask_tick {
                orderbook.next_ask_tick = tick_id;
            }
        }
    }
    ORDERBOOKS.save(deps.storage, &book_id, &orderbook)?;

    // Update ETAS from Tick State
    let mut tick_state = TICK_STATE
        .load(deps.storage, &(book_id, tick_id))
        .unwrap_or_default();
    let mut tick_values = tick_state.get_values(order_direction);

    // Build limit order
    let mut limit_order = LimitOrder::new(
        book_id,
        tick_id,
        order_id,
        order_direction,
        info.sender.clone(),
        quantity,
        tick_values.cumulative_total_value,
    );

    // Determine if the order needs to be filled
    let should_fill = match order_direction {
        OrderDirection::Ask => tick_id <= orderbook.next_bid_tick,
        OrderDirection::Bid => tick_id >= orderbook.next_ask_tick,
    };

    let mut response = Response::default();
    // Run order fill if criteria met
    if should_fill {
        let mut market_order = MarketOrder::from(limit_order.clone());
        let tick_bound = match market_order.order_direction {
            OrderDirection::Bid => MAX_TICK,
            OrderDirection::Ask => MIN_TICK,
        };
        let (_, fill_msg) = run_market_order(deps.storage, &mut market_order, tick_bound)?;
        response = response.add_submessage(SubMsg::reply_on_error(fill_msg, 1));

        limit_order.quantity = market_order.quantity;
    }

    let quantity_fullfilled = quantity.checked_sub(limit_order.quantity)?;

    // Only save the order if not fully filled
    if limit_order.quantity > Uint128::zero() {
        // Save the order to the orderbook
        orders().save(deps.storage, &(book_id, tick_id, order_id), &limit_order)?;

        tick_values.total_amount_of_liquidity = tick_values
            .total_amount_of_liquidity
            .checked_add(Decimal256::from_ratio(
                limit_order.quantity.u128(),
                Uint256::one(),
            ))
            .unwrap();
    }

    tick_values.cumulative_total_value = tick_values
        .cumulative_total_value
        .checked_add(Decimal256::from_ratio(quantity, Uint256::one()))?;

    tick_state.set_values(order_direction, tick_values);
    TICK_STATE.save(deps.storage, &(book_id, tick_id), &tick_state)?;

    Ok(response
        .add_attribute("method", "placeLimit")
        .add_attribute("owner", info.sender.to_string())
        .add_attribute("book_id", book_id.to_string())
        .add_attribute("tick_id", tick_id.to_string())
        .add_attribute("order_id", order_id.to_string())
        .add_attribute("order_direction", format!("{order_direction:?}"))
        .add_attribute("quantity", quantity.to_string())
        .add_attribute("quantity_fulfilled", quantity_fullfilled))
}

pub fn cancel_limit(
    deps: DepsMut,
    _env: Env,
    info: MessageInfo,
    book_id: u64,
    tick_id: i64,
    order_id: u64,
) -> Result<Response, ContractError> {
    nonpayable(&info)?;
    let key = (book_id, tick_id, order_id);
    // Check for the order, error if not found
    let order = orders()
        .may_load(deps.storage, &key)?
        .ok_or(ContractError::OrderNotFound {
            book_id,
            tick_id,
            order_id,
        })?;

    // Ensure the sender is the order owner
    ensure_eq!(info.sender, order.owner, ContractError::Unauthorized {});

    // Ensure the order has not been filled.
    // TODO: support cancelling partially filled orders by claiming above
    // if a partial fill is detected. Tracked in issue https://github.com/osmosis-labs/orderbook/issues/75
    let tick_state = TICK_STATE
        .load(deps.storage, &(book_id, tick_id))
        .unwrap_or_default();
    let tick_values = tick_state.get_values(order.order_direction);
    ensure!(
        tick_values.effective_total_amount_swapped <= order.etas,
        ContractError::CancelFilledOrder
    );

    // Fetch the sumtree from storage, or create one if it does not exist
<<<<<<< HEAD
    let mut tree = get_or_init_root_node(deps.storage, book_id, tick_id, order.order_direction)?;
=======
    let mut tree =
        if let Ok(tree) = get_root_node(deps.storage, book_id, tick_id, order.order_direction) {
            tree
        } else {
            let new_root = TreeNode::new(
                order.book_id,
                order.tick_id,
                order.order_direction,
                generate_node_id(deps.storage, book_id, tick_id)?,
                NodeType::default(),
            );
            TREE.save(
                deps.storage,
                &(book_id, tick_id, &order.order_direction.to_string()),
                &new_root.key,
            )?;
            new_root
        };
>>>>>>> c61c2d6b

    // Generate info for new node to insert to sumtree
    let node_id = generate_node_id(deps.storage, order.book_id, order.tick_id)?;
    let mut curr_tick_state = TICK_STATE
        .load(deps.storage, &(order.book_id, order.tick_id))
        .ok()
        .ok_or(ContractError::InvalidTickId {
            tick_id: order.tick_id,
        })?;
    let mut curr_tick_values = curr_tick_state.get_values(order.order_direction);

    let mut new_node = TreeNode::new(
        order.book_id,
        order.tick_id,
        order.order_direction,
        node_id,
        NodeType::leaf(
            order.etas,
            Decimal256::from_ratio(Uint256::from_uint128(order.quantity), Uint256::one()),
        ),
    );

    // Insert new node
    tree.insert(deps.storage, &mut new_node)?;

    // Get orderbook info for correct denomination
    let orderbook =
        ORDERBOOKS
            .may_load(deps.storage, &order.book_id)?
            .ok_or(ContractError::InvalidBookId {
                book_id: order.book_id,
            })?;

    // Generate refund
    let expected_denom = orderbook.get_expected_denom(&order.order_direction);
    let refund_msg = SubMsg::reply_on_error(
        BankMsg::Send {
            to_address: order.owner.to_string(),
            amount: vec![coin(order.quantity.u128(), expected_denom)],
        },
        REPLY_ID_REFUND,
    );

    orders().remove(
        deps.storage,
        &(order.book_id, order.tick_id, order.order_id),
    )?;

    curr_tick_values.total_amount_of_liquidity = curr_tick_values
        .total_amount_of_liquidity
        .checked_sub(Decimal256::from_ratio(order.quantity, Uint256::one()))?;
    curr_tick_state.set_values(order.order_direction, curr_tick_values);
    TICK_STATE.save(
        deps.storage,
        &(order.book_id, order.tick_id),
        &curr_tick_state,
    )?;

    tree.save(deps.storage)?;

    Ok(Response::new()
        .add_attribute("method", "cancelLimit")
        .add_attribute("owner", info.sender)
        .add_attribute("book_id", book_id.to_string())
        .add_attribute("tick_id", tick_id.to_string())
        .add_attribute("order_id", order_id.to_string())
        .add_submessage(refund_msg))
}

pub fn place_market(
    _deps: DepsMut,
    _env: Env,
    info: MessageInfo,
) -> Result<Response, ContractError> {
    // TODO: Implement place_market

    Ok(Response::new()
        .add_attribute("method", "placeMarket")
        .add_attribute("owner", info.sender))
}

// run_market_order processes a market order from the current active tick on the order's orderbook
// up to the passed in `tick_bound`. This allows for this function to be useful both for regular
// market orders and as a helper to partially fill any limit orders that are placed past the best
// current price on an orderbook.
//
// Note that this mutates the `order` object, so in the case where this function is used to partially
// fill a limit order, it should leave the order in a valid and up-to-date state to be placed on the
// orderbook.
//
// Returns:
// * The output after the order has been processed
// * Bank send message to process the balance transfer
//
// Returns error if:
// * Orderbook with given ID doesn't exist (order.book_id)
// * Tick to price conversion fails for any tick
//
// CONTRACT: The caller must ensure that the necessary input funds were actually supplied.
#[allow(clippy::manual_range_contains)]
pub fn run_market_order(
    storage: &mut dyn Storage,
    order: &mut MarketOrder,
    tick_bound: i64,
) -> Result<(Uint128, BankMsg), ContractError> {
    let mut orderbook =
        ORDERBOOKS
            .load(storage, &order.book_id)
            .map_err(|_| ContractError::InvalidBookId {
                book_id: order.book_id,
            })?;
    let output_denom = orderbook.get_opposite_denom(&order.order_direction);

    // Ensure the given tick bound is within global limits
    ensure!(
        tick_bound <= MAX_TICK && tick_bound >= MIN_TICK,
        ContractError::InvalidTickId {
            tick_id: tick_bound
        }
    );

    // Derive appropriate bounds for tick iterator based on order direction:
    // * If the order is an Ask, we iterate from [next_bid_tick, tick_bound] in descending order.
    // * If the order is a Bid, we iterate from [tick_bound, next_ask_tick] in ascending order.
    let (min_tick, max_tick, ordering) = match order.order_direction {
        OrderDirection::Ask => {
            ensure!(
                tick_bound <= orderbook.next_bid_tick,
                ContractError::InvalidTickId {
                    tick_id: tick_bound
                }
            );
            (tick_bound, orderbook.next_bid_tick, Order::Descending)
        }
        OrderDirection::Bid => {
            ensure!(
                tick_bound >= orderbook.next_ask_tick,
                ContractError::InvalidTickId {
                    tick_id: tick_bound
                }
            );
            (orderbook.next_ask_tick, tick_bound, Order::Ascending)
        }
    };

    // Create tick iterator between first tick and requested tick
    let ticks = TICK_STATE.prefix(order.book_id).range(
        storage,
        Some(min_tick).map(Bound::inclusive),
        Some(max_tick).map(Bound::inclusive),
        ordering,
    );

    // Iterate through ticks and fill the market order as appropriate.
    // Due to our sumtree-based design, this process carries only O(1) overhead per tick.
    let mut total_output: Uint128 = Uint128::zero();
    let mut tick_updates: Vec<(i64, TickState)> = Vec::new();
    for maybe_current_tick in ticks {
        let (current_tick_id, mut current_tick) = maybe_current_tick?;
        let mut current_tick_values = current_tick.get_values(order.order_direction.opposite());
        let tick_price = tick_to_price(current_tick_id)?;

        // Update current tick pointer as we visit ticks
        match order.order_direction.opposite() {
            OrderDirection::Ask => orderbook.next_ask_tick = current_tick_id,
            OrderDirection::Bid => orderbook.next_bid_tick = current_tick_id,
        }

        // Early exit if order filled
        if order.quantity.is_zero() {
            break;
        }

        let output_quantity = amount_to_value(
            order.order_direction,
            order.quantity,
            tick_price,
            RoundingDirection::Down,
        )?;

        let output_quantity_dec =
            Decimal256::from_ratio(Uint256::from_uint128(output_quantity), Uint256::one());

        // If order quantity is less than the current tick's liquidity, fill the whole order.
        // Otherwise, fill the whole tick.
        let fill_amount_dec = if output_quantity_dec < current_tick_values.total_amount_of_liquidity
        {
            output_quantity_dec
        } else {
            current_tick_values.total_amount_of_liquidity
        };

        // Update tick and order state to process the fill
        current_tick_values.total_amount_of_liquidity = current_tick_values
            .total_amount_of_liquidity
            .checked_sub(fill_amount_dec)?;

        current_tick_values.effective_total_amount_swapped = current_tick_values
            .effective_total_amount_swapped
            .checked_add(fill_amount_dec)?;

        // Note: this conversion errors if fill_amount_dec does not fit into Uint128
        // By the time we get here, this should not be possible.
        let fill_amount = Uint128::try_from(fill_amount_dec.to_uint_floor())?;

        let input_filled = amount_to_value(
            order.order_direction.opposite(),
            fill_amount,
            tick_price,
            RoundingDirection::Up,
        )?;
        order.quantity = order.quantity.checked_sub(input_filled)?;

        current_tick.set_values(order.order_direction.opposite(), current_tick_values);
        // Add the updated tick state to the vector
        tick_updates.push((current_tick_id, current_tick));

        total_output = total_output.checked_add(fill_amount)?;
    }

    // After the core tick iteration loop, write all tick updates to state.
    // We cannot do this during the loop due to the borrow checker.
    for (tick_id, tick_state) in tick_updates {
        TICK_STATE.save(storage, &(order.book_id, tick_id), &tick_state)?;
    }

    // Update tick pointers in orderbook
    ORDERBOOKS.save(storage, &order.book_id, &orderbook)?;

    // TODO: If we intend to support refunds for partial fills, we will need to return
    // the consumed input here as well. If we choose not to, we should error in this case.
    //
    // Tracked in issue https://github.com/osmosis-labs/orderbook/issues/86
    Ok((
        total_output,
        BankMsg::Send {
            to_address: order.owner.to_string(),
            amount: vec![coin(total_output.u128(), output_denom)],
        },
    ))
}<|MERGE_RESOLUTION|>--- conflicted
+++ resolved
@@ -179,29 +179,8 @@
     );
 
     // Fetch the sumtree from storage, or create one if it does not exist
-<<<<<<< HEAD
     let mut tree = get_or_init_root_node(deps.storage, book_id, tick_id, order.order_direction)?;
-=======
-    let mut tree =
-        if let Ok(tree) = get_root_node(deps.storage, book_id, tick_id, order.order_direction) {
-            tree
-        } else {
-            let new_root = TreeNode::new(
-                order.book_id,
-                order.tick_id,
-                order.order_direction,
-                generate_node_id(deps.storage, book_id, tick_id)?,
-                NodeType::default(),
-            );
-            TREE.save(
-                deps.storage,
-                &(book_id, tick_id, &order.order_direction.to_string()),
-                &new_root.key,
-            )?;
-            new_root
-        };
->>>>>>> c61c2d6b
-
+  
     // Generate info for new node to insert to sumtree
     let node_id = generate_node_id(deps.storage, order.book_id, order.tick_id)?;
     let mut curr_tick_state = TICK_STATE
