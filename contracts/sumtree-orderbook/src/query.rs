--- conflicted
+++ resolved
@@ -12,17 +12,11 @@
         TickUnrealizedCancelsByIdResponse, TickUnrealizedCancelsState, TicksResponse,
     },
     order,
-    state::{
-        get_directional_liquidity, get_orders_by_owner, orders, IS_ACTIVE, ORDERBOOK, TICK_STATE,
-    },
+    state::{get_directional_liquidity, get_orders_by_owner, IS_ACTIVE, ORDERBOOK, TICK_STATE},
     sudo::ensure_swap_fee,
     sumtree::tree::get_root_node,
     tick_math::tick_to_price,
-<<<<<<< HEAD
-    types::{FilterOwnerOrders, LimitOrder, MarketOrder, OrderDirection, Orderbook},
-=======
-    types::{FilterOwnerOrders, LimitOrder, MarketOrder, OrderDirection, TickState},
->>>>>>> e6522a65
+    types::{FilterOwnerOrders, LimitOrder, MarketOrder, OrderDirection, Orderbook, TickState},
     ContractError,
 };
 
@@ -223,16 +217,11 @@
     })
 }
 
-<<<<<<< HEAD
-pub(crate) fn order(deps: Deps, tick_id: i64, order_id: u64) -> ContractResult<LimitOrder> {
-    let order = orders().load(deps.storage, &(tick_id, order_id))?;
-    Ok(order)
-}
-
 pub(crate) fn orderbook_state(deps: Deps) -> ContractResult<Orderbook> {
     let orderbook = ORDERBOOK.load(deps.storage)?;
     Ok(orderbook)
-=======
+}
+
 pub(crate) fn ticks_by_id(deps: Deps, tick_ids: Vec<i64>) -> ContractResult<TicksResponse> {
     let ticks = tick_ids
         .iter()
@@ -296,5 +285,4 @@
         .collect();
 
     Ok(TickUnrealizedCancelsByIdResponse { ticks })
->>>>>>> e6522a65
 }