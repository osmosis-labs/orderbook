use std::str::FromStr;

use cosmwasm_std::{coin, ensure, Addr, Coin, Decimal, Deps, Order, Uint128};
use cw_storage_plus::Bound;

use crate::{
    constants::{MAX_TICK, MIN_TICK},
    error::ContractResult,
    msg::{
        AllTicksResponse, CalcOutAmtGivenInResponse, GetTotalPoolLiquidityResponse,
        SpotPriceResponse, TickIdAndState,
    },
    order,
<<<<<<< HEAD
    state::{get_directional_liquidity, ORDERBOOK, TICK_STATE},
=======
    state::{IS_ACTIVE, ORDERBOOK, TICK_STATE},
>>>>>>> 591a6011
    sudo::ensure_swap_fee,
    tick_math::tick_to_price,
    types::{MarketOrder, OrderDirection},
    ContractError,
};

/// Calculates the spot price given current orderbook state.
///
/// Spot price is calculated by taking the best available price (next tick) with liquidity for the opposite direction of the order.
/// i.e. if the order direction is bid, the spot price is the price of the next ask tick with ask liquidity, and if the order direction is bid,
/// the spot price is the price of the next bid tick with bid liquidity.
///
/// Errors if:
/// 1. Provided denoms are the same
/// 2. One or more of the provided denoms are not supported by the orderbook
pub(crate) fn spot_price(
    deps: Deps,
    quote_asset_denom: String,
    base_asset_denom: String,
) -> ContractResult<SpotPriceResponse> {
    // Ensure provided denoms do not match
    ensure!(
        quote_asset_denom != base_asset_denom,
        ContractError::InvalidPair {
            token_in_denom: quote_asset_denom,
            token_out_denom: base_asset_denom
        }
    );

    // Fetch orderbook to retrieve tick info
    let orderbook = ORDERBOOK.load(deps.storage)?;
    // Determine the order direction by denom pairing
    let direction = orderbook.direction_from_pair(quote_asset_denom, base_asset_denom)?;

    // Determine next tick based on desired order direction
    let next_tick = match direction {
        OrderDirection::Ask => orderbook.next_bid_tick,
        OrderDirection::Bid => orderbook.next_ask_tick,
    };

    // Generate spot price based on current active tick for desired order direction
    let price = tick_to_price(next_tick)?;

    Ok(SpotPriceResponse {
        spot_price: Decimal::from_str(&price.to_string())?,
    })
}

/// Calculates the output amount given the input amount for the current orderbook state.
///
/// Output is calculated by generating a mock market order, the direction of which is dependent on the order of the input/output denoms versus what the orderbook expects.
/// The mock order is then filled against the current orderbook state, and the output amount is the result of the fill.
///
/// Errors if:
/// 1. The provided swap fee does not match the orderbook's expected swap fee, which is set to zero.
/// 2. The provided denom pair is not supported by the orderbook
pub(crate) fn calc_out_amount_given_in(
    deps: Deps,
    token_in: Coin,
    token_out_denom: String,
    swap_fee: Decimal,
) -> ContractResult<CalcOutAmtGivenInResponse> {
    // Ensure the provided swap fee matches what the orderbook expects
    ensure_swap_fee(swap_fee)?;

    // Fetch orderbook
    let orderbook = ORDERBOOK.load(deps.storage)?;
    // Determine order direction
    let direction = orderbook.direction_from_pair(token_in.denom, token_out_denom)?;

    let tick_bound = match direction {
        OrderDirection::Bid => MAX_TICK,
        OrderDirection::Ask => MIN_TICK,
    };

    // Generate mock order for query
    let mut mock_order = MarketOrder::new(token_in.amount, direction, Addr::unchecked("querier"));

    // Generate output coin given the input order by simulating a fill against current orderbook state
    let order::PostMarketOrderState { output, .. } =
        order::run_market_order_internal(deps.storage, &mut mock_order, tick_bound)?;

    Ok(CalcOutAmtGivenInResponse { token_out: output })
}

/// Calculates the total pool liquidity for the current orderbook state.
///
/// Total pool liquidity is calculated by summing the total amount of liquidity in each active tick.
///
/// Errors if:
/// 1. Summing total liquidity overflows Uint128
pub(crate) fn total_pool_liquidity(deps: Deps) -> ContractResult<GetTotalPoolLiquidityResponse> {
    let orderbook = ORDERBOOK.load(deps.storage)?;

    // Create tracking variables for both denoms
    let ask_amount = get_directional_liquidity(deps.storage, OrderDirection::Ask)?;
    let bid_amount = get_directional_liquidity(deps.storage, OrderDirection::Bid)?;

    let ask_amount_coin = coin(
        Uint128::try_from(ask_amount.to_uint_floor())
            .unwrap()
            .u128(),
        orderbook.get_expected_denom(&OrderDirection::Ask),
    );
    let bid_amount_coin = coin(
        Uint128::try_from(bid_amount.to_uint_floor())
            .unwrap()
            .u128(),
        orderbook.get_expected_denom(&OrderDirection::Bid),
    );

    // May return 0 amounts if there is no liquidity in the orderbook
    Ok(GetTotalPoolLiquidityResponse {
        total_pool_liquidity: vec![ask_amount_coin, bid_amount_coin],
    })
}

/// Returns all active ticks in the orderbook.
pub(crate) fn all_ticks(
    deps: Deps,
    start_from: Option<i64>,
    end_at: Option<i64>,
    limit: Option<usize>,
) -> ContractResult<AllTicksResponse> {
    // Fetch all ticks using pagination
    let all_ticks = TICK_STATE.range(
        deps.storage,
        start_from.map(Bound::inclusive),
        end_at.map(Bound::inclusive),
        Order::Ascending,
    );

    // Map (tick id, tick state) to return struct
    let all_tick_states: Vec<TickIdAndState> = if let Some(limit) = limit {
        // Due to separate typing for a `.take` call this must be done in a if/else
        all_ticks
            .take(limit)
            .map(|maybe_tick| {
                let (tick_id, tick_state) = maybe_tick.unwrap();
                TickIdAndState {
                    tick_id,
                    tick_state,
                }
            })
            .collect()
    } else {
        all_ticks
            .map(|maybe_tick| {
                let (tick_id, tick_state) = maybe_tick.unwrap();
                TickIdAndState {
                    tick_id,
                    tick_state,
                }
            })
            .collect()
    };

    Ok(AllTicksResponse {
        ticks: all_tick_states,
    })
}

/// Returns the current active status of the orderbook
pub(crate) fn is_active(deps: Deps) -> ContractResult<bool> {
    let is_active = IS_ACTIVE.may_load(deps.storage)?;
    Ok(is_active.unwrap_or(true))
}<|MERGE_RESOLUTION|>--- conflicted
+++ resolved
@@ -11,11 +11,7 @@
         SpotPriceResponse, TickIdAndState,
     },
     order,
-<<<<<<< HEAD
-    state::{get_directional_liquidity, ORDERBOOK, TICK_STATE},
-=======
-    state::{IS_ACTIVE, ORDERBOOK, TICK_STATE},
->>>>>>> 591a6011
+    state::{get_directional_liquidity, IS_ACTIVE, ORDERBOOK, TICK_STATE},
     sudo::ensure_swap_fee,
     tick_math::tick_to_price,
     types::{MarketOrder, OrderDirection},
