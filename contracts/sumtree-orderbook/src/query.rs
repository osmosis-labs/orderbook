use std::str::FromStr;

use cosmwasm_std::{coin, ensure, Addr, Coin, Decimal, Decimal256, Deps, Order, Uint128};
use cw_storage_plus::Bound;

use crate::{
    constants::{MAX_TICK, MIN_TICK},
    error::ContractResult,
    msg::{
<<<<<<< HEAD
        CalcOutAmtGivenInResponse, DenomsResponse, GetSwapFeeResponse,
        GetTotalPoolLiquidityResponse, GetUnrealizedCancelsResponse, SpotPriceResponse,
        TickIdAndState, TickUnrealizedCancels, TicksResponse, UnrealizedCancels,
=======
        AllTicksResponse, CalcOutAmtGivenInResponse, DenomsResponse, GetSwapFeeResponse,
        GetTotalPoolLiquidityResponse, OrdersResponse, SpotPriceResponse, TickIdAndState,
>>>>>>> 4039fccb
    },
    order,
    state::{
        get_directional_liquidity, get_orders_by_owner, orders, IS_ACTIVE, ORDERBOOK, TICK_STATE,
    },
    sudo::ensure_swap_fee,
    sumtree::tree::{get_prefix_sum, get_root_node},
    tick_math::tick_to_price,
    types::{FilterOwnerOrders, LimitOrder, MarketOrder, OrderDirection, TickState},
    ContractError,
};

/// Calculates the spot price given current orderbook state.
///
/// Spot price is calculated by taking the best available price (next tick) with liquidity for the opposite direction of the order.
/// i.e. if the order direction is bid, the spot price is the price of the next ask tick with ask liquidity, and if the order direction is bid,
/// the spot price is the price of the next bid tick with bid liquidity.
///
/// Errors if:
/// 1. Provided denoms are the same
/// 2. One or more of the provided denoms are not supported by the orderbook
pub(crate) fn spot_price(
    deps: Deps,
    quote_asset_denom: String,
    base_asset_denom: String,
) -> ContractResult<SpotPriceResponse> {
    // Ensure provided denoms do not match
    ensure!(
        quote_asset_denom != base_asset_denom,
        ContractError::InvalidPair {
            token_in_denom: quote_asset_denom,
            token_out_denom: base_asset_denom
        }
    );

    // Fetch orderbook to retrieve tick info
    let orderbook = ORDERBOOK.load(deps.storage)?;
    // Determine the order direction by denom pairing
    let direction = orderbook.direction_from_pair(quote_asset_denom, base_asset_denom)?;

    // Determine next tick based on desired order direction
    let next_tick = match direction {
        OrderDirection::Ask => orderbook.next_bid_tick,
        OrderDirection::Bid => orderbook.next_ask_tick,
    };

    // Generate spot price based on current active tick for desired order direction
    let price = tick_to_price(next_tick)?;

    Ok(SpotPriceResponse {
        spot_price: Decimal::from_str(&price.to_string())?,
    })
}

/// Calculates the output amount given the input amount for the current orderbook state.
///
/// Output is calculated by generating a mock market order, the direction of which is dependent on the order of the input/output denoms versus what the orderbook expects.
/// The mock order is then filled against the current orderbook state, and the output amount is the result of the fill.
///
/// Errors if:
/// 1. The provided swap fee does not match the orderbook's expected swap fee, which is set to zero.
/// 2. The provided denom pair is not supported by the orderbook
pub(crate) fn calc_out_amount_given_in(
    deps: Deps,
    token_in: Coin,
    token_out_denom: String,
    swap_fee: Decimal,
) -> ContractResult<CalcOutAmtGivenInResponse> {
    // Ensure the provided swap fee matches what the orderbook expects
    ensure_swap_fee(swap_fee)?;

    // Fetch orderbook
    let orderbook = ORDERBOOK.load(deps.storage)?;
    // Determine order direction
    let direction = orderbook.direction_from_pair(token_in.denom, token_out_denom)?;

    let tick_bound = match direction {
        OrderDirection::Bid => MAX_TICK,
        OrderDirection::Ask => MIN_TICK,
    };

    // Generate mock order for query
    let mut mock_order = MarketOrder::new(token_in.amount, direction, Addr::unchecked("querier"));

    // Generate output coin given the input order by simulating a fill against current orderbook state
    let order::PostMarketOrderState { output, .. } =
        order::run_market_order_internal(deps.storage, &mut mock_order, tick_bound)?;

    Ok(CalcOutAmtGivenInResponse {
        token_out: output.into(),
    })
}

/// Calculates the total pool liquidity for the current orderbook state.
///
/// Total pool liquidity is calculated by summing the total amount of liquidity in each active tick.
///
/// Errors if:
/// 1. Summing total liquidity overflows Uint128
pub(crate) fn total_pool_liquidity(deps: Deps) -> ContractResult<GetTotalPoolLiquidityResponse> {
    let orderbook = ORDERBOOK.load(deps.storage)?;

    // Create tracking variables for both denoms
    let ask_amount = get_directional_liquidity(deps.storage, OrderDirection::Ask)?;
    let bid_amount = get_directional_liquidity(deps.storage, OrderDirection::Bid)?;

    let ask_amount_coin = coin(
        Uint128::try_from(ask_amount.to_uint_floor())
            .unwrap()
            .u128(),
        orderbook.get_expected_denom(&OrderDirection::Ask),
    );
    let bid_amount_coin = coin(
        Uint128::try_from(bid_amount.to_uint_floor())
            .unwrap()
            .u128(),
        orderbook.get_expected_denom(&OrderDirection::Bid),
    );

    // May return 0 amounts if there is no liquidity in the orderbook
    Ok(GetTotalPoolLiquidityResponse {
        total_pool_liquidity: vec![ask_amount_coin, bid_amount_coin],
    })
}

/// Returns all active ticks in the orderbook.
pub(crate) fn all_ticks(
    deps: Deps,
    start_from: Option<i64>,
    end_at: Option<i64>,
    limit: Option<usize>,
) -> ContractResult<TicksResponse> {
    // Fetch all ticks using pagination
    let all_ticks = TICK_STATE.range(
        deps.storage,
        start_from.map(Bound::inclusive),
        end_at.map(Bound::inclusive),
        Order::Ascending,
    );

    // Map (tick id, tick state) to return struct
    let all_tick_states: Vec<TickIdAndState> = if let Some(limit) = limit {
        // Due to separate typing for a `.take` call this must be done in a if/else
        all_ticks
            .take(limit)
            .map(|maybe_tick| {
                let (tick_id, tick_state) = maybe_tick.unwrap();
                TickIdAndState {
                    tick_id,
                    tick_state,
                }
            })
            .collect()
    } else {
        all_ticks
            .map(|maybe_tick| {
                let (tick_id, tick_state) = maybe_tick.unwrap();
                TickIdAndState {
                    tick_id,
                    tick_state,
                }
            })
            .collect()
    };

    Ok(TicksResponse {
        ticks: all_tick_states,
    })
}

/// Returns the current active status of the orderbook
pub(crate) fn is_active(deps: Deps) -> ContractResult<bool> {
    let is_active = IS_ACTIVE.may_load(deps.storage)?;
    Ok(is_active.unwrap_or(true))
}

/// Returns zero as the swap fee/spread factor for the orderbook
pub(crate) fn get_swap_fee() -> ContractResult<GetSwapFeeResponse> {
    Ok(GetSwapFeeResponse {
        swap_fee: Decimal::zero(),
    })
}

/// Returns all active orders for a given address
pub(crate) fn orders_by_owner(
    deps: Deps,
    owner: Addr,
    start_from: Option<(i64, u64)>,
    end_at: Option<(i64, u64)>,
    limit: Option<u64>,
) -> ContractResult<Vec<LimitOrder>> {
    let orders = get_orders_by_owner(
        deps.storage,
        FilterOwnerOrders::all(owner),
        start_from,
        end_at,
        limit,
    )?;
    Ok(orders)
}

pub(crate) fn denoms(deps: Deps) -> ContractResult<DenomsResponse> {
    let orderbook = ORDERBOOK.load(deps.storage)?;
    Ok(DenomsResponse {
        quote_denom: orderbook.quote_denom,
        base_denom: orderbook.base_denom,
    })
}

<<<<<<< HEAD
pub(crate) fn ticks_by_id(deps: Deps, tick_ids: Vec<i64>) -> ContractResult<TicksResponse> {
    let mut ticks: Vec<TickIdAndState> = vec![];
    for tick_id in tick_ids {
        let Some(tick_state) = TICK_STATE.may_load(deps.storage, tick_id)? else {
            return Err(ContractError::InvalidTickId { tick_id });
        };

        ticks.push(TickIdAndState {
            tick_id,
            tick_state,
        });
    }

    Ok(TicksResponse { ticks })
}

/// Determines the amount of liquidity in unrealized cancels
fn get_unrealized_cancels(
    deps: Deps,
    tick_state: TickState,
    tick_id: i64,
) -> ContractResult<UnrealizedCancels> {
    let mut cancels: (Decimal256, Decimal256) = (Decimal256::zero(), Decimal256::zero());
    for direction in [OrderDirection::Ask, OrderDirection::Bid] {
        let tick_values = tick_state.get_values(direction);
        let maybe_root_node = get_root_node(deps.storage, tick_id, direction);

        let unrealized_cancels = if maybe_root_node.is_ok() {
            let root_node = maybe_root_node.unwrap();
            let total_realized_cancels = get_prefix_sum(
                deps.storage,
                root_node,
                tick_values.effective_total_amount_swapped,
            )?;

            total_realized_cancels.saturating_sub(tick_values.cumulative_realized_cancels)
        } else {
            Decimal256::zero()
        };
        match direction {
            OrderDirection::Ask => cancels.0 = unrealized_cancels,
            OrderDirection::Bid => cancels.1 = unrealized_cancels,
        }
    }

    let (ask_unrealized_cancels, bid_unrealized_cancels) = cancels;

    Ok(UnrealizedCancels {
        ask_unrealized_cancels,
        bid_unrealized_cancels,
    })
}

// Gets all ticks for the provided vector of IDs and retrieves the value of their sumtree root
pub(crate) fn ticks_unrealized_cancels_by_id(
    deps: Deps,
    tick_ids: Vec<i64>,
) -> ContractResult<GetUnrealizedCancelsResponse> {
    let mut ticks: Vec<TickUnrealizedCancels> = vec![];
    for tick_id in tick_ids {
        let Some(tick_state) = TICK_STATE.may_load(deps.storage, tick_id)? else {
            return Err(ContractError::InvalidTickId { tick_id });
        };

        ticks.push(TickUnrealizedCancels {
            tick_id,
            unrealized_cancels: get_unrealized_cancels(deps, tick_state.clone(), tick_id)?,
        });
    }

    Ok(GetUnrealizedCancelsResponse { ticks })
=======
pub(crate) fn orders_by_tick(
    deps: Deps,
    tick_id: i64,
    start_from: Option<u64>,
    end_at: Option<u64>,
    limit: Option<u64>,
) -> ContractResult<OrdersResponse> {
    let count = orders()
        .prefix(tick_id)
        .keys(
            deps.storage,
            start_from.map(Bound::inclusive),
            end_at.map(Bound::inclusive),
            Order::Ascending,
        )
        .count();
    let orders = orders()
        .prefix(tick_id)
        .range(
            deps.storage,
            start_from.map(Bound::inclusive),
            end_at.map(Bound::inclusive),
            Order::Ascending,
        )
        .take(limit.unwrap_or(count as u64) as usize)
        .map(|res| res.unwrap().1)
        .collect();

    Ok(OrdersResponse {
        count: count as u64,
        orders,
    })
>>>>>>> 4039fccb
}<|MERGE_RESOLUTION|>--- conflicted
+++ resolved
@@ -7,14 +7,9 @@
     constants::{MAX_TICK, MIN_TICK},
     error::ContractResult,
     msg::{
-<<<<<<< HEAD
         CalcOutAmtGivenInResponse, DenomsResponse, GetSwapFeeResponse,
-        GetTotalPoolLiquidityResponse, GetUnrealizedCancelsResponse, SpotPriceResponse,
+        GetTotalPoolLiquidityResponse, GetUnrealizedCancelsResponse, OrdersResponse, SpotPriceResponse,
         TickIdAndState, TickUnrealizedCancels, TicksResponse, UnrealizedCancels,
-=======
-        AllTicksResponse, CalcOutAmtGivenInResponse, DenomsResponse, GetSwapFeeResponse,
-        GetTotalPoolLiquidityResponse, OrdersResponse, SpotPriceResponse, TickIdAndState,
->>>>>>> 4039fccb
     },
     order,
     state::{
@@ -224,7 +219,6 @@
     })
 }
 
-<<<<<<< HEAD
 pub(crate) fn ticks_by_id(deps: Deps, tick_ids: Vec<i64>) -> ContractResult<TicksResponse> {
     let mut ticks: Vec<TickIdAndState> = vec![];
     for tick_id in tick_ids {
@@ -296,7 +290,8 @@
     }
 
     Ok(GetUnrealizedCancelsResponse { ticks })
-=======
+}
+
 pub(crate) fn orders_by_tick(
     deps: Deps,
     tick_id: i64,
@@ -329,5 +324,4 @@
         count: count as u64,
         orders,
     })
->>>>>>> 4039fccb
 }