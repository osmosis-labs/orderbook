use crate::error::ContractResult;
use crate::types::{FilterOwnerOrders, LimitOrder, OrderDirection, Orderbook, TickState};
use crate::ContractError;
use cosmwasm_std::{Addr, Decimal256, Order, StdResult, Storage};
use cw_storage_plus::{Bound, Index, IndexList, IndexedMap, Item, Map, MultiIndex};

// Counters for ID tracking
pub const ORDER_ID: Item<u64> = Item::new("order_id");

// Pagination constants for queries
const MAX_PAGE_SIZE: u8 = 100;
const DEFAULT_PAGE_SIZE: u8 = 50;

pub const ORDERBOOK: Item<Orderbook> = Item::new("orderbook");
pub const TICK_STATE: Map<i64, TickState> = Map::new("tick_state");

<<<<<<< HEAD
pub const DIRECTION_TOTAL_LIQUIDITY: Map<&str, Decimal256> = Map::new("direction_liquidity");
=======
pub const IS_ACTIVE: Item<bool> = Item::new("is_active");
>>>>>>> 591a6011

pub struct OrderIndexes {
    // Index by owner; Generic types: MultiIndex<Index Key: owner, Input Data: LimitOrder, Map Key: ( tick, order_id)>
    pub owner: MultiIndex<'static, Addr, LimitOrder, (i64, u64)>,
    // Index by tick and owner; Generic types: MultiIndex<Index Key: (tick_id, owner), Input Data: LimitOrder, Map Key: (tick, order_id)>
    pub tick_and_owner: MultiIndex<'static, (i64, Addr), LimitOrder, (i64, u64)>,
}

impl IndexList<LimitOrder> for OrderIndexes {
    fn get_indexes(&'_ self) -> Box<dyn Iterator<Item = &'_ dyn Index<LimitOrder>> + '_> {
        let v: Vec<&dyn Index<LimitOrder>> = vec![&self.owner, &self.tick_and_owner];
        Box::new(v.into_iter())
    }
}

/// Key: (tick_id, order_id)
pub fn orders() -> IndexedMap<'static, &'static (i64, u64), LimitOrder, OrderIndexes> {
    IndexedMap::new(
        "orders",
        OrderIndexes {
            owner: MultiIndex::new(
                |_, d: &LimitOrder| d.owner.clone(),
                "orders",
                "orders_owner",
            ),
            tick_and_owner: MultiIndex::new(
                |_, d: &LimitOrder| (d.tick_id, d.owner.clone()),
                "orders",
                "orders_tick_and_owner",
            ),
        },
    )
}

pub fn new_order_id(storage: &mut dyn Storage) -> Result<u64, ContractError> {
    let id = ORDER_ID.load(storage).unwrap_or_default();
    ORDER_ID.save(storage, &(id + 1))?;
    Ok(id)
}

/// Retrieves a list of `LimitOrder` filtered by the specified `FilterOwnerOrders`.
///
/// This function allows for filtering orders based on the owner's address, optionally further
/// filtering by tick ID. It supports pagination through `min`, `max`, and `page_size` parameters.
///
/// ## Arguments
///
/// * `storage` - CosmWasm Storage struct
/// * `filter` - Specifies how to filter orders based on the owner. Can be by all orders of the owner,
/// by a specific book, or by a specific tick within a book.
/// * `min` - An optional minimum bound (exclusive) for the order key (tick, order_id) to start the query.
/// * `max` - An optional maximum bound (exclusive) for the order key to end the query.
/// * `page_size` - An optional maximum number of orders to return. Limited by `MAX_PAGE_SIZE = 100` defaults to `DEFAULT_PAGE_SIZE = 50`.
///
/// ## Returns
///
/// A result containing either a vector of `LimitOrder` matching the criteria or an error.
pub fn get_orders_by_owner(
    storage: &dyn Storage,
    filter: FilterOwnerOrders,
    min: Option<(i64, u64)>,
    max: Option<(i64, u64)>,
    page_size: Option<u8>,
) -> StdResult<Vec<LimitOrder>> {
    let page_size = page_size.unwrap_or(DEFAULT_PAGE_SIZE).min(MAX_PAGE_SIZE) as usize;
    let min = min.map(Bound::exclusive);
    let max = max.map(Bound::exclusive);

    // Define the prefix iterator based on the filter
    let iter = match filter {
        FilterOwnerOrders::All(owner) => orders().idx.owner.prefix(owner),
        FilterOwnerOrders::ByTick(tick_id, owner) => {
            orders().idx.tick_and_owner.prefix((tick_id, owner))
        }
    };

    // Get orders based on pagination
    let orders: Vec<LimitOrder> = iter
        .range(storage, min, max, Order::Ascending)
        .take(page_size)
        .filter_map(|item| item.ok())
        .map(|(_, order)| order)
        .collect();

    Ok(orders)
}

/// Gets the currently stored total liquidity for the specified `OrderDirection`.
///
/// Defaults to 0 for empty values.
pub fn get_directional_liquidity(
    storage: &dyn Storage,
    direction: OrderDirection,
) -> ContractResult<Decimal256> {
    let direction_key = &direction.to_string();
    let current_liquidity = DIRECTION_TOTAL_LIQUIDITY
        .load(storage, direction_key)
        .unwrap_or_default();
    Ok(current_liquidity)
}

/// Adds the specified amount of liquidity to the specified `OrderDirection`'s total liquidity.
///
/// Errors on Decimal256 overflow.
pub fn add_directional_liquidity(
    storage: &mut dyn Storage,
    direction: OrderDirection,
    amount: Decimal256,
) -> ContractResult<()> {
    let direction_key = &direction.to_string();
    let current_liquidity = DIRECTION_TOTAL_LIQUIDITY
        .load(storage, direction_key)
        .unwrap_or_default();
    DIRECTION_TOTAL_LIQUIDITY.save(
        storage,
        direction_key,
        &(current_liquidity.checked_add(amount)?),
    )?;
    Ok(())
}

/// Subtracts the specified amount of liquidity from the specified `OrderDirection`'s total liquidity.
///
/// Errors on Decimal256 underflow.
pub fn subtract_directional_liquidity(
    storage: &mut dyn Storage,
    direction: OrderDirection,
    amount: Decimal256,
) -> ContractResult<()> {
    let direction_key = &direction.to_string();
    let current_liquidity = DIRECTION_TOTAL_LIQUIDITY
        .load(storage, direction_key)
        .unwrap_or_default();
    DIRECTION_TOTAL_LIQUIDITY.save(
        storage,
        direction_key,
        &(current_liquidity.checked_sub(amount)?),
    )?;
    Ok(())
}<|MERGE_RESOLUTION|>--- conflicted
+++ resolved
@@ -13,12 +13,8 @@
 
 pub const ORDERBOOK: Item<Orderbook> = Item::new("orderbook");
 pub const TICK_STATE: Map<i64, TickState> = Map::new("tick_state");
-
-<<<<<<< HEAD
 pub const DIRECTION_TOTAL_LIQUIDITY: Map<&str, Decimal256> = Map::new("direction_liquidity");
-=======
 pub const IS_ACTIVE: Item<bool> = Item::new("is_active");
->>>>>>> 591a6011
 
 pub struct OrderIndexes {
     // Index by owner; Generic types: MultiIndex<Index Key: owner, Input Data: LimitOrder, Map Key: ( tick, order_id)>
