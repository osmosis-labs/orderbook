use cosmwasm_std::{
    ensure, entry_point, to_json_binary, BankMsg, Coin, Decimal, DepsMut, Env, Response, SubMsg,
    Uint128,
};

use crate::{
    constants::{EXPECTED_SWAP_FEE, MAX_TICK, MIN_TICK},
    error::ContractResult,
    msg::{SudoMsg, SwapExactAmountInResponseData},
    order::run_market_order,
<<<<<<< HEAD
    state::ORDERBOOK,
    types::{MarketOrder, OrderDirection, REPLY_ID_SUDO_SWAP_EX_AMT_IN},
=======
    state::{DENOM_PAIR_BOOK_ID, ORDERBOOKS},
    types::{MarketOrder, OrderDirection, REPLY_ID_SUDO_SWAP_EXACT_IN},
>>>>>>> d6e762a8
    ContractError,
};

#[cfg_attr(not(feature = "imported"), entry_point)]
pub fn sudo(deps: DepsMut, _env: Env, msg: SudoMsg) -> ContractResult<Response> {
    match msg {
        SudoMsg::SwapExactAmountIn {
            sender,
            token_in,
            token_out_denom,
            token_out_min_amount,
            swap_fee,
        } => dispatch_swap_exact_amount_in(
            deps,
            sender,
            token_in,
            token_out_denom,
            token_out_min_amount,
            swap_fee,
        ),
        SudoMsg::SwapExactAmountOut {
            sender,
            token_in_denom,
            token_in_max_amount,
            token_out,
            swap_fee,
        } => dispatch_swap_exact_amount_out(
            deps,
            sender,
            token_in_denom,
            token_in_max_amount,
            token_out,
            swap_fee,
        ),
    }
}

/// Swaps the provided token in for the desired token out while restricting the possible minimum output.
/// The swap is performed by first determining the orderbook to be used before generating a market order against that orderbook.
/// Order direction is automatically determined by the token in/token out pairing.
///
/// Errors if the amount provided by the swap does not meet the `token_out_min_amount` or if there is no orderbook for the provided pair.
pub(crate) fn dispatch_swap_exact_amount_in(
    deps: DepsMut,
    sender: String,
    token_in: Coin,
    token_out_denom: String,
    token_out_min_amount: Uint128,
    swap_fee: Decimal,
) -> ContractResult<Response> {
    // Ensure the provided swap fee matches what is expected
    ensure_swap_fee(swap_fee)?;

    let token_in_denom = token_in.denom.clone();

    // Ensure in and out denoms are not equal
    ensure!(
        token_in_denom != token_out_denom,
        ContractError::InvalidSwap {
            error: "Input and output denoms cannot be the same".to_string()
        }
    );

    // Load the orderbook for the provided pair
    let orderbook = ORDERBOOK.load(deps.storage)?;

    // Determine order direction based on token in/out denoms
    let order_direction = orderbook.direction_from_pair(token_in_denom, token_out_denom.clone())?;

    // Generate market order to be run
    let mut order = MarketOrder::new(
        token_in.amount,
        order_direction,
        deps.api.addr_validate(&sender)?,
    );

    // Market orders always run until either the input is filled or the orderbook is exhausted.
    let tick_bound = match order_direction {
        OrderDirection::Bid => MAX_TICK,
        OrderDirection::Ask => MIN_TICK,
    };

    // Run market order against orderbook
    let (output, bank_msg) = run_market_order(deps.storage, &mut order, tick_bound)?;

    // Validate the fullfillment message against the order
    if let BankMsg::Send { amount, .. } = bank_msg.clone() {
        let fullfillment_amt = amount.first().ok_or(ContractError::InvalidSwap {
            error: "Order did not generate a fulfillment message".to_string(),
        })?;
        ensure_fullfilment_amount(
            None,
            Some(token_out_min_amount),
            &token_in,
            fullfillment_amt,
        )?;
    }

    Ok(Response::default()
        .add_submessage(SubMsg::reply_on_error(
            bank_msg,
            REPLY_ID_SUDO_SWAP_EXACT_IN,
        ))
        .add_attributes(vec![
            ("method", "swapExactAmountIn"),
            ("sender", &sender),
            ("token_in", &token_in.to_string()),
            ("token_out_denom", &token_out_denom),
            ("token_out_min_amount", &token_out_min_amount.to_string()),
            ("output_quantity", &output.to_string()),
        ])
        .set_data(to_json_binary(&SwapExactAmountInResponseData {
            token_out_amount: output,
        })?))
}

/// Temporarily unimplemented
pub(crate) fn dispatch_swap_exact_amount_out(
    _deps: DepsMut,
    _sender: String,
    _token_in_denom: String,
    _token_in_max_amount: Uint128,
    _token_out: Coin,
    _swap_fee: Decimal,
) -> ContractResult<Response> {
    unimplemented!();
}

/// Ensures that the generated fullfillment meets the criteria set by the CW Pool interface. Ensures the following:
/// 1. An optional provided maximum amount (swap exact amount out)
/// 2. An optional provided minimum amount (swap exact amount in)
/// 3. An expected denom
pub(crate) fn ensure_fullfilment_amount(
    max_in_amount: Option<Uint128>,
    min_out_amount: Option<Uint128>,
    input: &Coin,
    output: &Coin,
) -> ContractResult<()> {
    // Generated amount must be less than or equal to the maximum allowed amount
    if let Some(max_amount) = max_in_amount {
        ensure!(
            input.amount <= max_amount,
            ContractError::InvalidSwap {
                error: format!(
                    "Exceeded max swap amount: expected {max_amount} received {}",
                    input.amount
                )
            }
        );
    }
    // Generated amount must be more than or equal to the minimum allowed amount
    if let Some(min_amount) = min_out_amount {
        ensure!(
            output.amount >= min_amount,
            ContractError::InvalidSwap {
                error: format!(
                    "Did not meet minimum swap amount: expected {min_amount} received {}",
                    output.amount
                )
            }
        );
    }

    // Ensure in and out denoms are not equal
    ensure!(
        output.denom != input.denom,
        ContractError::InvalidSwap {
            error: "Input and output denoms cannot be the same".to_string()
        }
    );
    Ok(())
}

/// Ensures that the provided swap fee matches what is expected by this contract
pub(crate) fn ensure_swap_fee(fee: Decimal) -> ContractResult<()> {
    ensure!(
        fee == EXPECTED_SWAP_FEE,
        ContractError::InvalidSwap {
            error: format!(
                "Provided swap fee does not match: expected {EXPECTED_SWAP_FEE} received {fee}"
            )
        }
    );
    Ok(())
}<|MERGE_RESOLUTION|>--- conflicted
+++ resolved
@@ -8,13 +8,8 @@
     error::ContractResult,
     msg::{SudoMsg, SwapExactAmountInResponseData},
     order::run_market_order,
-<<<<<<< HEAD
     state::ORDERBOOK,
-    types::{MarketOrder, OrderDirection, REPLY_ID_SUDO_SWAP_EX_AMT_IN},
-=======
-    state::{DENOM_PAIR_BOOK_ID, ORDERBOOKS},
     types::{MarketOrder, OrderDirection, REPLY_ID_SUDO_SWAP_EXACT_IN},
->>>>>>> d6e762a8
     ContractError,
 };
 
