--- conflicted
+++ resolved
@@ -562,21 +562,12 @@
     /// have been performed. It checks the balance factor of the current node and performs rotations
     /// as necessary to bring the tree back into balance.
     pub fn rebalance(&mut self, storage: &mut dyn Storage) -> ContractResult<()> {
-<<<<<<< HEAD
         // Synchronize the current node's state with storage before rebalancing.
         self.sync(storage)?;
 
         ensure!(self.is_internal(), ContractError::InvalidNodeType);
         ensure!(self.has_child(), ContractError::ChildlessInternalNode);
 
-=======
-        ensure!(self.is_internal(), ContractError::InvalidNodeType);
-        ensure!(self.has_child(), ContractError::ChildlessInternalNode);
-
-        // Synchronize the current node's state with storage before rebalancing.
-        self.sync(storage)?;
-
->>>>>>> a464835e
         // Calculate the balance factor to determine if rebalancing is needed.
         let balance_factor = self.get_balance_factor(storage)?;
         // Early return if the tree is already balanced.
@@ -664,25 +655,15 @@
         left.save(storage)?;
         self.save(storage)?;
 
-<<<<<<< HEAD
-=======
+        // If the left node has no parent, it becomes the new root.
+        if left.parent.is_none() {
+            TREE.save(storage, &(left.book_id, left.tick_id), &left.key)?;
+        }
+
         // Synchronize the range and value of the current node.
         self.sync_range_and_value(storage)?;
         left.sync_range_and_value(storage)?;
 
->>>>>>> a464835e
-        // If the left node has no parent, it becomes the new root.
-        if left.parent.is_none() {
-            TREE.save(storage, &(left.book_id, left.tick_id), &left.key)?;
-        }
-
-<<<<<<< HEAD
-        // Synchronize the range and value of the current node.
-        self.sync_range_and_value(storage)?;
-        left.sync_range_and_value(storage)?;
-
-=======
->>>>>>> a464835e
         // Update the parent's child pointers.
         if is_left_child {
             let mut parent = maybe_parent.clone().unwrap();
@@ -704,14 +685,10 @@
     /// has a greater height than the left subtree. It adjusts the pointers
     /// accordingly to ensure the tree remains a valid binary search tree.
     pub fn rotate_left(&mut self, storage: &mut dyn Storage) -> ContractResult<()> {
-<<<<<<< HEAD
         // Retrieve the parent node, if any.
         let maybe_parent = self.get_parent(storage)?;
+      
         // Determine if the current node is a left or right child of its parent.
-=======
-        // Retrieve the parent node, if any, to determine the current node's relationship.
-        let maybe_parent = self.get_parent(storage)?;
->>>>>>> a464835e
         let is_left_child = maybe_parent
             .clone()
             .map_or(false, |p| p.left == Some(self.key));
@@ -719,36 +696,22 @@
             .clone()
             .map_or(false, |p| p.right == Some(self.key));
 
-<<<<<<< HEAD
         // Ensure the current node has a right child to rotate.
         let maybe_right = self.get_right(storage)?;
         ensure!(maybe_right.is_some(), ContractError::InvalidNodeType);
 
         // Perform the rotation.
-=======
-        // Ensure the current node has a right child to perform the rotation.
-        let maybe_right = self.get_right(storage)?;
-        ensure!(maybe_right.is_some(), ContractError::InvalidNodeType);
-
-        // Perform the rotation by reassigning parent and child references.
->>>>>>> a464835e
         let mut right = maybe_right.unwrap();
         right.parent = self.parent;
         self.parent = Some(right.key);
         self.right = right.left;
 
-<<<<<<< HEAD
         // Update the parent of the new right child, if it exists.
         if let Some(mut new_right) = self.get_right(storage)? {
-=======
-        // Update the parent reference of the new right child, if it exists.
-        if let Some(mut new_right) = self.get_left(storage)? {
->>>>>>> a464835e
             new_right.parent = Some(self.key);
             new_right.save(storage)?;
         }
 
-<<<<<<< HEAD
         // Complete the rotation by setting the right child of the left node to the current node.
         right.left = Some(self.key);
         // Save the changes to both nodes.
@@ -759,30 +722,12 @@
         if right.parent.is_none() {
             TREE.save(storage, &(right.book_id, right.tick_id), &right.key)?;
         }
-
-=======
-        // Complete the rotation by setting the left child of the right node to the current node.
-        right.left = Some(self.key);
-
-        // Persist the changes to both nodes.
-        right.save(storage)?;
-        self.save(storage)?;
-
->>>>>>> a464835e
+      
         // Synchronize the range and value of the current node.
         self.sync_range_and_value(storage)?;
         right.sync_range_and_value(storage)?;
 
-<<<<<<< HEAD
         // Update the parent's child pointers.
-=======
-        // If the right node has no parent after the rotation, it becomes the new root.
-        if right.parent.is_none() {
-            TREE.save(storage, &(right.book_id, right.tick_id), &right.key)?;
-        }
-
-        // Update the child references of the parent node to reflect the rotation.
->>>>>>> a464835e
         if is_left_child {
             let mut parent = maybe_parent.clone().unwrap();
             parent.left = Some(right.key);
