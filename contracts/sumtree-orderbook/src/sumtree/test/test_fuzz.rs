--- conflicted
+++ resolved
@@ -74,11 +74,6 @@
             assert_sumtree_invariants(deps.as_ref(), &tree, &test_name);
 
             // Assert prefix sum correctness
-<<<<<<< HEAD
-            let prefix_sum =
-                get_prefix_sum(deps.as_ref().storage, tree, target_etas, Decimal256::zero())
-                    .unwrap();
-=======
             let prefix_sum = get_prefix_sum(
                 deps.as_ref().storage,
                 tree.clone(),
@@ -86,7 +81,6 @@
                 tree.get_value(),
             )
             .unwrap();
->>>>>>> 5533a9cb
             assert_eq!(
                 expected_prefix_sum, prefix_sum,
                 "{test_name}: Expected prefix sum {expected_prefix_sum}, got {prefix_sum}. Target ETAS: {target_etas}",
