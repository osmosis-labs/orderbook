--- conflicted
+++ resolved
@@ -13,11 +13,7 @@
 
 const DEFAULT_BOOK_ID: u64 = 0;
 const DEFAULT_TICK_ID: i64 = 0;
-<<<<<<< HEAD
-const DEFAULT_ORDER_DIRECTION: OrderDirection = OrderDirection::Bid;
-=======
 const DEFAULT_DIRECTION: OrderDirection = OrderDirection::Bid;
->>>>>>> 90efb649
 
 #[test]
 fn test_fuzz_insert() {
@@ -106,23 +102,10 @@
     direction: OrderDirection,
 ) -> TreeNode {
     let root_id = generate_node_id(deps.storage, book_id, tick_id).unwrap();
-<<<<<<< HEAD
-    let tree = TreeNode::new(
-        book_id,
-        tick_id,
-        DEFAULT_ORDER_DIRECTION,
-        root_id,
-        NodeType::default(),
-    );
-    TREE.save(
-        deps.storage,
-        &(book_id, tick_id, &DEFAULT_ORDER_DIRECTION.to_string()),
-=======
     let tree = TreeNode::new(book_id, tick_id, direction, root_id, NodeType::default());
     TREE.save(
         deps.storage,
         &(book_id, tick_id, &direction.to_string()),
->>>>>>> 90efb649
         &root_id,
     )
     .unwrap();
@@ -144,14 +127,7 @@
     node: &mut TreeNode,
 ) -> TreeNode {
     let mut root_id = TREE
-<<<<<<< HEAD
-        .load(
-            deps.storage,
-            &(book_id, tick_id, &DEFAULT_ORDER_DIRECTION.to_string()),
-        )
-=======
         .load(deps.storage, &(book_id, tick_id, &direction.to_string()))
->>>>>>> 90efb649
         .unwrap();
     let mut tree = NODES
         .load(deps.storage, &(book_id, tick_id, root_id))
@@ -160,14 +136,7 @@
     tree.insert(deps.storage, node).unwrap();
 
     root_id = TREE
-<<<<<<< HEAD
-        .load(
-            deps.storage,
-            &(book_id, tick_id, &DEFAULT_ORDER_DIRECTION.to_string()),
-        )
-=======
         .load(deps.storage, &(book_id, tick_id, &direction.to_string()))
->>>>>>> 90efb649
         .unwrap();
     NODES
         .load(deps.storage, &(book_id, tick_id, root_id))
@@ -195,11 +164,7 @@
     let new_node = TreeNode::new(
         book_id,
         tick_id,
-<<<<<<< HEAD
-        DEFAULT_ORDER_DIRECTION,
-=======
         DEFAULT_DIRECTION,
->>>>>>> 90efb649
         new_node_id,
         NodeType::leaf(start_etas, Decimal256::from_ratio(rng.gen::<u32>(), 1u128)),
     );
