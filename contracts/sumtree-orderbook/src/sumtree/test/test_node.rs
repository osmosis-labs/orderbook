--- conflicted
+++ resolved
@@ -1,8 +1,4 @@
-<<<<<<< HEAD
-use cosmwasm_std::{testing::mock_dependencies, Decimal256, Uint256};
-=======
-use cosmwasm_std::{testing::mock_dependencies, Deps, Storage, Uint128};
->>>>>>> 87823ed1
+use cosmwasm_std::{testing::mock_dependencies, Decimal256, Deps, Storage, Uint256};
 
 use crate::{
     sumtree::{
@@ -34,30 +30,30 @@
 
         let accumulated_value = left_node
             .clone()
-            .map_or(Uint128::zero(), |x| x.get_value())
+            .map_or(Decimal256::zero(), |x| x.get_value())
             .checked_add(
                 right_node
                     .clone()
-                    .map_or(Uint128::zero(), |x| x.get_value()),
+                    .map_or(Decimal256::zero(), |x| x.get_value()),
             )
             .unwrap();
         assert_eq!(internal_node.get_value(), accumulated_value);
 
         let min = left_node
             .clone()
-            .map_or(Uint128::MAX, |n| n.get_min_range())
+            .map_or(Decimal256::MAX, |n| n.get_min_range())
             .min(
                 right_node
                     .clone()
-                    .map_or(Uint128::MAX, |n| n.get_min_range()),
+                    .map_or(Decimal256::MAX, |n| n.get_min_range()),
             );
         let max = left_node
             .clone()
-            .map_or(Uint128::MIN, |n| n.get_max_range())
+            .map_or(Decimal256::MIN, |n| n.get_max_range())
             .max(
                 right_node
                     .clone()
-                    .map_or(Uint128::MIN, |n| n.get_max_range()),
+                    .map_or(Decimal256::MIN, |n| n.get_max_range()),
             );
         assert_eq!(internal_node.get_min_range(), min);
         assert_eq!(internal_node.get_max_range(), max);
@@ -306,51 +302,7 @@
 
         // Ensure all internal nodes are correctly summed and contain correct ranges
         let internals: Vec<&TreeNode> = result.iter().filter(|x| x.is_internal()).collect();
-<<<<<<< HEAD
-        for internal_node in internals {
-            let left_node = internal_node.get_left(deps.as_ref().storage).unwrap();
-            let right_node = internal_node.get_right(deps.as_ref().storage).unwrap();
-
-            let accumulated_value = left_node
-                .clone()
-                .map_or(Decimal256::zero(), |x| x.get_value())
-                .checked_add(
-                    right_node
-                        .clone()
-                        .map_or(Decimal256::zero(), |x| x.get_value()),
-                )
-                .unwrap();
-            assert_eq!(internal_node.get_value(), accumulated_value);
-
-            let min = left_node
-                .clone()
-                .map_or(Decimal256::MAX, |n| n.get_min_range())
-                .min(
-                    right_node
-                        .clone()
-                        .map_or(Decimal256::MAX, |n| n.get_min_range()),
-                );
-            let max = left_node
-                .map_or(Decimal256::MIN, |n| n.get_max_range())
-                .max(right_node.map_or(Decimal256::MIN, |n| n.get_max_range()));
-            assert_eq!(internal_node.get_min_range(), min);
-            assert_eq!(internal_node.get_max_range(), max);
-        }
-    }
-}
-
-const SPACING: u32 = 2u32;
-const RIGHT_CORNER: &str = "┐";
-const LEFT_CORNER: &str = "┌";
-const STRAIGHT: &str = "─";
-
-pub fn spacing(len: u32) -> String {
-    let mut s = "".to_string();
-    for _ in 0..len {
-        s.push(' ');
-=======
         assert_internal_values(test.name, deps.as_ref(), internals, true);
->>>>>>> 87823ed1
     }
 }
 
@@ -593,17 +545,24 @@
                     book_id,
                     tick_id,
                     1,
-                    NodeType::internal(Uint128::zero(), (u32::MAX, u32::MIN)),
+                    NodeType::internal_uint256(0u32, (u32::MAX, u32::MIN)),
                 )
                 .with_children(Some(2), None),
                 // Left
-                TreeNode::new(book_id, tick_id, 2, NodeType::internal(2u32, (1u32, 3u32)))
-                    .with_children(Some(3), Some(4))
-                    .with_parent(1),
+                TreeNode::new(
+                    book_id,
+                    tick_id,
+                    2,
+                    NodeType::internal_uint256(2u32, (1u32, 3u32)),
+                )
+                .with_children(Some(3), Some(4))
+                .with_parent(1),
                 // Left-Left
-                TreeNode::new(book_id, tick_id, 3, NodeType::leaf(1u32, 1u32)).with_parent(2),
+                TreeNode::new(book_id, tick_id, 3, NodeType::leaf_uint256(1u32, 1u32))
+                    .with_parent(2),
                 // Left-Right
-                TreeNode::new(book_id, tick_id, 4, NodeType::leaf(2u32, 1u32)).with_parent(2),
+                TreeNode::new(book_id, tick_id, 4, NodeType::leaf_uint256(2u32, 1u32))
+                    .with_parent(2),
             ],
             expected: vec![2, 3, 1, 4],
             expected_error: None,
@@ -632,17 +591,24 @@
                     book_id,
                     tick_id,
                     1,
-                    NodeType::internal(Uint128::zero(), (u32::MAX, u32::MIN)),
+                    NodeType::internal_uint256(0u32, (u32::MAX, u32::MIN)),
                 )
                 .with_children(Some(2), Some(4)),
                 // Left
-                TreeNode::new(book_id, tick_id, 2, NodeType::internal(2u32, (1u32, 3u32)))
-                    .with_children(Some(3), None)
+                TreeNode::new(
+                    book_id,
+                    tick_id,
+                    2,
+                    NodeType::internal_uint256(2u32, (1u32, 3u32)),
+                )
+                .with_children(Some(3), None)
+                .with_parent(1),
+                // Left-Left
+                TreeNode::new(book_id, tick_id, 3, NodeType::leaf_uint256(1u32, 1u32))
+                    .with_parent(2),
+                // Right
+                TreeNode::new(book_id, tick_id, 4, NodeType::leaf_uint256(2u32, 1u32))
                     .with_parent(1),
-                // Left-Left
-                TreeNode::new(book_id, tick_id, 3, NodeType::leaf(1u32, 1u32)).with_parent(2),
-                // Right
-                TreeNode::new(book_id, tick_id, 4, NodeType::leaf(2u32, 1u32)).with_parent(1),
             ],
             expected: vec![2, 3, 1, 4],
             expected_error: None,
@@ -671,17 +637,24 @@
                     book_id,
                     tick_id,
                     1,
-                    NodeType::internal(Uint128::zero(), (u32::MAX, u32::MIN)),
+                    NodeType::internal_uint256(0u32, (u32::MAX, u32::MIN)),
                 )
                 .with_children(Some(2), Some(4)),
                 // Left
-                TreeNode::new(book_id, tick_id, 2, NodeType::internal(2u32, (1u32, 3u32)))
-                    .with_children(None, Some(3))
+                TreeNode::new(
+                    book_id,
+                    tick_id,
+                    2,
+                    NodeType::internal_uint256(2u32, (1u32, 3u32)),
+                )
+                .with_children(None, Some(3))
+                .with_parent(1),
+                // Left-Right
+                TreeNode::new(book_id, tick_id, 3, NodeType::leaf_uint256(1u32, 1u32))
+                    .with_parent(2),
+                // Right
+                TreeNode::new(book_id, tick_id, 4, NodeType::leaf_uint256(2u32, 1u32))
                     .with_parent(1),
-                // Left-Right
-                TreeNode::new(book_id, tick_id, 3, NodeType::leaf(1u32, 1u32)).with_parent(2),
-                // Right
-                TreeNode::new(book_id, tick_id, 4, NodeType::leaf(2u32, 1u32)).with_parent(1),
             ],
             expected: vec![2, 1, 3, 4],
             expected_error: None,
@@ -710,19 +683,27 @@
                     book_id,
                     tick_id,
                     1,
-                    NodeType::internal(Uint128::zero(), (u32::MAX, u32::MIN)),
+                    NodeType::internal_uint256(0u32, (u32::MAX, u32::MIN)),
                 )
                 .with_children(Some(2), Some(5)),
                 // Left
-                TreeNode::new(book_id, tick_id, 2, NodeType::internal(2u32, (1u32, 3u32)))
-                    .with_children(Some(3), Some(4))
+                TreeNode::new(
+                    book_id,
+                    tick_id,
+                    2,
+                    NodeType::internal_uint256(2u32, (1u32, 3u32)),
+                )
+                .with_children(Some(3), Some(4))
+                .with_parent(1),
+                // Left-Left
+                TreeNode::new(book_id, tick_id, 3, NodeType::leaf_uint256(1u32, 1u32))
+                    .with_parent(2),
+                // Left-Right
+                TreeNode::new(book_id, tick_id, 4, NodeType::leaf_uint256(2u32, 1u32))
+                    .with_parent(2),
+                // Right
+                TreeNode::new(book_id, tick_id, 5, NodeType::leaf_uint256(3u32, 1u32))
                     .with_parent(1),
-                // Left-Left
-                TreeNode::new(book_id, tick_id, 3, NodeType::leaf(1u32, 1u32)).with_parent(2),
-                // Left-Right
-                TreeNode::new(book_id, tick_id, 4, NodeType::leaf(2u32, 1u32)).with_parent(2),
-                // Right
-                TreeNode::new(book_id, tick_id, 5, NodeType::leaf(3u32, 1u32)).with_parent(1),
             ],
             expected: vec![2, 3, 1, 4, 5],
             expected_error: None,
@@ -753,25 +734,39 @@
                     book_id,
                     tick_id,
                     1,
-                    NodeType::internal(Uint128::zero(), (u32::MAX, u32::MIN)),
+                    NodeType::internal_uint256(0u32, (u32::MAX, u32::MIN)),
                 )
                 .with_children(Some(2), Some(5)),
                 // Left
-                TreeNode::new(book_id, tick_id, 2, NodeType::internal(2u32, (1u32, 3u32)))
-                    .with_children(Some(3), Some(4))
-                    .with_parent(1),
+                TreeNode::new(
+                    book_id,
+                    tick_id,
+                    2,
+                    NodeType::internal_uint256(2u32, (1u32, 3u32)),
+                )
+                .with_children(Some(3), Some(4))
+                .with_parent(1),
                 // Left-Left
-                TreeNode::new(book_id, tick_id, 3, NodeType::leaf(1u32, 1u32)).with_parent(2),
+                TreeNode::new(book_id, tick_id, 3, NodeType::leaf_uint256(1u32, 1u32))
+                    .with_parent(2),
                 // Left-Right
-                TreeNode::new(book_id, tick_id, 4, NodeType::leaf(2u32, 1u32)).with_parent(2),
-                // Right
-                TreeNode::new(book_id, tick_id, 5, NodeType::internal(2u32, (3u32, 5u32)))
-                    .with_children(Some(6), Some(7))
-                    .with_parent(1),
+                TreeNode::new(book_id, tick_id, 4, NodeType::leaf_uint256(2u32, 1u32))
+                    .with_parent(2),
+                // Right
+                TreeNode::new(
+                    book_id,
+                    tick_id,
+                    5,
+                    NodeType::internal_uint256(2u32, (3u32, 5u32)),
+                )
+                .with_children(Some(6), Some(7))
+                .with_parent(1),
                 // Right-Left
-                TreeNode::new(book_id, tick_id, 6, NodeType::leaf(3u32, 1u32)).with_parent(5),
+                TreeNode::new(book_id, tick_id, 6, NodeType::leaf_uint256(3u32, 1u32))
+                    .with_parent(5),
                 // Right-Right
-                TreeNode::new(book_id, tick_id, 7, NodeType::leaf(4u32, 1u32)).with_parent(5),
+                TreeNode::new(book_id, tick_id, 7, NodeType::leaf_uint256(4u32, 1u32))
+                    .with_parent(5),
             ],
             expected: vec![2, 3, 1, 4, 5, 6, 7],
             expected_error: None,
@@ -802,23 +797,36 @@
                     book_id,
                     tick_id,
                     1,
-                    NodeType::internal(Uint128::zero(), (u32::MAX, u32::MIN)),
+                    NodeType::internal_uint256(0u32, (u32::MAX, u32::MIN)),
                 )
                 .with_children(Some(2), Some(5)),
                 // Left
-                TreeNode::new(book_id, tick_id, 2, NodeType::internal(2u32, (1u32, 3u32)))
-                    .with_children(None, Some(4))
-                    .with_parent(1),
+                TreeNode::new(
+                    book_id,
+                    tick_id,
+                    2,
+                    NodeType::internal_uint256(2u32, (1u32, 3u32)),
+                )
+                .with_children(None, Some(4))
+                .with_parent(1),
                 // Left-Right
-                TreeNode::new(book_id, tick_id, 4, NodeType::leaf(2u32, 1u32)).with_parent(2),
-                // Right
-                TreeNode::new(book_id, tick_id, 5, NodeType::internal(2u32, (3u32, 5u32)))
-                    .with_children(Some(6), Some(7))
-                    .with_parent(1),
+                TreeNode::new(book_id, tick_id, 4, NodeType::leaf_uint256(2u32, 1u32))
+                    .with_parent(2),
+                // Right
+                TreeNode::new(
+                    book_id,
+                    tick_id,
+                    5,
+                    NodeType::internal_uint256(2u32, (3u32, 5u32)),
+                )
+                .with_children(Some(6), Some(7))
+                .with_parent(1),
                 // Right-Left
-                TreeNode::new(book_id, tick_id, 6, NodeType::leaf(3u32, 1u32)).with_parent(5),
+                TreeNode::new(book_id, tick_id, 6, NodeType::leaf_uint256(3u32, 1u32))
+                    .with_parent(5),
                 // Right-Right
-                TreeNode::new(book_id, tick_id, 7, NodeType::leaf(4u32, 1u32)).with_parent(5),
+                TreeNode::new(book_id, tick_id, 7, NodeType::leaf_uint256(4u32, 1u32))
+                    .with_parent(5),
             ],
             expected: vec![2, 1, 4, 5, 6, 7],
             expected_error: None,
@@ -849,23 +857,36 @@
                     book_id,
                     tick_id,
                     1,
-                    NodeType::internal(Uint128::zero(), (u32::MAX, u32::MIN)),
+                    NodeType::internal_uint256(0u32, (u32::MAX, u32::MIN)),
                 )
                 .with_children(Some(2), Some(5)),
                 // Left
-                TreeNode::new(book_id, tick_id, 2, NodeType::internal(2u32, (1u32, 3u32)))
-                    .with_children(Some(4), None)
-                    .with_parent(1),
+                TreeNode::new(
+                    book_id,
+                    tick_id,
+                    2,
+                    NodeType::internal_uint256(2u32, (1u32, 3u32)),
+                )
+                .with_children(Some(4), None)
+                .with_parent(1),
                 // Left-Left
-                TreeNode::new(book_id, tick_id, 4, NodeType::leaf(2u32, 1u32)).with_parent(2),
-                // Right
-                TreeNode::new(book_id, tick_id, 5, NodeType::internal(2u32, (3u32, 5u32)))
-                    .with_children(Some(6), Some(7))
-                    .with_parent(1),
+                TreeNode::new(book_id, tick_id, 4, NodeType::leaf_uint256(2u32, 1u32))
+                    .with_parent(2),
+                // Right
+                TreeNode::new(
+                    book_id,
+                    tick_id,
+                    5,
+                    NodeType::internal_uint256(2u32, (3u32, 5u32)),
+                )
+                .with_children(Some(6), Some(7))
+                .with_parent(1),
                 // Right-Left
-                TreeNode::new(book_id, tick_id, 6, NodeType::leaf(3u32, 1u32)).with_parent(5),
+                TreeNode::new(book_id, tick_id, 6, NodeType::leaf_uint256(3u32, 1u32))
+                    .with_parent(5),
                 // Right-Right
-                TreeNode::new(book_id, tick_id, 7, NodeType::leaf(4u32, 1u32)).with_parent(5),
+                TreeNode::new(book_id, tick_id, 7, NodeType::leaf_uint256(4u32, 1u32))
+                    .with_parent(5),
             ],
             expected: vec![2, 4, 1, 5, 6, 7],
             expected_error: None,
@@ -886,17 +907,24 @@
                     book_id,
                     tick_id,
                     1,
-                    NodeType::internal(Uint128::zero(), (u32::MAX, u32::MIN)),
+                    NodeType::internal_uint256(0u32, (u32::MAX, u32::MIN)),
                 )
                 .with_children(None, Some(5)),
                 // Right
-                TreeNode::new(book_id, tick_id, 5, NodeType::internal(2u32, (3u32, 5u32)))
-                    .with_children(Some(6), Some(7))
-                    .with_parent(1),
+                TreeNode::new(
+                    book_id,
+                    tick_id,
+                    5,
+                    NodeType::internal_uint256(2u32, (3u32, 5u32)),
+                )
+                .with_children(Some(6), Some(7))
+                .with_parent(1),
                 // Right-Left
-                TreeNode::new(book_id, tick_id, 6, NodeType::leaf(3u32, 1u32)).with_parent(5),
+                TreeNode::new(book_id, tick_id, 6, NodeType::leaf_uint256(3u32, 1u32))
+                    .with_parent(5),
                 // Right-Right
-                TreeNode::new(book_id, tick_id, 7, NodeType::leaf(4u32, 1u32)).with_parent(5),
+                TreeNode::new(book_id, tick_id, 7, NodeType::leaf_uint256(4u32, 1u32))
+                    .with_parent(5),
             ],
             expected: vec![],
             expected_error: Some(ContractError::InvalidNodeType),
@@ -917,19 +945,27 @@
                     book_id,
                     tick_id,
                     1,
-                    NodeType::internal(Uint128::zero(), (u32::MAX, u32::MIN)),
+                    NodeType::internal_uint256(0u32, (u32::MAX, u32::MIN)),
                 )
                 .with_children(Some(2), Some(5)),
                 // Left
-                TreeNode::new(book_id, tick_id, 2, NodeType::leaf(2u32, 1u32)).with_parent(1),
-                // Right
-                TreeNode::new(book_id, tick_id, 5, NodeType::internal(2u32, (3u32, 5u32)))
-                    .with_children(Some(6), Some(7))
+                TreeNode::new(book_id, tick_id, 2, NodeType::leaf_uint256(2u32, 1u32))
                     .with_parent(1),
+                // Right
+                TreeNode::new(
+                    book_id,
+                    tick_id,
+                    5,
+                    NodeType::internal_uint256(2u32, (3u32, 5u32)),
+                )
+                .with_children(Some(6), Some(7))
+                .with_parent(1),
                 // Right-Left
-                TreeNode::new(book_id, tick_id, 6, NodeType::leaf(3u32, 1u32)).with_parent(5),
+                TreeNode::new(book_id, tick_id, 6, NodeType::leaf_uint256(3u32, 1u32))
+                    .with_parent(5),
                 // Right-Right
-                TreeNode::new(book_id, tick_id, 7, NodeType::leaf(4u32, 1u32)).with_parent(5),
+                TreeNode::new(book_id, tick_id, 7, NodeType::leaf_uint256(4u32, 1u32))
+                    .with_parent(5),
             ],
             expected: vec![],
             expected_error: Some(ContractError::InvalidNodeType),
@@ -949,31 +985,6 @@
             NODES
                 .save(deps.as_mut().storage, &(book_id, tick_id, node.key), node)
                 .unwrap();
-<<<<<<< HEAD
-            assert_eq!(internal_node.get_value(), accumulated_value);
-
-            let min = left_node
-                .clone()
-                .map(|n| n.get_min_range())
-                .unwrap_or(Decimal256::MAX)
-                .min(
-                    right_node
-                        .clone()
-                        .map(|n| n.get_min_range())
-                        .unwrap_or(Decimal256::MAX),
-                );
-            let max = left_node
-                .map(|n| n.get_max_range())
-                .unwrap_or(Decimal256::MIN)
-                .max(
-                    right_node
-                        .map(|n| n.get_max_range())
-                        .unwrap_or(Decimal256::MIN),
-                );
-            assert_eq!(internal_node.get_min_range(), min);
-            assert_eq!(internal_node.get_max_range(), max);
-=======
->>>>>>> 87823ed1
         }
 
         // Sync weights post node storage
@@ -1051,17 +1062,24 @@
                     book_id,
                     tick_id,
                     1,
-                    NodeType::internal(Uint128::zero(), (u32::MAX, u32::MIN)),
+                    NodeType::internal_uint256(0u32, (u32::MAX, u32::MIN)),
                 )
                 .with_children(None, Some(2)),
                 // Right
-                TreeNode::new(book_id, tick_id, 2, NodeType::internal(2u32, (1u32, 3u32)))
-                    .with_children(Some(3), Some(4))
-                    .with_parent(1),
+                TreeNode::new(
+                    book_id,
+                    tick_id,
+                    2,
+                    NodeType::internal_uint256(2u32, (1u32, 3u32)),
+                )
+                .with_children(Some(3), Some(4))
+                .with_parent(1),
                 // Right-Left
-                TreeNode::new(book_id, tick_id, 3, NodeType::leaf(1u32, 1u32)).with_parent(2),
+                TreeNode::new(book_id, tick_id, 3, NodeType::leaf_uint256(1u32, 1u32))
+                    .with_parent(2),
                 // Right-Right
-                TreeNode::new(book_id, tick_id, 4, NodeType::leaf(2u32, 1u32)).with_parent(2),
+                TreeNode::new(book_id, tick_id, 4, NodeType::leaf_uint256(2u32, 1u32))
+                    .with_parent(2),
             ],
             expected: vec![2, 1, 3, 4],
             expected_error: None,
@@ -1090,17 +1108,24 @@
                     book_id,
                     tick_id,
                     1,
-                    NodeType::internal(Uint128::zero(), (u32::MAX, u32::MIN)),
+                    NodeType::internal_uint256(0u32, (u32::MAX, u32::MIN)),
                 )
                 .with_children(Some(4), Some(2)),
                 // Right
-                TreeNode::new(book_id, tick_id, 2, NodeType::internal(2u32, (1u32, 3u32)))
-                    .with_children(Some(3), None)
+                TreeNode::new(
+                    book_id,
+                    tick_id,
+                    2,
+                    NodeType::internal_uint256(2u32, (1u32, 3u32)),
+                )
+                .with_children(Some(3), None)
+                .with_parent(1),
+                // Right-Left
+                TreeNode::new(book_id, tick_id, 3, NodeType::leaf_uint256(1u32, 1u32))
+                    .with_parent(2),
+                // Left
+                TreeNode::new(book_id, tick_id, 4, NodeType::leaf_uint256(2u32, 1u32))
                     .with_parent(1),
-                // Right-Left
-                TreeNode::new(book_id, tick_id, 3, NodeType::leaf(1u32, 1u32)).with_parent(2),
-                // Left
-                TreeNode::new(book_id, tick_id, 4, NodeType::leaf(2u32, 1u32)).with_parent(1),
             ],
             expected: vec![2, 1, 4, 3],
             expected_error: None,
@@ -1129,17 +1154,24 @@
                     book_id,
                     tick_id,
                     1,
-                    NodeType::internal(Uint128::zero(), (u32::MAX, u32::MIN)),
+                    NodeType::internal_uint256(0u32, (u32::MAX, u32::MIN)),
                 )
                 .with_children(Some(4), Some(2)),
                 // Right
-                TreeNode::new(book_id, tick_id, 2, NodeType::internal(2u32, (1u32, 3u32)))
-                    .with_children(None, Some(3))
+                TreeNode::new(
+                    book_id,
+                    tick_id,
+                    2,
+                    NodeType::internal_uint256(2u32, (1u32, 3u32)),
+                )
+                .with_children(None, Some(3))
+                .with_parent(1),
+                // Right-Right
+                TreeNode::new(book_id, tick_id, 3, NodeType::leaf_uint256(1u32, 1u32))
+                    .with_parent(2),
+                // Left
+                TreeNode::new(book_id, tick_id, 4, NodeType::leaf_uint256(2u32, 1u32))
                     .with_parent(1),
-                // Right-Right
-                TreeNode::new(book_id, tick_id, 3, NodeType::leaf(1u32, 1u32)).with_parent(2),
-                // Left
-                TreeNode::new(book_id, tick_id, 4, NodeType::leaf(2u32, 1u32)).with_parent(1),
             ],
             expected: vec![2, 1, 4, 3],
             expected_error: None,
@@ -1168,19 +1200,27 @@
                     book_id,
                     tick_id,
                     1,
-                    NodeType::internal(Uint128::zero(), (u32::MAX, u32::MIN)),
+                    NodeType::internal_uint256(0u32, (u32::MAX, u32::MIN)),
                 )
                 .with_children(Some(5), Some(2)),
                 // Right
-                TreeNode::new(book_id, tick_id, 2, NodeType::internal(2u32, (1u32, 3u32)))
-                    .with_children(Some(3), Some(4))
+                TreeNode::new(
+                    book_id,
+                    tick_id,
+                    2,
+                    NodeType::internal_uint256(2u32, (1u32, 3u32)),
+                )
+                .with_children(Some(3), Some(4))
+                .with_parent(1),
+                // Right-Left
+                TreeNode::new(book_id, tick_id, 3, NodeType::leaf_uint256(1u32, 1u32))
+                    .with_parent(2),
+                // Right-Right
+                TreeNode::new(book_id, tick_id, 4, NodeType::leaf_uint256(2u32, 1u32))
+                    .with_parent(2),
+                // Left
+                TreeNode::new(book_id, tick_id, 5, NodeType::leaf_uint256(3u32, 1u32))
                     .with_parent(1),
-                // Right-Left
-                TreeNode::new(book_id, tick_id, 3, NodeType::leaf(1u32, 1u32)).with_parent(2),
-                // Right-Right
-                TreeNode::new(book_id, tick_id, 4, NodeType::leaf(2u32, 1u32)).with_parent(2),
-                // Left
-                TreeNode::new(book_id, tick_id, 5, NodeType::leaf(3u32, 1u32)).with_parent(1),
             ],
             expected: vec![2, 1, 5, 3, 4],
             expected_error: None,
@@ -1211,23 +1251,36 @@
                     book_id,
                     tick_id,
                     1,
-                    NodeType::internal(Uint128::zero(), (u32::MAX, u32::MIN)),
+                    NodeType::internal_uint256(0u32, (u32::MAX, u32::MIN)),
                 )
                 .with_children(Some(5), Some(2)),
                 // Right
-                TreeNode::new(book_id, tick_id, 2, NodeType::internal(2u32, (1u32, 3u32)))
-                    .with_children(None, Some(4))
-                    .with_parent(1),
+                TreeNode::new(
+                    book_id,
+                    tick_id,
+                    2,
+                    NodeType::internal_uint256(2u32, (1u32, 3u32)),
+                )
+                .with_children(None, Some(4))
+                .with_parent(1),
                 // Right-Right
-                TreeNode::new(book_id, tick_id, 4, NodeType::leaf(2u32, 1u32)).with_parent(2),
+                TreeNode::new(book_id, tick_id, 4, NodeType::leaf_uint256(2u32, 1u32))
+                    .with_parent(2),
                 // Left
-                TreeNode::new(book_id, tick_id, 5, NodeType::internal(2u32, (3u32, 5u32)))
-                    .with_children(Some(6), Some(7))
-                    .with_parent(1),
+                TreeNode::new(
+                    book_id,
+                    tick_id,
+                    5,
+                    NodeType::internal_uint256(2u32, (3u32, 5u32)),
+                )
+                .with_children(Some(6), Some(7))
+                .with_parent(1),
                 // Left-Left
-                TreeNode::new(book_id, tick_id, 6, NodeType::leaf(3u32, 1u32)).with_parent(5),
+                TreeNode::new(book_id, tick_id, 6, NodeType::leaf_uint256(3u32, 1u32))
+                    .with_parent(5),
                 // Left-Right
-                TreeNode::new(book_id, tick_id, 7, NodeType::leaf(4u32, 1u32)).with_parent(5),
+                TreeNode::new(book_id, tick_id, 7, NodeType::leaf_uint256(4u32, 1u32))
+                    .with_parent(5),
             ],
             expected: vec![2, 1, 5, 6, 7, 4],
             expected_error: None,
@@ -1258,23 +1311,36 @@
                     book_id,
                     tick_id,
                     1,
-                    NodeType::internal(Uint128::zero(), (u32::MAX, u32::MIN)),
+                    NodeType::internal_uint256(0u32, (u32::MAX, u32::MIN)),
                 )
                 .with_children(Some(5), Some(2)),
                 // Right
-                TreeNode::new(book_id, tick_id, 2, NodeType::internal(2u32, (1u32, 3u32)))
-                    .with_children(Some(4), None)
-                    .with_parent(1),
+                TreeNode::new(
+                    book_id,
+                    tick_id,
+                    2,
+                    NodeType::internal_uint256(2u32, (1u32, 3u32)),
+                )
+                .with_children(Some(4), None)
+                .with_parent(1),
                 // Right-Left
-                TreeNode::new(book_id, tick_id, 4, NodeType::leaf(2u32, 1u32)).with_parent(2),
+                TreeNode::new(book_id, tick_id, 4, NodeType::leaf_uint256(2u32, 1u32))
+                    .with_parent(2),
                 // Left
-                TreeNode::new(book_id, tick_id, 5, NodeType::internal(2u32, (3u32, 5u32)))
-                    .with_children(Some(6), Some(7))
-                    .with_parent(1),
+                TreeNode::new(
+                    book_id,
+                    tick_id,
+                    5,
+                    NodeType::internal_uint256(2u32, (3u32, 5u32)),
+                )
+                .with_children(Some(6), Some(7))
+                .with_parent(1),
                 // Left-Left
-                TreeNode::new(book_id, tick_id, 6, NodeType::leaf(3u32, 1u32)).with_parent(5),
+                TreeNode::new(book_id, tick_id, 6, NodeType::leaf_uint256(3u32, 1u32))
+                    .with_parent(5),
                 // Left-Right
-                TreeNode::new(book_id, tick_id, 7, NodeType::leaf(4u32, 1u32)).with_parent(5),
+                TreeNode::new(book_id, tick_id, 7, NodeType::leaf_uint256(4u32, 1u32))
+                    .with_parent(5),
             ],
             expected: vec![2, 1, 5, 6, 7, 4],
             expected_error: None,
@@ -1295,17 +1361,24 @@
                     book_id,
                     tick_id,
                     1,
-                    NodeType::internal(Uint128::zero(), (u32::MAX, u32::MIN)),
+                    NodeType::internal_uint256(0u32, (u32::MAX, u32::MIN)),
                 )
                 .with_children(Some(5), None),
                 // Left
-                TreeNode::new(book_id, tick_id, 5, NodeType::internal(2u32, (3u32, 5u32)))
-                    .with_children(Some(6), Some(7))
-                    .with_parent(1),
+                TreeNode::new(
+                    book_id,
+                    tick_id,
+                    5,
+                    NodeType::internal_uint256(2u32, (3u32, 5u32)),
+                )
+                .with_children(Some(6), Some(7))
+                .with_parent(1),
                 // Left-Left
-                TreeNode::new(book_id, tick_id, 6, NodeType::leaf(3u32, 1u32)).with_parent(5),
+                TreeNode::new(book_id, tick_id, 6, NodeType::leaf_uint256(3u32, 1u32))
+                    .with_parent(5),
                 // Left-Right
-                TreeNode::new(book_id, tick_id, 7, NodeType::leaf(4u32, 1u32)).with_parent(5),
+                TreeNode::new(book_id, tick_id, 7, NodeType::leaf_uint256(4u32, 1u32))
+                    .with_parent(5),
             ],
             expected: vec![],
             expected_error: Some(ContractError::InvalidNodeType),
@@ -1326,19 +1399,27 @@
                     book_id,
                     tick_id,
                     1,
-                    NodeType::internal(Uint128::zero(), (u32::MAX, u32::MIN)),
+                    NodeType::internal_uint256(0u32, (u32::MAX, u32::MIN)),
                 )
                 .with_children(Some(5), Some(2)),
                 // Right
-                TreeNode::new(book_id, tick_id, 2, NodeType::leaf(2u32, 1u32)).with_parent(1),
+                TreeNode::new(book_id, tick_id, 2, NodeType::leaf_uint256(2u32, 1u32))
+                    .with_parent(1),
                 // Left
-                TreeNode::new(book_id, tick_id, 5, NodeType::internal(2u32, (3u32, 5u32)))
-                    .with_children(Some(6), Some(7))
-                    .with_parent(1),
+                TreeNode::new(
+                    book_id,
+                    tick_id,
+                    5,
+                    NodeType::internal_uint256(2u32, (3u32, 5u32)),
+                )
+                .with_children(Some(6), Some(7))
+                .with_parent(1),
                 // Left-Left
-                TreeNode::new(book_id, tick_id, 6, NodeType::leaf(3u32, 1u32)).with_parent(5),
+                TreeNode::new(book_id, tick_id, 6, NodeType::leaf_uint256(3u32, 1u32))
+                    .with_parent(5),
                 // Left-Right
-                TreeNode::new(book_id, tick_id, 7, NodeType::leaf(4u32, 1u32)).with_parent(5),
+                TreeNode::new(book_id, tick_id, 7, NodeType::leaf_uint256(4u32, 1u32))
+                    .with_parent(5),
             ],
             expected: vec![],
             expected_error: Some(ContractError::InvalidNodeType),
@@ -1437,30 +1518,39 @@
                     book_id,
                     tick_id,
                     1,
-                    NodeType::internal(Uint128::zero(), (u32::MAX, u32::MIN)),
+                    NodeType::internal_uint256(0u32, (u32::MAX, u32::MIN)),
                 )
                 .with_children(Some(2), Some(3)),
                 // Left
-                TreeNode::new(book_id, tick_id, 2, NodeType::leaf(1u32, 1u32)).with_parent(1),
-                // Right
-                TreeNode::new(book_id, tick_id, 3, NodeType::internal(2u32, (1u32, 3u32)))
-                    .with_children(Some(4), Some(5))
+                TreeNode::new(book_id, tick_id, 2, NodeType::leaf_uint256(1u32, 1u32))
                     .with_parent(1),
+                // Right
+                TreeNode::new(
+                    book_id,
+                    tick_id,
+                    3,
+                    NodeType::internal_uint256(2u32, (1u32, 3u32)),
+                )
+                .with_children(Some(4), Some(5))
+                .with_parent(1),
                 // Right-Left
-                TreeNode::new(book_id, tick_id, 4, NodeType::leaf(4u32, 1u32)).with_parent(3),
+                TreeNode::new(book_id, tick_id, 4, NodeType::leaf_uint256(4u32, 1u32))
+                    .with_parent(3),
                 // Right-Right
                 TreeNode::new(
                     book_id,
                     tick_id,
                     5,
-                    NodeType::internal(Uint128::zero(), (u32::MAX, u32::MIN)),
+                    NodeType::internal_uint256(0u32, (u32::MAX, u32::MIN)),
                 )
                 .with_children(Some(6), Some(7))
                 .with_parent(3),
                 // Right-Right-Left
-                TreeNode::new(book_id, tick_id, 6, NodeType::leaf(2u32, 1u32)).with_parent(5),
+                TreeNode::new(book_id, tick_id, 6, NodeType::leaf_uint256(2u32, 1u32))
+                    .with_parent(5),
                 // Right-Right-Right
-                TreeNode::new(book_id, tick_id, 7, NodeType::leaf(3u32, 1u32)).with_parent(5),
+                TreeNode::new(book_id, tick_id, 7, NodeType::leaf_uint256(3u32, 1u32))
+                    .with_parent(5),
             ],
             expected: vec![3, 1, 2, 4, 5, 6, 7],
             expected_error: None,
@@ -1491,30 +1581,39 @@
                     book_id,
                     tick_id,
                     1,
-                    NodeType::internal(Uint128::zero(), (u32::MAX, u32::MIN)),
+                    NodeType::internal_uint256(0u32, (u32::MAX, u32::MIN)),
                 )
                 .with_children(Some(2), Some(3)),
                 // Left
-                TreeNode::new(book_id, tick_id, 2, NodeType::internal(2u32, (1u32, 3u32)))
-                    .with_children(Some(4), Some(5))
-                    .with_parent(1),
+                TreeNode::new(
+                    book_id,
+                    tick_id,
+                    2,
+                    NodeType::internal_uint256(2u32, (1u32, 3u32)),
+                )
+                .with_children(Some(4), Some(5))
+                .with_parent(1),
                 // Left-Left
                 TreeNode::new(
                     book_id,
                     tick_id,
                     4,
-                    NodeType::internal(Uint128::zero(), (u32::MAX, u32::MIN)),
+                    NodeType::internal_uint256(0u32, (u32::MAX, u32::MIN)),
                 )
                 .with_children(Some(6), Some(7))
                 .with_parent(2),
                 // Left-Left-Left
-                TreeNode::new(book_id, tick_id, 6, NodeType::leaf(2u32, 1u32)).with_parent(4),
+                TreeNode::new(book_id, tick_id, 6, NodeType::leaf_uint256(2u32, 1u32))
+                    .with_parent(4),
                 // Left-Left-Right
-                TreeNode::new(book_id, tick_id, 7, NodeType::leaf(3u32, 1u32)).with_parent(4),
+                TreeNode::new(book_id, tick_id, 7, NodeType::leaf_uint256(3u32, 1u32))
+                    .with_parent(4),
                 // Left-Right
-                TreeNode::new(book_id, tick_id, 5, NodeType::leaf(4u32, 1u32)).with_parent(2),
-                // Right
-                TreeNode::new(book_id, tick_id, 3, NodeType::leaf(1u32, 1u32)).with_parent(1),
+                TreeNode::new(book_id, tick_id, 5, NodeType::leaf_uint256(4u32, 1u32))
+                    .with_parent(2),
+                // Right
+                TreeNode::new(book_id, tick_id, 3, NodeType::leaf_uint256(1u32, 1u32))
+                    .with_parent(1),
             ],
             expected: vec![2, 4, 6, 7, 1, 5, 3],
             expected_error: None,
@@ -1545,30 +1644,39 @@
                     book_id,
                     tick_id,
                     1,
-                    NodeType::internal(Uint128::zero(), (u32::MAX, u32::MIN)),
+                    NodeType::internal_uint256(0u32, (u32::MAX, u32::MIN)),
                 )
                 .with_children(Some(2), Some(3)),
                 // Left
-                TreeNode::new(book_id, tick_id, 2, NodeType::leaf(1u32, 1u32)).with_parent(1),
-                // Right
-                TreeNode::new(book_id, tick_id, 3, NodeType::internal(2u32, (1u32, 3u32)))
-                    .with_children(Some(4), Some(5))
+                TreeNode::new(book_id, tick_id, 2, NodeType::leaf_uint256(1u32, 1u32))
                     .with_parent(1),
+                // Right
+                TreeNode::new(
+                    book_id,
+                    tick_id,
+                    3,
+                    NodeType::internal_uint256(2u32, (1u32, 3u32)),
+                )
+                .with_children(Some(4), Some(5))
+                .with_parent(1),
                 // Right-Left
                 TreeNode::new(
                     book_id,
                     tick_id,
                     4,
-                    NodeType::internal(Uint128::zero(), (u32::MAX, u32::MIN)),
+                    NodeType::internal_uint256(0u32, (u32::MAX, u32::MIN)),
                 )
                 .with_children(Some(6), Some(7))
                 .with_parent(3),
                 // Right-Left-Left
-                TreeNode::new(book_id, tick_id, 6, NodeType::leaf(2u32, 1u32)).with_parent(4),
+                TreeNode::new(book_id, tick_id, 6, NodeType::leaf_uint256(2u32, 1u32))
+                    .with_parent(4),
                 // Right-Left-Right
-                TreeNode::new(book_id, tick_id, 7, NodeType::leaf(3u32, 1u32)).with_parent(4),
+                TreeNode::new(book_id, tick_id, 7, NodeType::leaf_uint256(3u32, 1u32))
+                    .with_parent(4),
                 // Right-Right
-                TreeNode::new(book_id, tick_id, 5, NodeType::leaf(4u32, 1u32)).with_parent(3),
+                TreeNode::new(book_id, tick_id, 5, NodeType::leaf_uint256(4u32, 1u32))
+                    .with_parent(3),
             ],
             expected: vec![4, 1, 2, 6, 3, 7, 5],
             expected_error: None,
@@ -1599,30 +1707,39 @@
                     book_id,
                     tick_id,
                     1,
-                    NodeType::internal(Uint128::zero(), (u32::MAX, u32::MIN)),
+                    NodeType::internal_uint256(0u32, (u32::MAX, u32::MIN)),
                 )
                 .with_children(Some(2), Some(3)),
                 // Left
-                TreeNode::new(book_id, tick_id, 2, NodeType::internal(2u32, (1u32, 3u32)))
-                    .with_children(Some(4), Some(5))
-                    .with_parent(1),
+                TreeNode::new(
+                    book_id,
+                    tick_id,
+                    2,
+                    NodeType::internal_uint256(2u32, (1u32, 3u32)),
+                )
+                .with_children(Some(4), Some(5))
+                .with_parent(1),
                 // Left-Left
                 TreeNode::new(
                     book_id,
                     tick_id,
                     4,
-                    NodeType::internal(Uint128::zero(), (u32::MAX, u32::MIN)),
+                    NodeType::internal_uint256(0u32, (u32::MAX, u32::MIN)),
                 )
                 .with_children(Some(6), Some(7))
                 .with_parent(2),
                 // Left-Left-Left
-                TreeNode::new(book_id, tick_id, 6, NodeType::leaf(2u32, 1u32)).with_parent(2),
+                TreeNode::new(book_id, tick_id, 6, NodeType::leaf_uint256(2u32, 1u32))
+                    .with_parent(2),
                 // Left-Left-Right
-                TreeNode::new(book_id, tick_id, 7, NodeType::leaf(3u32, 1u32)).with_parent(2),
+                TreeNode::new(book_id, tick_id, 7, NodeType::leaf_uint256(3u32, 1u32))
+                    .with_parent(2),
                 // Left-Right
-                TreeNode::new(book_id, tick_id, 5, NodeType::leaf(4u32, 1u32)).with_parent(4),
-                // Right
-                TreeNode::new(book_id, tick_id, 3, NodeType::leaf(1u32, 1u32)).with_parent(1),
+                TreeNode::new(book_id, tick_id, 5, NodeType::leaf_uint256(4u32, 1u32))
+                    .with_parent(4),
+                // Right
+                TreeNode::new(book_id, tick_id, 3, NodeType::leaf_uint256(1u32, 1u32))
+                    .with_parent(1),
             ],
             expected: vec![2, 4, 6, 7, 1, 5, 3],
             expected_error: None,
@@ -1647,11 +1764,12 @@
                     book_id,
                     tick_id,
                     1,
-                    NodeType::internal(Uint128::zero(), (u32::MAX, u32::MIN)),
+                    NodeType::internal_uint256(0u32, (u32::MAX, u32::MIN)),
                 )
                 .with_children(Some(2), None),
                 // Left
-                TreeNode::new(book_id, tick_id, 2, NodeType::leaf(2u32, 1u32)).with_parent(1),
+                TreeNode::new(book_id, tick_id, 2, NodeType::leaf_uint256(2u32, 1u32))
+                    .with_parent(1),
             ],
             expected: vec![1, 2],
             expected_error: None,
@@ -1676,11 +1794,12 @@
                     book_id,
                     tick_id,
                     1,
-                    NodeType::internal(Uint128::zero(), (u32::MAX, u32::MIN)),
+                    NodeType::internal_uint256(0u32, (u32::MAX, u32::MIN)),
                 )
                 .with_children(None, Some(2)),
                 // Right
-                TreeNode::new(book_id, tick_id, 2, NodeType::leaf(2u32, 1u32)).with_parent(1),
+                TreeNode::new(book_id, tick_id, 2, NodeType::leaf_uint256(2u32, 1u32))
+                    .with_parent(1),
             ],
             expected: vec![1, 2],
             expected_error: None,
@@ -1709,19 +1828,27 @@
                     book_id,
                     tick_id,
                     1,
-                    NodeType::internal(Uint128::zero(), (u32::MAX, u32::MIN)),
+                    NodeType::internal_uint256(0u32, (u32::MAX, u32::MIN)),
                 )
                 .with_children(Some(2), Some(3)),
                 // Left
-                TreeNode::new(book_id, tick_id, 2, NodeType::internal(2u32, (2u32, 4u32)))
-                    .with_children(Some(4), Some(5))
+                TreeNode::new(
+                    book_id,
+                    tick_id,
+                    2,
+                    NodeType::internal_uint256(2u32, (2u32, 4u32)),
+                )
+                .with_children(Some(4), Some(5))
+                .with_parent(1),
+                // Left-Left
+                TreeNode::new(book_id, tick_id, 4, NodeType::leaf_uint256(2u32, 1u32))
+                    .with_parent(2),
+                // Left-Right
+                TreeNode::new(book_id, tick_id, 5, NodeType::leaf_uint256(3u32, 1u32))
+                    .with_parent(2),
+                // Right
+                TreeNode::new(book_id, tick_id, 3, NodeType::leaf_uint256(2u32, 1u32))
                     .with_parent(1),
-                // Left-Left
-                TreeNode::new(book_id, tick_id, 4, NodeType::leaf(2u32, 1u32)).with_parent(2),
-                // Left-Right
-                TreeNode::new(book_id, tick_id, 5, NodeType::leaf(3u32, 1u32)).with_parent(2),
-                // Right
-                TreeNode::new(book_id, tick_id, 3, NodeType::leaf(2u32, 1u32)).with_parent(1),
             ],
             expected: vec![1, 2, 4, 5, 3],
             expected_error: None,
@@ -1750,19 +1877,27 @@
                     book_id,
                     tick_id,
                     1,
-                    NodeType::internal(Uint128::zero(), (u32::MAX, u32::MIN)),
+                    NodeType::internal_uint256(0u32, (u32::MAX, u32::MIN)),
                 )
                 .with_children(Some(2), Some(3)),
                 // Left
-                TreeNode::new(book_id, tick_id, 2, NodeType::leaf(2u32, 1u32)).with_parent(1),
-                // Right
-                TreeNode::new(book_id, tick_id, 3, NodeType::internal(2u32, (2u32, 4u32)))
-                    .with_children(Some(4), Some(5))
+                TreeNode::new(book_id, tick_id, 2, NodeType::leaf_uint256(2u32, 1u32))
                     .with_parent(1),
+                // Right
+                TreeNode::new(
+                    book_id,
+                    tick_id,
+                    3,
+                    NodeType::internal_uint256(2u32, (2u32, 4u32)),
+                )
+                .with_children(Some(4), Some(5))
+                .with_parent(1),
                 // Right-Left
-                TreeNode::new(book_id, tick_id, 4, NodeType::leaf(2u32, 1u32)).with_parent(3),
+                TreeNode::new(book_id, tick_id, 4, NodeType::leaf_uint256(2u32, 1u32))
+                    .with_parent(3),
                 // Right-Right
-                TreeNode::new(book_id, tick_id, 5, NodeType::leaf(3u32, 1u32)).with_parent(3),
+                TreeNode::new(book_id, tick_id, 5, NodeType::leaf_uint256(3u32, 1u32))
+                    .with_parent(3),
             ],
             expected: vec![1, 2, 3, 4, 5],
             expected_error: None,
@@ -1791,25 +1926,39 @@
                     book_id,
                     tick_id,
                     1,
-                    NodeType::internal(Uint128::zero(), (u32::MAX, u32::MIN)),
+                    NodeType::internal_uint256(0u32, (u32::MAX, u32::MIN)),
                 )
                 .with_children(Some(2), Some(3)),
                 // Right
-                TreeNode::new(book_id, tick_id, 2, NodeType::internal(2u32, (2u32, 4u32)))
-                    .with_children(Some(4), Some(5))
-                    .with_parent(1),
+                TreeNode::new(
+                    book_id,
+                    tick_id,
+                    2,
+                    NodeType::internal_uint256(2u32, (2u32, 4u32)),
+                )
+                .with_children(Some(4), Some(5))
+                .with_parent(1),
                 // Right-Left
-                TreeNode::new(book_id, tick_id, 4, NodeType::leaf(2u32, 1u32)).with_parent(2),
+                TreeNode::new(book_id, tick_id, 4, NodeType::leaf_uint256(2u32, 1u32))
+                    .with_parent(2),
                 // Right-Right
-                TreeNode::new(book_id, tick_id, 5, NodeType::leaf(3u32, 1u32)).with_parent(2),
-                // Right
-                TreeNode::new(book_id, tick_id, 3, NodeType::internal(2u32, (2u32, 4u32)))
-                    .with_children(Some(6), Some(7))
-                    .with_parent(1),
+                TreeNode::new(book_id, tick_id, 5, NodeType::leaf_uint256(3u32, 1u32))
+                    .with_parent(2),
+                // Right
+                TreeNode::new(
+                    book_id,
+                    tick_id,
+                    3,
+                    NodeType::internal_uint256(2u32, (2u32, 4u32)),
+                )
+                .with_children(Some(6), Some(7))
+                .with_parent(1),
                 // Right-Left
-                TreeNode::new(book_id, tick_id, 6, NodeType::leaf(4u32, 1u32)).with_parent(3),
+                TreeNode::new(book_id, tick_id, 6, NodeType::leaf_uint256(4u32, 1u32))
+                    .with_parent(3),
                 // Right-Right
-                TreeNode::new(book_id, tick_id, 7, NodeType::leaf(5u32, 1u32)).with_parent(3),
+                TreeNode::new(book_id, tick_id, 7, NodeType::leaf_uint256(5u32, 1u32))
+                    .with_parent(3),
             ],
             expected: vec![1, 2, 4, 5, 3, 6, 7],
             expected_error: None,
@@ -1819,7 +1968,7 @@
             name: "invalid node type",
             nodes: vec![
                 // Root
-                TreeNode::new(book_id, tick_id, 1, NodeType::leaf(1u32, 1u32)),
+                TreeNode::new(book_id, tick_id, 1, NodeType::leaf_uint256(1u32, 1u32)),
             ],
             expected: vec![],
             expected_error: Some(ContractError::InvalidNodeType),
@@ -1829,7 +1978,12 @@
             name: "childless internal node",
             nodes: vec![
                 // Root
-                TreeNode::new(book_id, tick_id, 1, NodeType::internal(1u32, (1u32, 2u32))),
+                TreeNode::new(
+                    book_id,
+                    tick_id,
+                    1,
+                    NodeType::internal_uint256(1u32, (1u32, 2u32)),
+                ),
             ],
             expected: vec![],
             expected_error: Some(ContractError::ChildlessInternalNode),
@@ -1909,7 +2063,7 @@
             book_id,
             tick_id,
             id,
-            NodeType::leaf(val, 1u32),
+            NodeType::leaf_uint256(val, 1u32),
         ));
     }
     nodes
@@ -1926,7 +2080,7 @@
         book_id,
         tick_id,
         generate_node_id(deps.as_mut().storage, book_id, tick_id).unwrap(),
-        NodeType::internal(Uint128::zero(), (u32::MAX, u32::MIN)),
+        NodeType::internal_uint256(0u32, (u32::MAX, u32::MIN)),
     );
 
     let nodes = generate_nodes(deps.as_mut().storage, book_id, tick_id, 1000);
