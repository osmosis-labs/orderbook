--- conflicted
+++ resolved
@@ -95,8 +95,6 @@
     let left_child = node.get_left(storage)?;
     let right_child = node.get_right(storage)?;
 
-<<<<<<< HEAD
-=======
     // -- Resync Condition --
 
     // To prevent requiring a resync there needs to be a condition that covers the case that
@@ -104,18 +102,10 @@
     // To cover this we can determine how much of the left node has been realized, using this we can then determine
     // if realizing what is unrealized from the left node will result in a new ETAS that is enough to realize the
     // right node (to some extent)
->>>>>>> 5533a9cb
     if left_child.is_some() && right_child.is_some() {
         let left_child = left_child.clone().unwrap();
         let right_child = right_child.clone().unwrap();
 
-<<<<<<< HEAD
-        let sum_at_node = current_sum.checked_sub(node.get_value())?;
-        let diff_at_node = prev_sum.saturating_sub(sum_at_node);
-        let unrealized_from_left = left_child.get_value().saturating_sub(diff_at_node);
-        let new_etas = target_etas.checked_add(unrealized_from_left)?;
-
-=======
         // Calculate what the sum is before realizing the current node
         let sum_at_node = current_sum.checked_sub(node.get_value())?;
         // Calculate how much of the node has been realized in a previous sync
@@ -127,17 +117,13 @@
 
         // if the new ETAS is greater than or equal to the right child's min range, we can walk right
         // as the left node MUST be realizable given the invariants of the sumtree mechanism
->>>>>>> 5533a9cb
         if new_etas >= right_child.get_min_range() {
             return prefix_sum_walk(storage, &right_child, current_sum, new_etas, prev_sum);
         }
     }
 
-<<<<<<< HEAD
-=======
     // --- Attempt walk left ---
 
->>>>>>> 5533a9cb
     // If the left child exists, we run the following logic:
     // * If target ETAS < left child's lower bound, exit early with zero
     // * Else if target ETAS <= upper bound, subtract right child sum from prefix sum and walk left
