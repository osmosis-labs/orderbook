use std::str::FromStr;

use crate::{
    constants::{MAX_TICK, MIN_TICK}, error::ContractError, order::*, orderbook::*, state::*, sumtree::{
        node::{NodeType, TreeNode},
        tree::get_root_node,
<<<<<<< HEAD
    }, tests::test_utils::{decimal256_from_u128, place_multiple_limit_orders}, tick_math::{amount_to_value, tick_to_price, RoundingDirection}, types::{
        coin_u256, FilterOwnerOrders, LimitOrder, MarketOrder, MsgSend256, OrderDirection, TickValues, REPLY_ID_CLAIM, REPLY_ID_CLAIM_BOUNTY, REPLY_ID_REFUND
    }
=======
    },
    tests::test_utils::{decimal256_from_u128, place_multiple_limit_orders},
    types::{
        FilterOwnerOrders, LimitOrder, MarketOrder, OrderDirection, Orderbook, TickState, TickValues, REPLY_ID_CLAIM, REPLY_ID_CLAIM_BOUNTY, REPLY_ID_MAKER_FEE, REPLY_ID_REFUND,
        coin_u256, MsgSend256
    },
>>>>>>> 642960ae
};
use cosmwasm_std::{
    coin, testing::mock_dependencies, Addr, BankMsg, Coin, Empty, SubMsg, Uint128, Uint256,
};
use cosmwasm_std::{
    testing::{mock_dependencies_with_balances, mock_env, mock_info},
    Decimal256,
};
use cw_utils::PaymentError;

use super::test_utils::{
    format_test_name, generate_limit_orders, OrderOperation, LARGE_NEGATIVE_TICK,
    LARGE_POSITIVE_TICK,
};

struct PlaceLimitTestCase {
    name: &'static str,
    tick_id: i64,
    quantity: Uint128,
    sent: Uint128,
    order_direction: OrderDirection,
    claim_bounty: Option<Decimal256>,
    expected_error: Option<ContractError>,
}

#[test]
fn test_place_limit() {
    let test_cases = vec![
        PlaceLimitTestCase {
            name: "valid order with positive tick id",
            tick_id: 10,
            quantity: Uint128::new(100),
            sent: Uint128::new(100),
            order_direction: OrderDirection::Ask,
            claim_bounty: None,
            expected_error: None,
        },
        PlaceLimitTestCase {
            name: "valid order with zero tick id",
            tick_id: 0,
            quantity: Uint128::new(34321),
            sent: Uint128::new(34321),
            order_direction: OrderDirection::Bid,
            claim_bounty: None,
            expected_error: None,
        },
        PlaceLimitTestCase {
            name: "valid order with negative tick id",
            tick_id: -5,
            quantity: Uint128::new(100),
            sent: Uint128::new(100),
            order_direction: OrderDirection::Bid,
            claim_bounty: None,
            expected_error: None,
        },
        PlaceLimitTestCase {
            name: "valid order with large quantity",
            tick_id: 3,
            quantity: Uint128::new(34321),
            sent: Uint128::new(34321),
            order_direction: OrderDirection::Ask,
            claim_bounty: None,
            expected_error: None,
        },
        PlaceLimitTestCase {
            name: "valid order with 0.1% claim bounty",
            tick_id: 10,
            quantity: Uint128::new(100),
            sent: Uint128::new(100),
            order_direction: OrderDirection::Ask,
            claim_bounty: Some(Decimal256::from_str("0.001").unwrap()),
            expected_error: None,
        },
        PlaceLimitTestCase {
            name: "valid order with max claim bounty",
            tick_id: 10,
            quantity: Uint128::new(100),
            sent: Uint128::new(100),
            order_direction: OrderDirection::Ask,
            claim_bounty: Some(Decimal256::percent(1)),
            expected_error: None,
        },
        PlaceLimitTestCase {
            name: "order with claim bounty > 0.01 (invalid)",
            tick_id: 10,
            quantity: Uint128::new(100),
            sent: Uint128::new(100),
            order_direction: OrderDirection::Ask,
            claim_bounty: Some(Decimal256::from_str("0.011").unwrap()),
            expected_error: Some(ContractError::InvalidClaimBounty {
                claim_bounty: Some(Decimal256::from_str("0.011").unwrap()),
            }),
        },
        PlaceLimitTestCase {
            name: "invalid tick id (max)",
            tick_id: MAX_TICK + 1,
            quantity: Uint128::new(100),
            sent: Uint128::new(100),
            order_direction: OrderDirection::Ask,
            claim_bounty: None,
            expected_error: Some(ContractError::InvalidTickId {
                tick_id: MAX_TICK + 1,
            }),
        },
        PlaceLimitTestCase {
            name: "invalid tick id (min)",
            tick_id: MIN_TICK - 1,
            quantity: Uint128::new(100),
            sent: Uint128::new(100),
            order_direction: OrderDirection::Ask,
            claim_bounty: None,
            expected_error: Some(ContractError::InvalidTickId {
                tick_id: MIN_TICK - 1,
            }),
        },
        PlaceLimitTestCase {
            name: "invalid quantity",
            tick_id: 1,
            quantity: Uint128::zero(),
            sent: Uint128::new(1000),
            order_direction: OrderDirection::Ask,
            claim_bounty: None,
            expected_error: Some(ContractError::InvalidQuantity {
                quantity: Uint128::zero(),
            }),
        },
        PlaceLimitTestCase {
            name: "insufficient funds",
            tick_id: 1,
            quantity: Uint128::new(1000),
            sent: Uint128::new(500),
            order_direction: OrderDirection::Ask,
            claim_bounty: None,
            expected_error: Some(ContractError::InsufficientFunds {
                sent: Uint128::new(500),
                required: Uint128::new(1000),
            }),
        },
        PlaceLimitTestCase {
            name: "excessive funds",
            tick_id: 1,
            quantity: Uint128::new(100),
            sent: Uint128::new(500),
            order_direction: OrderDirection::Ask,
            claim_bounty: None,
            expected_error: Some(ContractError::InsufficientFunds {
                sent: Uint128::new(500),
                required: Uint128::new(100),
            }),
        },
        PlaceLimitTestCase {
            name: "exceed max spot",
            tick_id: MAX_TICK,
            quantity: Uint128::MAX,
            sent: Uint128::MAX,
            order_direction: OrderDirection::Bid,
            claim_bounty: None,
            expected_error: Some(ContractError::MaxSpotPriceExceeded),
        },
        // Min tick testing is done as a separate test as the amount required to fill the order is larger than can be sent in a single order.
        // See: test_claim_max_order_min_tick
        // Placing a limit on MIN_TICK cannot cause an error due to `Uint128::Max/tick_to_price(MIN_TICK)` not causing an overflow on `Decimal256`
    ];

    for test in test_cases {
        // --- Setup ---

        // Create a mock environment and info
        let coin_vec = vec![coin(
            test.sent.u128(),
            if test.order_direction == OrderDirection::Ask {
                "base"
            } else {
                "quote"
            },
        )];
        let balances = [("creator", coin_vec.as_slice())];
        let mut deps = mock_dependencies_with_balances(&balances);
        let env = mock_env();
        let info = mock_info("creator", &coin_vec);

        // Create an orderbook to operate on
        let quote_denom = "quote".to_string();
        let base_denom = "base".to_string();
        create_orderbook(deps.as_mut(), quote_denom, base_denom).unwrap();

        // --- System under test ---

        let response = place_limit(
            &mut deps.as_mut(),
            env.clone(),
            info.clone(),
            test.tick_id,
            test.order_direction,
            test.quantity,
            test.claim_bounty,
        );

        // --- Assertions ---

        // Error case assertions if applicable
        if let Some(expected_error) = &test.expected_error {
            assert_eq!(
                response.unwrap_err(),
                *expected_error,
                "{}",
                format_test_name(test.name)
            );

            // Verify that the order was not put in state
            let order_result = orders()
                .may_load(&deps.storage, &(test.tick_id, 0))
                .unwrap();
            assert!(order_result.is_none(), "{}", format_test_name(test.name));

            // Verify liquidity was not updated
            let state = TICK_STATE
                .load(&deps.storage, test.tick_id)
                .unwrap_or_default();
            let values = state.get_values(test.order_direction);
            assert!(
                values.total_amount_of_liquidity.is_zero(),
                "{}",
                format_test_name(test.name)
            );
            continue;
        }

        // Assert no error and retrieve response contents
        let response = response.unwrap();

        // Assertions on the response for a valid order
        assert_eq!(
            response.attributes[0],
            ("method", "placeLimit"),
            "{}",
            format_test_name(test.name)
        );
        assert_eq!(
            response.attributes[1],
            ("owner", "creator"),
            "{}",
            format_test_name(test.name)
        );
        assert_eq!(
            response.attributes[2],
            ("tick_id", test.tick_id.to_string()),
            "{}",
            format_test_name(test.name)
        );
        assert_eq!(
            response.attributes[5],
            ("quantity", test.quantity.to_string()),
            "{}",
            format_test_name(test.name)
        );

        // Retrieve the order from storage to verify it was saved correctly
        let expected_order_id = 0;
        let order = orders()
            .load(&deps.storage, &(test.tick_id, expected_order_id))
            .unwrap();

        assert_eq!(
            order.tick_id,
            test.tick_id,
            "{}",
            format_test_name(test.name)
        );
        assert_eq!(
            order.order_id,
            expected_order_id,
            "{}",
            format_test_name(test.name)
        );
        assert_eq!(
            order.order_direction,
            test.order_direction,
            "{}",
            format_test_name(test.name)
        );
        assert_eq!(
            order.owner,
            Addr::unchecked("creator"),
            "{}",
            format_test_name(test.name)
        );
        assert_eq!(
            order.quantity,
            test.quantity,
            "{}",
            format_test_name(test.name)
        );
        assert_eq!(order.etas, Decimal256::zero());

        // Validate liquidity updated as intended
        let state = TICK_STATE
            .load(&deps.storage, test.tick_id)
            .unwrap()
            .get_values(test.order_direction);
        assert_eq!(
            state.total_amount_of_liquidity,
            decimal256_from_u128(test.quantity),
            "{}",
            format_test_name(test.name)
        );
        assert_eq!(
            state.cumulative_total_value,
            decimal256_from_u128(test.quantity),
            "{}",
            format_test_name(test.name)
        );
        assert_eq!(
            state.effective_total_amount_swapped,
            Decimal256::zero(),
            "{}",
            format_test_name(test.name)
        );
    }
}

struct CancelLimitTestCase {
    name: &'static str,

    tick_id: i64,
    order_id: u64,
    order_direction: OrderDirection,
    quantity: Uint128,
    place_order: bool,
    expected_error: Option<ContractError>,
    owner: &'static str,
    sender: Option<&'static str>,
    sent: Vec<Coin>,
}

#[test]
fn test_cancel_limit() {
    let direction = OrderDirection::Ask;
    let test_cases = vec![
        CancelLimitTestCase {
            name: "valid order cancel",

            tick_id: 1,
            order_id: 0,
            order_direction: OrderDirection::Ask,
            quantity: Uint128::from(100u128),
            place_order: true,
            expected_error: None,
            owner: "creator",
            sender: None,
            sent: vec![],
        },
        CancelLimitTestCase {
            name: "sent funds accidentally",

            tick_id: 1,
            order_id: 0,
            order_direction: OrderDirection::Ask,
            quantity: Uint128::from(100u128),
            place_order: true,
            expected_error: Some(ContractError::PaymentError(PaymentError::NonPayable {})),
            owner: "creator",
            sender: None,
            sent: vec![coin(100, "quote")],
        },
        CancelLimitTestCase {
            name: "unauthorized cancel (not owner)",

            tick_id: 1,
            order_id: 0,
            order_direction: OrderDirection::Ask,
            quantity: Uint128::from(100u128),
            place_order: true,
            expected_error: Some(ContractError::Unauthorized {}),
            owner: "creator",
            sender: Some("malicious_user"),
            sent: vec![],
        },
        CancelLimitTestCase {
            name: "order not found",

            tick_id: 1,
            order_id: 0,
            order_direction: OrderDirection::Ask,
            quantity: Uint128::from(100u128),
            place_order: false,
            expected_error: Some(ContractError::OrderNotFound {
                tick_id: 1,
                order_id: 0,
            }),
            owner: "creator",
            sender: None,
            sent: vec![],
        },
    ];

    for test in test_cases {
        // --- Setup ---

        // Create a mock environment and info
        let balances = [(test.owner, test.sent.as_slice())];
        let mut deps = mock_dependencies_with_balances(&balances);
        let env = mock_env();
        let info = mock_info(test.sender.unwrap_or(test.owner), test.sent.as_slice());

        // Create an orderbook to operate on
        let quote_denom = "quote".to_string();
        let base_denom = "base".to_string();
        create_orderbook(deps.as_mut(), quote_denom.clone(), base_denom.clone()).unwrap();

        if test.place_order {
            let place_info = mock_info(
                test.owner,
                &[coin(test.quantity.u128(), base_denom.clone())],
            );
            place_limit(
                &mut deps.as_mut(),
                env.clone(),
                place_info,
                test.tick_id,
                test.order_direction,
                test.quantity,
                None,
            )
            .unwrap();
        }

        // --- System under test ---

        let response = cancel_limit(
            deps.as_mut(),
            env.clone(),
            info.clone(),
            test.tick_id,
            test.order_id,
        );

        // --- Assertions ---

        // Error case assertions if applicable
        if let Some(expected_error) = &test.expected_error {
            assert_eq!(
                response.unwrap_err(),
                *expected_error,
                "{}",
                format_test_name(test.name)
            );

            // Verify that the order was not put in state
            let order_result = orders()
                .may_load(&deps.storage, &(test.tick_id, test.order_id))
                .unwrap();
            assert!(
                order_result.is_some() == test.place_order,
                "{}",
                format_test_name(test.name)
            );

            // Verify Liqudity was updated as intended
            let state = TICK_STATE
                .load(deps.as_ref().storage, test.tick_id)
                .unwrap_or_default()
                .get_values(test.order_direction);
            if test.place_order {
                assert_eq!(
                    state.total_amount_of_liquidity,
                    decimal256_from_u128(test.quantity),
                    "{}",
                    format_test_name(test.name)
                );
            } else {
                assert!(
                    state.total_amount_of_liquidity.is_zero(),
                    "{}",
                    format_test_name(test.name)
                );
            }
            continue;
        }

        // Assert no error and retrieve response contents
        let response = response.unwrap();
        let refund_denom = match test.order_direction {
            OrderDirection::Bid => quote_denom.clone(),
            OrderDirection::Ask => base_denom.clone(),
        };
        let expected_refund_msg: SubMsg<Empty> = SubMsg::reply_on_error(
            BankMsg::Send {
                to_address: test.owner.to_string(),
                amount: vec![coin(test.quantity.u128(), refund_denom)],
            },
            REPLY_ID_REFUND,
        );

        // Assertions on the response for a valid order
        assert_eq!(
            response.attributes[0],
            ("method", "cancelLimit"),
            "{}",
            format_test_name(test.name)
        );
        assert_eq!(
            response.attributes[1],
            ("owner", test.owner),
            "{}",
            format_test_name(test.name)
        );
        assert_eq!(
            response.attributes[2],
            ("tick_id", test.tick_id.to_string()),
            "{}",
            format_test_name(test.name)
        );
        assert_eq!(
            response.attributes[3],
            ("order_id", test.order_id.to_string()),
            "{}",
            format_test_name(test.name)
        );
        assert_eq!(
            response.messages.len(),
            1,
            "{}",
            format_test_name(test.name)
        );
        assert_eq!(
            response.messages[0],
            expected_refund_msg,
            "{}",
            format_test_name(test.name)
        );

        // Retrieve the order from storage to verify it was saved correctly
        let expected_order_id = 0;
        let order = orders()
            .may_load(&deps.storage, &(test.tick_id, expected_order_id))
            .unwrap();

        // Verify the order's fields
        assert!(order.is_none(), "{}", format_test_name(test.name));

        // Validate liquidity updated as intended
        let state = TICK_STATE
            .load(deps.as_ref().storage, test.tick_id)
            .unwrap_or_default()
            .get_values(test.order_direction);

        assert!(
            state.total_amount_of_liquidity.is_zero(),
            "{}",
            format_test_name(test.name)
        );

        // -- Sumtree --

        // Ensure tree is saved correctly
        let tree = get_root_node(deps.as_ref().storage, test.tick_id, direction).unwrap();

        // Traverse the tree to check its form
        let res = tree.traverse(deps.as_ref().storage).unwrap();
        let mut root_node = TreeNode::new(
            test.tick_id,
            direction,
            1,
            NodeType::internal_uint256(test.quantity, (0u128, test.quantity)),
        );
        root_node.set_weight(2).unwrap();
        let mut cancelled_node = TreeNode::new(
            test.tick_id,
            direction,
            2,
            NodeType::leaf_uint256(0u128, test.quantity),
        );
        root_node.left = Some(cancelled_node.key);
        cancelled_node.parent = Some(root_node.key);

        // Ensure tree traversal returns expected ordering
        assert_eq!(res, vec![root_node, cancelled_node])
    }
}

struct RunMarketOrderTestCase {
    name: &'static str,
    placed_order: MarketOrder,
    tick_bound: i64,
    orders: Vec<LimitOrder>,
    sent: Uint128,
    expected_output: Uint256,
    expected_tick_etas: Vec<(i64, Decimal256)>,
    expected_tick_pointers: Vec<(OrderDirection, i64)>,
    expected_error: Option<ContractError>,
}

#[test]
fn test_run_market_order() {
    let quote_denom = "quote";
    let base_denom = "base";
    // TODO: move these defaults to global scope or helper file
    let default_owner = "creator";
    let default_sender = "sender";
    let default_quantity = Uint128::new(100);
    let test_cases = vec![
        RunMarketOrderTestCase {
            name: "happy path bid at negative tick",
            sent: Uint128::new(1000),
            placed_order: MarketOrder::new(
                Uint128::new(1000),
                OrderDirection::Bid,
                Addr::unchecked(default_sender),
            ),
            tick_bound: MAX_TICK,

            // Orders to fill against
            orders: generate_limit_orders(
                &[-1500000],
                // 1000 units of liquidity total
                10,
                default_quantity,
                OrderDirection::Ask,
            ),

            // Bidding 1000 units of input into tick -1500000, which corresponds to $0.85,
            // implies 1000*0.85 = 850 units of output.
            expected_output: Uint256::from_u128(850),
            expected_tick_etas: vec![(-1500000, decimal256_from_u128(Uint128::new(850)))],
            expected_tick_pointers: vec![(OrderDirection::Ask, -1500000)],
            expected_error: None,
        },
        RunMarketOrderTestCase {
            name: "happy path bid at positive tick",
            sent: Uint128::new(1000),
            placed_order: MarketOrder::new(
                Uint128::new(1000),
                OrderDirection::Bid,
                Addr::unchecked(default_sender),
            ),
            tick_bound: MAX_TICK,

            // Orders to fill against
            orders: generate_limit_orders(
                &[40000000],
                // Two orders with sufficient total liquidity to process the
                // full market order
                2,
                Uint128::new(25_000_000),
                OrderDirection::Ask,
            ),

            // Bidding 1000 units of input into tick 40,000,000, which corresponds to a
            // price of $50000 (from tick math test cases).
            //
            // This implies 1000*50000 = 50,000,000 units of output.
            expected_output: Uint256::from_u128(50_000_000),
            expected_tick_etas: vec![(40000000, decimal256_from_u128(Uint128::new(50_000_000)))],
            expected_tick_pointers: vec![(OrderDirection::Ask, 40000000)],
            expected_error: None,
        },
        RunMarketOrderTestCase {
            name: "bid at very small negative tick",
            sent: Uint128::new(1000),
            placed_order: MarketOrder::new(
                Uint128::new(1000),
                OrderDirection::Bid,
                Addr::unchecked(default_sender),
            ),
            tick_bound: MAX_TICK,

            // Orders to fill against
            orders: generate_limit_orders(
                &[-17765433],
                // Four limit orders with sufficient total liquidity to process the
                // full market order
                4,
                Uint128::new(3),
                OrderDirection::Ask,
            ),

            // Bidding 1000 units of input into tick -17765433, which corresponds to a
            // price of $0.012345670000000000 (from tick math test cases).
            //
            // This implies 1000*0.012345670000000000 = 12.34567 units of output,
            // truncated to 12 units.
            expected_output: Uint256::from_u128(12),
            expected_tick_etas: vec![(-17765433, decimal256_from_u128(Uint128::new(12)))],
            expected_tick_pointers: vec![(OrderDirection::Ask, -17765433)],
            expected_error: None,
        },
        RunMarketOrderTestCase {
            name: "bid across multiple ticks",
            sent: Uint128::new(589 + 1),
            placed_order: MarketOrder::new(
                Uint128::new(589 + 1),
                OrderDirection::Bid,
                Addr::unchecked(default_sender),
            ),
            tick_bound: MAX_TICK,

            // Orders to fill against
            orders: generate_limit_orders(
                &[-1500000, 40000000],
                // 500 units of liquidity on each tick
                5,
                default_quantity,
                OrderDirection::Ask,
            ),

            // Bidding 1000 units of input into tick -1500000, which corresponds to $0.85,
            // implies 1000*0.85 = 850 units of output, but there is only 500 on the tick.
            //
            // So 500 gets filled at -1500000, corresponding to ~589 of the input (500/0.85).
            // The remaining 1 unit is filled at tick 40,000,000 (price $50,000), which
            // corresponds to the remaining liquidity.
            //
            // Thus, the total expected output is 502.
            //
            // Note: this case does not cover rounding for input consumption since it overfills
            // the tick.
            expected_output: Uint256::from_u128(1000),
            expected_tick_etas: vec![
                (-1500000, decimal256_from_u128(Uint128::new(500))),
                (40000000, decimal256_from_u128(Uint128::new(500))),
            ],
            expected_tick_pointers: vec![(OrderDirection::Ask, 40000000)],
            expected_error: None,
        },
        RunMarketOrderTestCase {
            name: "happy path ask at positive tick",
            sent: Uint128::new(100000),
            placed_order: MarketOrder::new(
                Uint128::new(100000),
                OrderDirection::Ask,
                Addr::unchecked(default_sender),
            ),
            tick_bound: MIN_TICK,

            // Orders to fill against
            orders: generate_limit_orders(
                &[40000000],
                // Two orders with sufficient total liquidity to process the
                // full market order
                2,
                Uint128::new(1),
                OrderDirection::Bid,
            ),

            // Asking 100,000 units of input into tick 40,000,000, which corresponds to a
            // price of $1/50000 (from tick math test cases).
            //
            // This implies 100,000/50000 = 2 units of output.
            expected_output: Uint256::from_u128(2),
            expected_tick_etas: vec![(40000000, decimal256_from_u128(Uint128::new(2)))],
            expected_tick_pointers: vec![(OrderDirection::Bid, 40000000)],
            expected_error: None,
        },
        RunMarketOrderTestCase {
            name: "ask at negative tick",
            sent: Uint128::new(100000),
            placed_order: MarketOrder::new(
                Uint128::new(1000),
                OrderDirection::Ask,
                Addr::unchecked(default_sender),
            ),
            tick_bound: MIN_TICK,

            // Orders to fill against
            orders: generate_limit_orders(
                &[-17765433],
                // Two orders with sufficient total liquidity to process the
                // full market order
                2,
                Uint128::new(50_000),
                OrderDirection::Bid,
            ),

            // The order asks with 1000 units of input into tick -17765433, which corresponds
            // to a price of $0.012345670000000000 (from tick math test cases).
            //
            // This implies 1000 / 0.012345670000000000 = 81,000.059 units of output,
            // which gets truncated to 81,000 units.
            expected_output: Uint256::from_u128(81_000),
            expected_tick_etas: vec![(-17765433, decimal256_from_u128(Uint128::new(81_000)))],
            expected_tick_pointers: vec![(OrderDirection::Bid, -17765433)],
            expected_error: None,
        },
        RunMarketOrderTestCase {
            name: "invalid tick bound for bid",
            sent: Uint128::new(1000),
            placed_order: MarketOrder::new(
                Uint128::new(1000),
                OrderDirection::Bid,
                Addr::unchecked(default_sender),
            ),
            tick_bound: MIN_TICK - 1,
            // Orders we expect to not get touched
            orders: generate_limit_orders(&[10], 10, Uint128::new(10), OrderDirection::Ask),
            expected_output: Uint256::zero(),
            expected_tick_etas: vec![(10, Decimal256::zero())],
            expected_tick_pointers: vec![(OrderDirection::Ask, 10)],
            expected_error: Some(ContractError::InvalidTickId {
                tick_id: MIN_TICK - 1,
            }),
        },
        RunMarketOrderTestCase {
            name: "invalid tick bound for ask",
            sent: Uint128::new(1000),
            placed_order: MarketOrder::new(
                Uint128::new(1000),
                OrderDirection::Ask,
                Addr::unchecked(default_sender),
            ),
            tick_bound: MAX_TICK + 1,
            // Orders we expect to not get touched
            orders: generate_limit_orders(&[10], 10, Uint128::new(10), OrderDirection::Bid),
            expected_output: Uint256::zero(),
            expected_tick_etas: vec![(10, Decimal256::zero())],
            expected_tick_pointers: vec![(OrderDirection::Bid, MIN_TICK)],
            expected_error: Some(ContractError::InvalidTickId {
                tick_id: MAX_TICK + 1,
            }),
        },
        RunMarketOrderTestCase {
            name: "invalid tick bound due to bid direction",
            sent: Uint128::new(1000),
            placed_order: MarketOrder::new(
                Uint128::new(1000),
                OrderDirection::Bid,
                Addr::unchecked(default_sender),
            ),
            // We expect the target tick for a market bid to be above the current tick,
            // but this is below.
            tick_bound: MIN_TICK,

            // Orders to fill against
            orders: generate_limit_orders(
                &[-1500000],
                // 1000 units of liquidity total
                10,
                default_quantity,
                OrderDirection::Ask,
            ),

            expected_output: Uint256::zero(),
            expected_tick_etas: vec![(-1500000, Decimal256::zero())],
            expected_tick_pointers: vec![(OrderDirection::Ask, -1500000)],
            expected_error: Some(ContractError::InvalidTickId { tick_id: MIN_TICK }),
        },
        RunMarketOrderTestCase {
            name: "insufficient liquidity on orderbook",
            sent: Uint128::new(1000),
            placed_order: MarketOrder::new(
                Uint128::new(1000),
                OrderDirection::Bid,
                Addr::unchecked(default_sender),
            ),
            tick_bound: MAX_TICK,

            // Orders to fill against
            orders: generate_limit_orders(
                &[40000000],
                // Four limit orders with sufficient total liquidity to process the
                // full market order
                4,
                Uint128::new(3),
                OrderDirection::Ask,
            ),

            expected_output: Uint256::zero(),
            expected_tick_etas: vec![],
            expected_tick_pointers: vec![],
            expected_error: Some(ContractError::InsufficientLiquidity {}),
        },
    ];

    for test in test_cases {
        // --- Setup ---

        // Create a mock environment and info
        let coin_vec = vec![coin(
            test.sent.u128(),
            if test.placed_order.order_direction == OrderDirection::Ask {
                base_denom
            } else {
                quote_denom
            },
        )];
        let balances = [(default_sender, coin_vec.as_slice())];
        let mut deps = mock_dependencies_with_balances(&balances);
        let env = mock_env();

        // Create an orderbook to operate on
        create_orderbook(
            deps.as_mut(),
            quote_denom.to_string(),
            base_denom.to_string(),
        )
        .unwrap();

        // Place limit orders on orderbook
        place_multiple_limit_orders(&mut deps.as_mut(), env.clone(), default_owner, test.orders)
            .unwrap();

        // We store order state before to run assertions later
        let orders_before = get_orders_by_owner(
            &deps.storage,
            FilterOwnerOrders::all(Addr::unchecked(default_owner)),
            None,
            None,
            None,
        )
        .unwrap();

        // --- System under test ---

        let mut market_order = test.placed_order.clone();
        let response = run_market_order(deps.as_mut().storage, env.contract.address.clone(), &mut market_order, test.tick_bound);

        // --- Assertions ---

        // Error case assertions if applicable
        if let Some(expected_error) = &test.expected_error {
            assert_eq!(
                *expected_error,
                response.unwrap_err(),
                "{}",
                format_test_name(test.name)
            );

            continue;
        }

        println!("{:?}", test.name);
        // Assert no error
        let response = response.unwrap();

        // Assert expected tick ETAS values are correct.
        // This should run regardless of whether we error or not.
        for (tick_id, expected_etas) in test.expected_tick_etas {
            let tick_state = TICK_STATE
                .load(&deps.storage, tick_id)
                .unwrap()
                .get_values(test.placed_order.order_direction.opposite());
            assert_eq!(
                expected_etas,
                tick_state.effective_total_amount_swapped,
                "{}",
                format_test_name(test.name)
            );
        }

        // Assert orderbook tick pointers were updated as expected
        let post_process_orderbook = ORDERBOOK.load(deps.as_ref().storage).unwrap();
        for (direction, tick_id) in test.expected_tick_pointers {
            let pointer = match direction {
                OrderDirection::Ask => post_process_orderbook.next_ask_tick,
                OrderDirection::Bid => post_process_orderbook.next_bid_tick,
            };
            assert_eq!(tick_id, pointer, "{}", format_test_name(test.name));
        }

        // Regardless of whether we error, orders should not be modified.
        let orders_after = get_orders_by_owner(
            &deps.storage,
            FilterOwnerOrders::all(Addr::unchecked(default_owner)),
            None,
            None,
            None,
        )
        .unwrap();
        assert_eq!(
            orders_before,
            orders_after,
            "{}",
            format_test_name(test.name)
        );

        // We expect the output denom to be the opposite of the input denom,
        // although we derive it directly from the order direction to ensure correctness.
        let expected_denom = match test.placed_order.order_direction {
            OrderDirection::Bid => base_denom,
            OrderDirection::Ask => quote_denom,
        };
        let expected_msg = MsgSend256 {
            from_address: env.contract.address.to_string(),
            to_address: default_sender.to_string(),
            amount: vec![coin_u256(test.expected_output, expected_denom)],
        };

        // Ensure output is as expected
        assert_eq!(
            test.expected_output,
            response.0,
            "{}",
            format_test_name(test.name)
        );
        assert_eq!(expected_msg, response.1, "{}", format_test_name(test.name));
    }
}

struct RunMarketOrderMovingTickTestCase {
    name: &'static str,
    operations: Vec<OrderOperation>,
    // (tick_id, direction), (etas, ctt)
    expected_tick_values: Vec<((i64, OrderDirection), TickValues)>,
}

#[test]
fn test_run_market_order_moving_tick() {
    let env = mock_env();
    let info = mock_info("sender", &[]);
    let test_cases: Vec<RunMarketOrderMovingTickTestCase> = vec![
        RunMarketOrderMovingTickTestCase {
            name: "positive tick movement on filled market bid",
            operations: vec![
                // Place Ask on first tick
                OrderOperation::PlaceLimit(LimitOrder::new(
                    0,
                    0,
                    OrderDirection::Ask,
                    Addr::unchecked(info.sender.as_str()),
                    Uint128::from(10u128),
                    Decimal256::zero(),
                    None,
                )),
                // Place Ask on second tick
                OrderOperation::PlaceLimit(LimitOrder::new(
                    1,
                    0,
                    OrderDirection::Ask,
                    Addr::unchecked(info.sender.as_str()),
                    Uint128::from(10u128),
                    Decimal256::zero(),
                    None,
                )),
                // Fill all limits on tick 0 and 50% of tick 1, leaving tick 0 empty and forcing positive movement
                OrderOperation::RunMarket(MarketOrder::new(
                    Uint128::from(15u128),
                    OrderDirection::Bid,
                    Addr::unchecked("buyer"),
                )),
                // Place Bid on first tick to create overlapping state
                OrderOperation::PlaceLimit(LimitOrder::new(
                    0,
                    0,
                    OrderDirection::Bid,
                    Addr::unchecked(info.sender.as_str()),
                    Uint128::from(10u128),
                    Decimal256::zero(),
                    None,
                )),
            ],
            expected_tick_values: vec![
                (
                    (0, OrderDirection::Ask),
                    TickValues {
                        // Entire tick has been filled
                        effective_total_amount_swapped: decimal256_from_u128(10u128),
                        cumulative_total_value: decimal256_from_u128(10u128),
                        total_amount_of_liquidity: Decimal256::zero(),
                        cumulative_realized_cancels: Decimal256::zero(),
                        last_tick_sync_etas: Decimal256::zero(),
                    },
                ),
                (
                    (1, OrderDirection::Ask),
                    TickValues {
                        // 50% of this tick has been filled
                        effective_total_amount_swapped: decimal256_from_u128(5u128),
                        cumulative_total_value: decimal256_from_u128(10u128),
                        total_amount_of_liquidity: decimal256_from_u128(5u128),
                        cumulative_realized_cancels: Decimal256::zero(),
                        last_tick_sync_etas: Decimal256::zero(),
                    },
                ),
                (
                    (0, OrderDirection::Bid),
                    TickValues {
                        // None of this tick has been filled
                        effective_total_amount_swapped: Decimal256::zero(),
                        cumulative_total_value: decimal256_from_u128(10u128),
                        total_amount_of_liquidity: decimal256_from_u128(10u128),
                        cumulative_realized_cancels: Decimal256::zero(),
                        last_tick_sync_etas: Decimal256::zero(),
                    },
                ),
            ],
        },
        RunMarketOrderMovingTickTestCase {
            name: "negative tick movement on filled market ask",
            operations: vec![
                // Place Bid on first tick
                OrderOperation::PlaceLimit(LimitOrder::new(
                    0,
                    0,
                    OrderDirection::Bid,
                    Addr::unchecked(info.sender.as_str()),
                    Uint128::from(10u128),
                    Decimal256::zero(),
                    None,
                )),
                // Place Bid on negative tick
                OrderOperation::PlaceLimit(LimitOrder::new(
                    -1,
                    0,
                    OrderDirection::Bid,
                    Addr::unchecked(info.sender.as_str()),
                    Uint128::from(10u128),
                    Decimal256::zero(),
                    None,
                )),
                // Fill entire first tick and 50% of next tick to force negative movement
                OrderOperation::RunMarket(MarketOrder::new(
                    Uint128::from(15u128),
                    OrderDirection::Ask,
                    Addr::unchecked("buyer"),
                )),
                // Place Ask on first tick
                OrderOperation::PlaceLimit(LimitOrder::new(
                    0,
                    0,
                    OrderDirection::Ask,
                    Addr::unchecked(info.sender.as_str()),
                    Uint128::from(10u128),
                    Decimal256::zero(),
                    None,
                )),
            ],
            expected_tick_values: vec![
                (
                    (0, OrderDirection::Bid),
                    TickValues {
                        // Entire tick has been filled
                        effective_total_amount_swapped: decimal256_from_u128(10u128),
                        cumulative_total_value: decimal256_from_u128(10u128),
                        total_amount_of_liquidity: Decimal256::zero(),
                        cumulative_realized_cancels: Decimal256::zero(),
                        last_tick_sync_etas: Decimal256::zero(),
                    },
                ),
                (
                    (-1, OrderDirection::Bid),
                    TickValues {
                        // 50% of tick has been filled
                        effective_total_amount_swapped: decimal256_from_u128(5u128),
                        cumulative_total_value: decimal256_from_u128(10u128),
                        total_amount_of_liquidity: decimal256_from_u128(5u128),
                        cumulative_realized_cancels: Decimal256::zero(),
                        last_tick_sync_etas: Decimal256::zero(),
                    },
                ),
                (
                    (0, OrderDirection::Ask),
                    TickValues {
                        // None of tick has been filled (overlapping state)
                        effective_total_amount_swapped: Decimal256::zero(),
                        cumulative_total_value: decimal256_from_u128(10u128),
                        total_amount_of_liquidity: decimal256_from_u128(10u128),
                        cumulative_realized_cancels: Decimal256::zero(),
                        last_tick_sync_etas: Decimal256::zero(),
                    },
                ),
            ],
        },
        RunMarketOrderMovingTickTestCase {
            name: "negative tick movement followed by positive movement",
            operations: vec![
                // Place Bid on first tick
                OrderOperation::PlaceLimit(LimitOrder::new(
                    0,
                    0,
                    OrderDirection::Bid,
                    Addr::unchecked(info.sender.as_str()),
                    Uint128::from(10u128),
                    Decimal256::zero(),
                    None,
                )),
                // Place Bid on negative tick
                OrderOperation::PlaceLimit(LimitOrder::new(
                    -1,
                    0,
                    OrderDirection::Bid,
                    Addr::unchecked(info.sender.as_str()),
                    Uint128::from(10u128),
                    Decimal256::zero(),
                    None,
                )),
                // Fill entire first tick and 50% of next tick to force negative movement
                OrderOperation::RunMarket(MarketOrder::new(
                    Uint128::from(15u128),
                    OrderDirection::Ask,
                    Addr::unchecked("buyer"),
                )),
                // Place Ask on first tick
                OrderOperation::PlaceLimit(LimitOrder::new(
                    0,
                    0,
                    OrderDirection::Ask,
                    Addr::unchecked(info.sender.as_str()),
                    Uint128::from(10u128),
                    Decimal256::zero(),
                    None,
                )),
                // Fill entire ask to force positive movement
                OrderOperation::RunMarket(MarketOrder::new(
                    Uint128::from(10u128),
                    OrderDirection::Bid,
                    Addr::unchecked("buyer"),
                )),
                // Place Bid on first tick to update previous state
                OrderOperation::PlaceLimit(LimitOrder::new(
                    0,
                    0,
                    OrderDirection::Bid,
                    Addr::unchecked(info.sender.as_str()),
                    Uint128::from(12u128),
                    Decimal256::zero(),
                    None,
                )),
            ],
            expected_tick_values: vec![
                (
                    // Recall that each tick has two sets of values (one for each order direction).
                    // (0, OrderDirection::Bid) corresponds to the bid values of tick 0.
                    (0, OrderDirection::Bid),
                    TickValues {
                        // Tick was originally filled on negative movement
                        // A total value of 12 remains at the end of these swaps
                        // 10 filled from first movement, 12 placed after second
                        effective_total_amount_swapped: decimal256_from_u128(10u128),
                        cumulative_total_value: decimal256_from_u128(22u128),
                        total_amount_of_liquidity: decimal256_from_u128(12u128),
                        cumulative_realized_cancels: Decimal256::zero(),
                        last_tick_sync_etas: Decimal256::zero(),
                    },
                ),
                (
                    (-1, OrderDirection::Bid),
                    TickValues {
                        // 50% of tick filled
                        effective_total_amount_swapped: decimal256_from_u128(5u128),
                        cumulative_total_value: decimal256_from_u128(10u128),
                        total_amount_of_liquidity: decimal256_from_u128(5u128),
                        cumulative_realized_cancels: Decimal256::zero(),
                        last_tick_sync_etas: Decimal256::zero(),
                    },
                ),
                (
                    (0, OrderDirection::Ask),
                    TickValues {
                        // Entire tick filled
                        effective_total_amount_swapped: decimal256_from_u128(10u128),
                        cumulative_total_value: decimal256_from_u128(10u128),
                        total_amount_of_liquidity: Decimal256::zero(),
                        cumulative_realized_cancels: Decimal256::zero(),
                        last_tick_sync_etas: Decimal256::zero(),
                    },
                ),
            ],
        },
        RunMarketOrderMovingTickTestCase {
            name: "positive tick movement followed by negative movement",
            operations: vec![
                // Place Ask on first tick
                OrderOperation::PlaceLimit(LimitOrder::new(
                    0,
                    0,
                    OrderDirection::Ask,
                    Addr::unchecked(info.sender.as_str()),
                    Uint128::from(10u128),
                    Decimal256::zero(),
                    None,
                )),
                // Place Ask on second tick
                OrderOperation::PlaceLimit(LimitOrder::new(
                    1,
                    0,
                    OrderDirection::Ask,
                    Addr::unchecked(info.sender.as_str()),
                    Uint128::from(10u128),
                    Decimal256::zero(),
                    None,
                )),
                // Fill entire first tick and 50% of second tick to force positive movement
                OrderOperation::RunMarket(MarketOrder::new(
                    Uint128::from(15u128),
                    OrderDirection::Bid,
                    Addr::unchecked("buyer"),
                )),
                // Place Bid on first tick
                OrderOperation::PlaceLimit(LimitOrder::new(
                    0,
                    0,
                    OrderDirection::Bid,
                    Addr::unchecked(info.sender.as_str()),
                    Uint128::from(10u128),
                    Decimal256::zero(),
                    None,
                )),
                // Fill entire first tick to force negative movement
                OrderOperation::RunMarket(MarketOrder::new(
                    Uint128::from(10u128),
                    OrderDirection::Ask,
                    Addr::unchecked("buyer"),
                )),
                // Place Ask on first tick to update previous state
                OrderOperation::PlaceLimit(LimitOrder::new(
                    0,
                    0,
                    OrderDirection::Ask,
                    Addr::unchecked(info.sender.as_str()),
                    Uint128::from(12u128),
                    Decimal256::zero(),
                    None,
                )),
            ],
            expected_tick_values: vec![
                (
                    (0, OrderDirection::Ask),
                    TickValues {
                        // Tick was originally filled on positive movement
                        // A total value of 12 remains at the end of these swaps
                        // 10 filled from first movement, 12 placed after second
                        effective_total_amount_swapped: decimal256_from_u128(10u128),
                        cumulative_total_value: decimal256_from_u128(22u128),
                        total_amount_of_liquidity: decimal256_from_u128(12u128),
                        cumulative_realized_cancels: Decimal256::zero(),
                        last_tick_sync_etas: Decimal256::zero(),
                    },
                ),
                (
                    (1, OrderDirection::Ask),
                    TickValues {
                        // Tick 50% filled
                        effective_total_amount_swapped: decimal256_from_u128(5u128),
                        cumulative_total_value: decimal256_from_u128(10u128),
                        total_amount_of_liquidity: decimal256_from_u128(5u128),
                        cumulative_realized_cancels: Decimal256::zero(),
                        last_tick_sync_etas: Decimal256::zero(),
                    },
                ),
                (
                    (0, OrderDirection::Bid),
                    TickValues {
                        // Tick entirely filled
                        effective_total_amount_swapped: decimal256_from_u128(10u128),
                        cumulative_total_value: decimal256_from_u128(10u128),
                        total_amount_of_liquidity: Decimal256::zero(),
                        cumulative_realized_cancels: Decimal256::zero(),
                        last_tick_sync_etas: Decimal256::zero(),
                    },
                ),
            ],
        },
    ];

    for test in test_cases {
        let mut deps = mock_dependencies();

        let quote_denom = "quote";
        let base_denom = "base";
        create_orderbook(
            deps.as_mut(),
            quote_denom.to_string(),
            base_denom.to_string(),
        )
        .unwrap();

        for operation in test.operations {
            operation
                .run(deps.as_mut(), env.clone(), info.clone())
                .unwrap();
        }

        for ((tick_id, direction), values) in test.expected_tick_values {
            let tick_state = TICK_STATE.load(deps.as_ref().storage, tick_id).unwrap();
            let tick_values = tick_state.get_values(direction);

            assert_eq!(tick_values, values, "{}", format_test_name(test.name))
        }
    }
}

struct ClaimOrderTestCase {
    name: &'static str,
    operations: Vec<OrderOperation>,
    sender: Addr,

    tick_id: i64,
    order_id: u64,

    expected_bank_msg: SubMsg,
    expected_bounty_msg: Option<SubMsg>,

    expected_order_state: Option<LimitOrder>,
    expected_error: Option<ContractError>,
}

#[test]
fn test_claim_order() {
    let valid_tick_id = 0;
    let quote_denom = "quote";
    let base_denom = "base";
    let sender = Addr::unchecked("sender");
    let test_cases: Vec<ClaimOrderTestCase> = vec![
        // A tick id of 0 operates on a tick price of 1
        ClaimOrderTestCase {
            name: "ASK: valid basic full claim",
            sender: sender.clone(),
            operations: vec![
                OrderOperation::PlaceLimit(LimitOrder::new(
                    valid_tick_id,
                    0,
                    OrderDirection::Ask,
                    sender.clone(),
                    Uint128::from(10u128),
                    Decimal256::zero(),
                    None,
                )),
                OrderOperation::RunMarket(MarketOrder::new(
                    Uint128::from(10u128),
                    OrderDirection::Bid,
                    Addr::unchecked("buyer"),
                )),
            ],
            order_id: 0,

            tick_id: valid_tick_id,
            expected_bank_msg: SubMsg::reply_on_error(
                MsgSend256 {
                    from_address: "cosmos2contract".to_string(),
                    to_address: sender.to_string(),
                    amount: vec![coin_u256(Uint256::from(10u128), quote_denom)],
                },
                REPLY_ID_CLAIM,
            ),
            expected_bounty_msg: None,
            expected_order_state: None,
            expected_error: None,
        },
        ClaimOrderTestCase {
            name: "ASK: valid basic full claim",
            sender: sender.clone(),
            operations: vec![
                OrderOperation::PlaceLimit(LimitOrder::new(
                    valid_tick_id,
                    0,
                    OrderDirection::Ask,
                    sender.clone(),
                    Uint128::from(10u128),
                    Decimal256::zero(),
                    None,
                )),
                OrderOperation::RunMarket(MarketOrder::new(
                    Uint128::from(10u128),
                    OrderDirection::Bid,
                    Addr::unchecked("buyer"),
                )),
            ],
            order_id: 0,

            tick_id: valid_tick_id,
            expected_bank_msg: SubMsg::reply_on_error(
                MsgSend256 {
                    from_address: "cosmos2contract".to_string(),
                    to_address: sender.to_string(),
                    amount: vec![coin_u256(Uint256::from(10u128), quote_denom)],
                },
                REPLY_ID_CLAIM,
            ),
            expected_bounty_msg: None,
            expected_order_state: None,
            expected_error: None,
        },
        ClaimOrderTestCase {
            name: "ASK: valid basic partial claim",
            sender: sender.clone(),
            operations: vec![
                OrderOperation::PlaceLimit(LimitOrder::new(
                    valid_tick_id,
                    0,
                    OrderDirection::Ask,
                    sender.clone(),
                    Uint128::from(10u128),
                    Decimal256::zero(),
                    None,
                )),
                OrderOperation::RunMarket(MarketOrder::new(
                    Uint128::from(5u128),
                    OrderDirection::Bid,
                    Addr::unchecked("buyer"),
                )),
            ],
            order_id: 0,
            tick_id: valid_tick_id,
            expected_bank_msg: SubMsg::reply_on_error(
                MsgSend256 {
                    from_address: "cosmos2contract".to_string(),
                    to_address: sender.to_string(),
                    amount: vec![coin_u256(Uint256::from(5u128), quote_denom)],
                },
                REPLY_ID_CLAIM,
            ),
            expected_bounty_msg: None,
            expected_order_state: Some(LimitOrder::new(
                valid_tick_id,
                0,
                OrderDirection::Ask,
                sender.clone(),
                Uint128::from(5u128),
                decimal256_from_u128(5u128),
                None,
            )),
            expected_error: None,
        },
        ClaimOrderTestCase {
            name: "ASK: valid two-step partial claim",
            sender: sender.clone(),
            operations: vec![
                OrderOperation::PlaceLimit(LimitOrder::new(
                    valid_tick_id,
                    0,
                    OrderDirection::Ask,
                    sender.clone(),
                    Uint128::from(10u128),
                    Decimal256::zero(),
                    None,
                )),
                OrderOperation::RunMarket(MarketOrder::new(
                    Uint128::from(7u128),
                    OrderDirection::Bid,
                    Addr::unchecked("buyer"),
                )),
                OrderOperation::Claim((valid_tick_id, 0)),
                OrderOperation::RunMarket(MarketOrder::new(
                    Uint128::from(3u128),
                    OrderDirection::Bid,
                    Addr::unchecked("buyer"),
                )),
            ],
            order_id: 0,
            tick_id: valid_tick_id,
            expected_bank_msg: SubMsg::reply_on_error(
                MsgSend256 {
                    from_address: "cosmos2contract".to_string(),
                    to_address: sender.to_string(),
                    amount: vec![coin_u256(Uint256::from(3u128), quote_denom)],
                },
                REPLY_ID_CLAIM,
            ),
            expected_bounty_msg: None,
            expected_order_state: None,
            expected_error: None,
        },
        ClaimOrderTestCase {
            name: "ASK: valid basic full claim with claim bounty",
            sender: Addr::unchecked("claimer"),
            operations: vec![
                OrderOperation::PlaceLimit(LimitOrder::new(
                    valid_tick_id,
                    0,
                    OrderDirection::Ask,
                    sender.clone(),
                    Uint128::from(100u128),
                    Decimal256::zero(),
                    Some(Decimal256::percent(1)),
                )),
                OrderOperation::RunMarket(MarketOrder::new(
                    Uint128::from(100u128),
                    OrderDirection::Bid,
                    Addr::unchecked("buyer"),
                )),
            ],
            order_id: 0,
            tick_id: valid_tick_id,
            expected_bank_msg: SubMsg::reply_on_error(
                MsgSend256 {
                    from_address: "cosmos2contract".to_string(),
                    to_address: sender.to_string(),
                    // 1% of the claimed amount goes to the bounty
                    amount: vec![coin_u256(Uint256::from(99u128), quote_denom)],
                },
                REPLY_ID_CLAIM,
            ),
            expected_bounty_msg: Some(SubMsg::reply_on_error(
                MsgSend256 {
                    from_address: "cosmos2contract".to_string(),
                    to_address: "claimer".to_string(),
                    amount: vec![coin_u256(Uint256::from(1u128), quote_denom)],
                },
                REPLY_ID_CLAIM_BOUNTY,
            )),
            expected_order_state: None,
            expected_error: None,
        },
        ClaimOrderTestCase {
            name: "ASK: valid two-step partial claim with claim bounty",
            sender: Addr::unchecked("claimer"),
            operations: vec![
                OrderOperation::PlaceLimit(LimitOrder::new(
                    valid_tick_id,
                    0,
                    OrderDirection::Ask,
                    sender.clone(),
                    Uint128::from(1000u128),
                    Decimal256::zero(),
                    // 0.35% claim bounty (0.0035)
                    Some(Decimal256::from_str("0.0035").unwrap()),
                )),
                OrderOperation::RunMarket(MarketOrder::new(
                    Uint128::from(700u128),
                    OrderDirection::Bid,
                    Addr::unchecked("buyer"),
                )),
                OrderOperation::Claim((valid_tick_id, 0)),
                OrderOperation::RunMarket(MarketOrder::new(
                    Uint128::from(300u128),
                    OrderDirection::Bid,
                    Addr::unchecked("buyer"),
                )),
            ],
            order_id: 0,

            tick_id: valid_tick_id,
            expected_bank_msg: SubMsg::reply_on_error(
                MsgSend256 {
                    from_address: "cosmos2contract".to_string(),
                    to_address: sender.to_string(),
                    // 0.35% of the claim goes to bounty 300 * 0.35 -> 1
                    amount: vec![coin_u256(Uint256::from(299u128), quote_denom)],
                },
                REPLY_ID_CLAIM,
            ),
            expected_bounty_msg: Some(SubMsg::reply_on_error(
                MsgSend256 {
                    from_address: "cosmos2contract".to_string(),
                    to_address: "claimer".to_string(),
                    amount: vec![coin_u256(Uint256::from(1u128), quote_denom)],
                },
                REPLY_ID_CLAIM_BOUNTY,
            )),
            expected_order_state: None,
            expected_error: None,
        },
        // All large positive tick orders operate on a tick price of 2
        ClaimOrderTestCase {
            name: "ASK: valid basic full claim (large positive tick)",
            sender: sender.clone(),
            operations: vec![
                OrderOperation::PlaceLimit(LimitOrder::new(
                    LARGE_POSITIVE_TICK,
                    0,
                    OrderDirection::Ask,
                    sender.clone(),
                    Uint128::from(10u128),
                    Decimal256::zero(),
                    None,
                )),
                OrderOperation::RunMarket(MarketOrder::new(
                    // Tick price is 2, 2*5 = 10
                    Uint128::from(5u128),
                    OrderDirection::Bid,
                    Addr::unchecked("buyer"),
                )),
            ],
            order_id: 0,
            tick_id: LARGE_POSITIVE_TICK,
            expected_bank_msg: SubMsg::reply_on_error(
                MsgSend256 {
                    from_address: "cosmos2contract".to_string(),
                    to_address: sender.to_string(),
                    amount: vec![coin_u256(Uint256::from(5u128), quote_denom)],
                },
                REPLY_ID_CLAIM,
            ),
            expected_bounty_msg: None,
            expected_order_state: None,
            expected_error: None,
        },
        ClaimOrderTestCase {
            name: "ASK: valid basic partial claim (large positive tick)",
            sender: sender.clone(),
            operations: vec![
                OrderOperation::PlaceLimit(LimitOrder::new(
                    LARGE_POSITIVE_TICK,
                    0,
                    OrderDirection::Ask,
                    sender.clone(),
                    Uint128::from(10u128),
                    Decimal256::zero(),
                    None,
                )),
                OrderOperation::RunMarket(MarketOrder::new(
                    // Tick price is 2, 2*2 = 4
                    Uint128::from(2u128),
                    OrderDirection::Bid,
                    Addr::unchecked("buyer"),
                )),
            ],
            order_id: 0,

            tick_id: LARGE_POSITIVE_TICK,
            expected_bank_msg: SubMsg::reply_on_error(
                MsgSend256 {
                    from_address: "cosmos2contract".to_string(),
                    to_address: sender.to_string(),
                    amount: vec![coin_u256(Uint256::from(2u128), quote_denom)],
                },
                REPLY_ID_CLAIM,
            ),
            expected_bounty_msg: None,
            expected_order_state: Some(LimitOrder::new(
                LARGE_POSITIVE_TICK,
                0,
                OrderDirection::Ask,
                sender.clone(),
                Uint128::from(6u128),
                decimal256_from_u128(4u128),
                None,
            )),
            expected_error: None,
        },
        ClaimOrderTestCase {
            name: "ASK: valid two-step partial claim (large positive tick)",
            sender: sender.clone(),
            operations: vec![
                OrderOperation::PlaceLimit(LimitOrder::new(
                    LARGE_POSITIVE_TICK,
                    0,
                    OrderDirection::Ask,
                    sender.clone(),
                    Uint128::from(10u128),
                    Decimal256::zero(),
                    None,
                )),
                OrderOperation::RunMarket(MarketOrder::new(
                    Uint128::from(2u128),
                    OrderDirection::Bid,
                    Addr::unchecked("buyer"),
                )),
                // Claim the first partial fill
                OrderOperation::Claim((LARGE_POSITIVE_TICK, 0)),
                OrderOperation::RunMarket(MarketOrder::new(
                    // Tick price is 2, 2*3 = 6
                    Uint128::from(3u128),
                    OrderDirection::Bid,
                    Addr::unchecked("buyer"),
                )),
            ],
            order_id: 0,

            tick_id: LARGE_POSITIVE_TICK,
            expected_bank_msg: SubMsg::reply_on_error(
                MsgSend256 {
                    from_address: "cosmos2contract".to_string(),
                    to_address: sender.to_string(),
                    amount: vec![coin_u256(Uint256::from(3u128), quote_denom)],
                },
                REPLY_ID_CLAIM,
            ),
            expected_bounty_msg: None,
            expected_order_state: None,
            expected_error: None,
        },
        // All Large Negative Tick orders operate on a tick price of 0.5
        ClaimOrderTestCase {
            name: "ASK: valid basic full claim (large negative tick)",
            sender: sender.clone(),
            operations: vec![
                OrderOperation::PlaceLimit(LimitOrder::new(
                    LARGE_NEGATIVE_TICK,
                    0,
                    OrderDirection::Ask,
                    sender.clone(),
                    Uint128::from(100u128),
                    Decimal256::zero(),
                    None,
                )),
                OrderOperation::RunMarket(MarketOrder::new(
                    Uint128::from(200u128),
                    OrderDirection::Bid,
                    Addr::unchecked("buyer"),
                )),
            ],
            order_id: 0,

            tick_id: LARGE_NEGATIVE_TICK,
            expected_bank_msg: SubMsg::reply_on_error(
                MsgSend256 {
                    from_address: "cosmos2contract".to_string(),
                    to_address: sender.to_string(),
                    amount: vec![coin_u256(Uint256::from(200u128), quote_denom)],
                },
                REPLY_ID_CLAIM,
            ),
            expected_bounty_msg: None,
            expected_order_state: None,
            expected_error: None,
        },
        ClaimOrderTestCase {
            name: "ASK: valid basic partial claim (large negative tick)",
            sender: sender.clone(),
            operations: vec![
                OrderOperation::PlaceLimit(LimitOrder::new(
                    LARGE_NEGATIVE_TICK,
                    0,
                    OrderDirection::Ask,
                    sender.clone(),
                    Uint128::from(100u128),
                    Decimal256::zero(),
                    None,
                )),
                OrderOperation::RunMarket(MarketOrder::new(
                    Uint128::from(100u128),
                    OrderDirection::Bid,
                    Addr::unchecked("buyer"),
                )),
            ],
            order_id: 0,

            tick_id: LARGE_NEGATIVE_TICK,
            expected_bank_msg: SubMsg::reply_on_error(
                MsgSend256 {
                    from_address: "cosmos2contract".to_string(),
                    to_address: sender.to_string(),
                    amount: vec![coin_u256(Uint256::from(100u128), quote_denom)],
                },
                REPLY_ID_CLAIM,
            ),
            expected_bounty_msg: None,
            expected_order_state: Some(LimitOrder::new(
                LARGE_NEGATIVE_TICK,
                0,
                OrderDirection::Ask,
                sender.clone(),
                Uint128::from(50u128),
                decimal256_from_u128(50u128),
                None,
            )),
            expected_error: None,
        },
        ClaimOrderTestCase {
            name: "ASK: valid two-step partial claim (large negative tick)",
            sender: sender.clone(),
            operations: vec![
                OrderOperation::PlaceLimit(LimitOrder::new(
                    LARGE_NEGATIVE_TICK,
                    0,
                    OrderDirection::Ask,
                    sender.clone(),
                    Uint128::from(100u128),
                    Decimal256::zero(),
                    None,
                )),
                OrderOperation::RunMarket(MarketOrder::new(
                    Uint128::from(100u128),
                    OrderDirection::Bid,
                    Addr::unchecked("buyer"),
                )),
                // Claim the first partial fill
                OrderOperation::Claim((LARGE_NEGATIVE_TICK, 0)),
                OrderOperation::RunMarket(MarketOrder::new(
                    Uint128::from(100u128),
                    OrderDirection::Bid,
                    Addr::unchecked("buyer"),
                )),
            ],
            order_id: 0,

            tick_id: LARGE_NEGATIVE_TICK,
            expected_bank_msg: SubMsg::reply_on_error(
                MsgSend256 {
                    from_address: "cosmos2contract".to_string(),
                    to_address: sender.to_string(),
                    amount: vec![coin_u256(Uint256::from(100u128), quote_denom)],
                },
                REPLY_ID_CLAIM,
            ),
            expected_bounty_msg: None,
            expected_order_state: None,
            expected_error: None,
        },
        ClaimOrderTestCase {
            name: "ASK: full claim with a previous cancellation",
            sender: sender.clone(),
            operations: vec![
                OrderOperation::PlaceLimit(LimitOrder::new(
                    valid_tick_id,
                    0,
                    OrderDirection::Ask,
                    sender.clone(),
                    Uint128::from(50u128),
                    Decimal256::zero(),
                    None,
                )),
                OrderOperation::PlaceLimit(LimitOrder::new(
                    valid_tick_id,
                    1,
                    OrderDirection::Ask,
                    sender.clone(),
                    Uint128::from(100u128),
                    Decimal256::zero(),
                    None,
                )),
                OrderOperation::Cancel((valid_tick_id, 0)),
                OrderOperation::RunMarket(MarketOrder::new(
                    Uint128::from(100u128),
                    OrderDirection::Bid,
                    Addr::unchecked("buyer"),
                )),
            ],
            order_id: 1,

            tick_id: valid_tick_id,
            expected_bank_msg: SubMsg::reply_on_error(
                MsgSend256 {
                    from_address: "cosmos2contract".to_string(),
                    to_address: sender.to_string(),
                    amount: vec![coin_u256(Uint256::from(100u128), quote_denom)],
                },
                REPLY_ID_CLAIM,
            ),
            expected_bounty_msg: None,
            expected_order_state: None,
            expected_error: None,
        },
        ClaimOrderTestCase {
            name: "ASK: valid basic full claim at MIN_TICK",
            sender: sender.clone(),
            operations: vec![
                OrderOperation::PlaceLimit(LimitOrder::new(
                    MIN_TICK,
                    0,
                    OrderDirection::Ask,
                    sender.clone(),
                    Uint128::from(10u128),
                    Decimal256::zero(),
                    None,
                )),
                OrderOperation::RunMarket(MarketOrder::new(
                    // Tick price is 0.000000000001, so 3_333_333_333_333 * 0.000000000001 = 3.33333333333
                    // We expect this to get truncated to 3, as order outputs should always be rounding
                    // in favor of the orderbook.
                    Uint128::from(3_000_000_000_000u128),
                    OrderDirection::Bid,
                    Addr::unchecked("buyer"),
                )),
            ],
            order_id: 0,

            tick_id: MIN_TICK,
            expected_bank_msg: SubMsg::reply_on_error(
                MsgSend256 {
                    from_address: "cosmos2contract".to_string(),
                    to_address: sender.to_string(),
                    amount: vec![coin_u256(Uint256::from(3_000_000_000_000u128), quote_denom)],
                },
                REPLY_ID_CLAIM,
            ),
            expected_bounty_msg: None,
            expected_order_state: Some(LimitOrder::new(
                MIN_TICK,
                0,
                OrderDirection::Ask,
                sender.clone(),
                Uint128::from(7u128),
                decimal256_from_u128(3u128),
                None,
            )),
            expected_error: None,
        },
        // A tick id of 0 operates on a tick price of 1
        ClaimOrderTestCase {
            name: "BID: valid basic full claim",
            sender: sender.clone(),
            operations: vec![
                OrderOperation::PlaceLimit(LimitOrder::new(
                    valid_tick_id,
                    0,
                    OrderDirection::Bid,
                    sender.clone(),
                    Uint128::from(10u128),
                    Decimal256::zero(),
                    None,
                )),
                OrderOperation::RunMarket(MarketOrder::new(
                    Uint128::from(10u128),
                    OrderDirection::Ask,
                    Addr::unchecked("buyer"),
                )),
            ],
            order_id: 0,

            tick_id: valid_tick_id,
            expected_bank_msg: SubMsg::reply_on_error(
                MsgSend256 {
                    from_address: "cosmos2contract".to_string(),
                    to_address: sender.to_string(),
                    amount: vec![coin_u256(Uint256::from(10u128), base_denom)],
                },
                REPLY_ID_CLAIM,
            ),
            expected_bounty_msg: None,
            expected_order_state: None,
            expected_error: None,
        },
        ClaimOrderTestCase {
            name: "BID: valid basic partial claim",
            sender: sender.clone(),
            operations: vec![
                OrderOperation::PlaceLimit(LimitOrder::new(
                    valid_tick_id,
                    0,
                    OrderDirection::Bid,
                    sender.clone(),
                    Uint128::from(10u128),
                    Decimal256::zero(),
                    None,
                )),
                OrderOperation::RunMarket(MarketOrder::new(
                    Uint128::from(5u128),
                    OrderDirection::Ask,
                    Addr::unchecked("buyer"),
                )),
            ],
            order_id: 0,

            tick_id: valid_tick_id,
            expected_bank_msg: SubMsg::reply_on_error(
                MsgSend256 {
                    from_address: "cosmos2contract".to_string(),
                    to_address: sender.to_string(),
                    amount: vec![coin_u256(Uint256::from(5u128), base_denom)],
                },
                REPLY_ID_CLAIM,
            ),
            expected_bounty_msg: None,
            expected_order_state: Some(LimitOrder::new(
                valid_tick_id,
                0,
                OrderDirection::Bid,
                sender.clone(),
                Uint128::from(5u128),
                decimal256_from_u128(5u128),
                None,
            )),
            expected_error: None,
        },
        ClaimOrderTestCase {
            name: "BID: valid two-step partial claim",
            sender: sender.clone(),
            operations: vec![
                OrderOperation::PlaceLimit(LimitOrder::new(
                    valid_tick_id,
                    0,
                    OrderDirection::Bid,
                    sender.clone(),
                    Uint128::from(10u128),
                    Decimal256::zero(),
                    None,
                )),
                OrderOperation::RunMarket(MarketOrder::new(
                    Uint128::from(7u128),
                    OrderDirection::Ask,
                    Addr::unchecked("buyer"),
                )),
                OrderOperation::Claim((valid_tick_id, 0)),
                OrderOperation::RunMarket(MarketOrder::new(
                    Uint128::from(3u128),
                    OrderDirection::Ask,
                    Addr::unchecked("buyer"),
                )),
            ],
            order_id: 0,

            tick_id: valid_tick_id,
            expected_bank_msg: SubMsg::reply_on_error(
                MsgSend256 {
                    from_address: "cosmos2contract".to_string(),
                    to_address: sender.to_string(),
                    amount: vec![coin_u256(Uint256::from(3u128), base_denom)],
                },
                REPLY_ID_CLAIM,
            ),
            expected_bounty_msg: None,
            expected_order_state: None,
            expected_error: None,
        },
        // All large positive tick orders operate on a tick price of 2
        ClaimOrderTestCase {
            name: "BID: valid basic full claim (large positive tick)",
            sender: sender.clone(),
            operations: vec![
                OrderOperation::PlaceLimit(LimitOrder::new(
                    LARGE_POSITIVE_TICK,
                    0,
                    OrderDirection::Bid,
                    sender.clone(),
                    Uint128::from(10u128),
                    Decimal256::zero(),
                    None,
                )),
                OrderOperation::RunMarket(MarketOrder::new(
                    // Tick price is 2, 2*5 = 10
                    Uint128::from(20u128),
                    OrderDirection::Ask,
                    Addr::unchecked("buyer"),
                )),
            ],
            order_id: 0,

            tick_id: LARGE_POSITIVE_TICK,
            expected_bank_msg: SubMsg::reply_on_error(
                MsgSend256 {
                    from_address: "cosmos2contract".to_string(),
                    to_address: sender.to_string(),
                    amount: vec![coin_u256(Uint256::from(20u128), base_denom)],
                },
                REPLY_ID_CLAIM,
            ),
            expected_bounty_msg: None,
            expected_order_state: None,
            expected_error: None,
        },
        ClaimOrderTestCase {
            name: "BID: valid basic partial claim (large positive tick)",
            sender: sender.clone(),
            operations: vec![
                OrderOperation::PlaceLimit(LimitOrder::new(
                    LARGE_POSITIVE_TICK,
                    0,
                    OrderDirection::Bid,
                    sender.clone(),
                    Uint128::from(10u128),
                    Decimal256::zero(),
                    None,
                )),
                OrderOperation::RunMarket(MarketOrder::new(
                    Uint128::from(10u128),
                    OrderDirection::Ask,
                    Addr::unchecked("buyer"),
                )),
            ],
            order_id: 0,

            tick_id: LARGE_POSITIVE_TICK,
            expected_bank_msg: SubMsg::reply_on_error(
                MsgSend256 {
                    from_address: "cosmos2contract".to_string(),
                    to_address: sender.to_string(),
                    amount: vec![coin_u256(Uint256::from(10u128), base_denom)],
                },
                REPLY_ID_CLAIM,
            ),
            expected_bounty_msg: None,
            expected_order_state: Some(LimitOrder::new(
                LARGE_POSITIVE_TICK,
                0,
                OrderDirection::Bid,
                sender.clone(),
                Uint128::from(5u128),
                decimal256_from_u128(5u128),
                None,
            )),
            expected_error: None,
        },
        ClaimOrderTestCase {
            name: "BID: valid two-step partial claim (large positive tick)",
            sender: sender.clone(),
            operations: vec![
                OrderOperation::PlaceLimit(LimitOrder::new(
                    LARGE_POSITIVE_TICK,
                    0,
                    OrderDirection::Bid,
                    sender.clone(),
                    Uint128::from(10u128),
                    Decimal256::zero(),
                    None,
                )),
                OrderOperation::RunMarket(MarketOrder::new(
                    Uint128::from(10u128),
                    OrderDirection::Ask,
                    Addr::unchecked("buyer"),
                )),
                // Claim the first partial fill
                OrderOperation::Claim((LARGE_POSITIVE_TICK, 0)),
                OrderOperation::RunMarket(MarketOrder::new(
                    Uint128::from(10u128),
                    OrderDirection::Ask,
                    Addr::unchecked("buyer"),
                )),
            ],
            order_id: 0,

            tick_id: LARGE_POSITIVE_TICK,
            expected_bank_msg: SubMsg::reply_on_error(
                MsgSend256 {
                    from_address: "cosmos2contract".to_string(),
                    to_address: sender.to_string(),
                    amount: vec![coin_u256(Uint256::from(10u128), base_denom)],
                },
                REPLY_ID_CLAIM,
            ),
            expected_bounty_msg: None,
            expected_order_state: None,
            expected_error: None,
        },
        // All Large Negative Tick orders operate on a tick price of 0.5
        ClaimOrderTestCase {
            name: "BID: valid basic full claim (large negative tick)",
            sender: sender.clone(),
            operations: vec![
                OrderOperation::PlaceLimit(LimitOrder::new(
                    LARGE_NEGATIVE_TICK,
                    0,
                    OrderDirection::Bid,
                    sender.clone(),
                    Uint128::from(100u128),
                    Decimal256::zero(),
                    None,
                )),
                OrderOperation::RunMarket(MarketOrder::new(
                    Uint128::from(50u128),
                    OrderDirection::Ask,
                    Addr::unchecked("buyer"),
                )),
            ],
            order_id: 0,

            tick_id: LARGE_NEGATIVE_TICK,
            expected_bank_msg: SubMsg::reply_on_error(
                MsgSend256 {
                    from_address: "cosmos2contract".to_string(),
                    to_address: sender.to_string(),
                    amount: vec![coin_u256(Uint256::from(50u128), base_denom)],
                },
                REPLY_ID_CLAIM,
            ),
            expected_bounty_msg: None,
            expected_order_state: None,
            expected_error: None,
        },
        ClaimOrderTestCase {
            name: "BID: valid basic partial claim (large negative tick)",
            sender: sender.clone(),
            operations: vec![
                OrderOperation::PlaceLimit(LimitOrder::new(
                    LARGE_NEGATIVE_TICK,
                    0,
                    OrderDirection::Bid,
                    sender.clone(),
                    Uint128::from(100u128),
                    Decimal256::zero(),
                    None,
                )),
                OrderOperation::RunMarket(MarketOrder::new(
                    Uint128::from(25u128),
                    OrderDirection::Ask,
                    Addr::unchecked("buyer"),
                )),
            ],
            order_id: 0,

            tick_id: LARGE_NEGATIVE_TICK,
            expected_bank_msg: SubMsg::reply_on_error(
                MsgSend256 {
                    from_address: "cosmos2contract".to_string(),
                    to_address: sender.to_string(),
                    amount: vec![coin_u256(Uint256::from(25u128), base_denom)],
                },
                REPLY_ID_CLAIM,
            ),
            expected_bounty_msg: None,
            expected_order_state: Some(LimitOrder::new(
                LARGE_NEGATIVE_TICK,
                0,
                OrderDirection::Bid,
                sender.clone(),
                Uint128::from(50u128),
                decimal256_from_u128(50u128),
                None,
            )),
            expected_error: None,
        },
        ClaimOrderTestCase {
            name: "BID: valid two-step partial claim (large negative tick)",
            sender: sender.clone(),
            operations: vec![
                OrderOperation::PlaceLimit(LimitOrder::new(
                    LARGE_NEGATIVE_TICK,
                    0,
                    OrderDirection::Bid,
                    sender.clone(),
                    Uint128::from(100u128),
                    Decimal256::zero(),
                    None,
                )),
                OrderOperation::RunMarket(MarketOrder::new(
                    Uint128::from(25u128),
                    OrderDirection::Ask,
                    Addr::unchecked("buyer"),
                )),
                // Claim the first partial fill
                OrderOperation::Claim((LARGE_NEGATIVE_TICK, 0)),
                OrderOperation::RunMarket(MarketOrder::new(
                    Uint128::from(25u128),
                    OrderDirection::Ask,
                    Addr::unchecked("buyer"),
                )),
            ],
            order_id: 0,

            tick_id: LARGE_NEGATIVE_TICK,
            expected_bank_msg: SubMsg::reply_on_error(
                MsgSend256 {
                    from_address: "cosmos2contract".to_string(),
                    to_address: sender.to_string(),
                    amount: vec![coin_u256(Uint256::from(25u128), base_denom)],
                },
                REPLY_ID_CLAIM,
            ),
            expected_bounty_msg: None,
            expected_order_state: None,
            expected_error: None,
        },
        ClaimOrderTestCase {
            name: "BID: full claim with a previous cancellation",
            sender: sender.clone(),
            operations: vec![
                OrderOperation::PlaceLimit(LimitOrder::new(
                    valid_tick_id,
                    0,
                    OrderDirection::Bid,
                    sender.clone(),
                    Uint128::from(50u128),
                    Decimal256::zero(),
                    None,
                )),
                OrderOperation::PlaceLimit(LimitOrder::new(
                    valid_tick_id,
                    1,
                    OrderDirection::Bid,
                    sender.clone(),
                    Uint128::from(100u128),
                    Decimal256::zero(),
                    None,
                )),
                OrderOperation::Cancel((valid_tick_id, 0)),
                OrderOperation::RunMarket(MarketOrder::new(
                    Uint128::from(100u128),
                    OrderDirection::Ask,
                    Addr::unchecked("buyer"),
                )),
            ],
            order_id: 1,

            tick_id: valid_tick_id,
            expected_bank_msg: SubMsg::reply_on_error(
                MsgSend256 {
                    from_address: "cosmos2contract".to_string(),
                    to_address: sender.to_string(),
                    amount: vec![coin_u256(Uint256::from(100u128), base_denom)],
                },
                REPLY_ID_CLAIM,
            ),
            expected_bounty_msg: None,
            expected_order_state: None,
            expected_error: None,
        },
        ClaimOrderTestCase {
            name: "invalid tick id",
            sender: sender.clone(),
            operations: vec![
                OrderOperation::PlaceLimit(LimitOrder::new(
                    valid_tick_id,
                    0,
                    OrderDirection::Ask,
                    sender.clone(),
                    Uint128::from(10u128),
                    Decimal256::zero(),
                    None,
                )),
                OrderOperation::RunMarket(MarketOrder::new(
                    Uint128::from(5u128),
                    OrderDirection::Bid,
                    Addr::unchecked("buyer"),
                )),
            ],
            order_id: 0,

            tick_id: 1,
            expected_bank_msg: SubMsg::reply_on_error(
                MsgSend256 {
                    from_address: "cosmos2contract".to_string(),
                    to_address: sender.to_string(),
                    amount: vec![coin_u256(Uint256::from(5u128), quote_denom)],
                },
                REPLY_ID_CLAIM,
            ),
            expected_bounty_msg: None,
            expected_order_state: None,
            expected_error: Some(ContractError::InvalidTickId { tick_id: 1 }),
        },
        ClaimOrderTestCase {
            name: "invalid order id",
            sender: sender.clone(),
            operations: vec![
                OrderOperation::PlaceLimit(LimitOrder::new(
                    valid_tick_id,
                    0,
                    OrderDirection::Ask,
                    sender.clone(),
                    Uint128::from(10u128),
                    Decimal256::zero(),
                    None,
                )),
                OrderOperation::RunMarket(MarketOrder::new(
                    Uint128::from(5u128),
                    OrderDirection::Bid,
                    Addr::unchecked("buyer"),
                )),
            ],
            order_id: 1,

            tick_id: valid_tick_id,
            expected_bank_msg: SubMsg::reply_on_error(
                MsgSend256 {
                    from_address: "cosmos2contract".to_string(),
                    to_address: sender.to_string(),
                    amount: vec![coin_u256(Uint256::from(5u128), quote_denom)],
                },
                REPLY_ID_CLAIM,
            ),
            expected_bounty_msg: None,
            expected_order_state: None,
            expected_error: Some(ContractError::OrderNotFound {
                tick_id: valid_tick_id,
                order_id: 1,
            }),
        },
        ClaimOrderTestCase {
            name: "invalid order id (cancelled order)",
            sender: sender.clone(),
            operations: vec![
                OrderOperation::PlaceLimit(LimitOrder::new(
                    valid_tick_id,
                    0,
                    OrderDirection::Ask,
                    sender.clone(),
                    Uint128::from(10u128),
                    Decimal256::zero(),
                    None,
                )),
                OrderOperation::Cancel((valid_tick_id, 0)),
            ],
            order_id: 0,

            tick_id: valid_tick_id,
            expected_bank_msg: SubMsg::reply_on_error(
                MsgSend256 {
                    from_address: "cosmos2contract".to_string(),
                    to_address: sender.to_string(),
                    amount: vec![coin_u256(Uint256::from(5u128), quote_denom)],
                },
                REPLY_ID_CLAIM,
            ),
            expected_bounty_msg: None,
            expected_order_state: None,
            expected_error: Some(ContractError::OrderNotFound {
                tick_id: valid_tick_id,
                order_id: 0,
            }),
        },
        ClaimOrderTestCase {
            name: "zero claim amount",
            sender: sender.clone(),
            operations: vec![OrderOperation::PlaceLimit(LimitOrder::new(
                valid_tick_id,
                0,
                OrderDirection::Ask,
                sender.clone(),
                Uint128::from(10u128),
                Decimal256::zero(),
                None,
            ))],
            order_id: 0,

            tick_id: valid_tick_id,
            expected_bank_msg: SubMsg::reply_on_error(
                MsgSend256 {
                    from_address: "cosmos2contract".to_string(),
                    to_address: sender.to_string(),
                    amount: vec![coin_u256(Uint256::from(5u128), quote_denom)],
                },
                REPLY_ID_CLAIM,
            ),
            expected_bounty_msg: None,
            expected_order_state: None,
            expected_error: Some(ContractError::ZeroClaim),
        },
        ClaimOrderTestCase {
            name: "zero claim amount (tick etas < order etas)",
            sender: sender.clone(),
            operations: vec![
                OrderOperation::PlaceLimit(LimitOrder::new(
                    valid_tick_id,
                    0,
                    OrderDirection::Ask,
                    sender.clone(),
                    Uint128::from(10u128),
                    Decimal256::zero(),
                    None,
                )),
                OrderOperation::PlaceLimit(LimitOrder::new(
                    valid_tick_id,
                    0,
                    OrderDirection::Ask,
                    sender.clone(),
                    Uint128::from(10u128),
                    Decimal256::zero(),
                    None,
                )),
            ],
            order_id: 1,

            tick_id: valid_tick_id,
            expected_bank_msg: SubMsg::reply_on_error(
                MsgSend256 {
                    from_address: "cosmos2contract".to_string(),
                    to_address: sender.to_string(),
                    amount: vec![coin_u256(Uint256::from(5u128), quote_denom)],
                },
                REPLY_ID_CLAIM,
            ),
            expected_bounty_msg: None,
            expected_order_state: None,
            expected_error: Some(ContractError::ZeroClaim),
        },
        ClaimOrderTestCase {
            name: "zero claim amount (cancelled order larger etas than order)",
            sender: sender.clone(),
            operations: vec![
                OrderOperation::PlaceLimit(LimitOrder::new(
                    valid_tick_id,
                    0,
                    OrderDirection::Ask,
                    sender.clone(),
                    Uint128::from(10u128),
                    Decimal256::zero(),
                    None,
                )),
                OrderOperation::PlaceLimit(LimitOrder::new(
                    valid_tick_id,
                    0,
                    OrderDirection::Ask,
                    sender.clone(),
                    Uint128::from(100u128),
                    Decimal256::zero(),
                    None,
                )),
                OrderOperation::Cancel((valid_tick_id, 1)),
            ],
            order_id: 0,

            tick_id: valid_tick_id,
            expected_bank_msg: SubMsg::reply_on_error(
                MsgSend256 {
                    from_address: "cosmos2contract".to_string(),
                    to_address: sender.to_string(),
                    amount: vec![coin_u256(Uint256::from(5u128), quote_denom)],
                },
                REPLY_ID_CLAIM,
            ),
            expected_bounty_msg: None,
            expected_order_state: None,
            expected_error: Some(ContractError::ZeroClaim),
        },
    ];

    for test in test_cases {
        // Test Setup
        let mut deps = mock_dependencies();
        let env = mock_env();
        let info = mock_info("sender", &[]);
        create_orderbook(
            deps.as_mut(),
            quote_denom.to_string(),
            base_denom.to_string(),
        )
        .unwrap();

        // Run setup operations
        for operation in test.operations {
            operation
                .run(deps.as_mut(), env.clone(), info.clone())
                .unwrap();
        }

        // Claim designated order
        let res = claim_order(
            deps.as_mut().storage,
            env.contract.address,
            test.sender,
            test.tick_id,
            test.order_id,
        );

        if let Some(err) = test.expected_error {
            assert_eq!(res, Err(err), "{}", format_test_name(test.name));
            continue;
        }

        let res = res.unwrap();

        // Assert that the generated bank and bounty messages are as expected
        assert_eq!(
            res.1[0],
            test.expected_bank_msg,
            "{}",
            format_test_name(test.name)
        );
        if let Some(expected_bounty_msg) = test.expected_bounty_msg {
            // Bounty message expected
            assert_eq!((res.1).len(), 2, "{}", format_test_name(test.name));
            assert_eq!(
                res.1[1],
                expected_bounty_msg,
                "{}",
                format_test_name(test.name)
            );
        } else {
            // No bounty message expected
            assert_eq!((res.1).len(), 1, "{}", format_test_name(test.name));
        }

        // Check order in state
        let maybe_order = orders()
            .may_load(deps.as_ref().storage, &(test.tick_id, test.order_id))
            .unwrap();
        // Order in state may have been removed
        assert_eq!(
            maybe_order,
            test.expected_order_state,
            "{}",
            format_test_name(test.name)
        );
    }
}

struct MovingClaimOrderTestCase {
    name: &'static str,
    operations: Vec<OrderOperation>,
    sender: Addr,
    tick_id: i64,
    order_id: u64,
    expected_output: SubMsg,
    expected_order_state: Option<LimitOrder>,
    expected_error: Option<ContractError>,
}

#[test]
fn test_claim_order_moving_tick() {
    let valid_tick_id = 0;
    let quote_denom = "quote";
    let base_denom = "base";
    let sender = Addr::unchecked("sender");
    let test_cases: Vec<MovingClaimOrderTestCase> = vec![
        MovingClaimOrderTestCase {
            name: "ASK: single tick movement full claim",
            sender: sender.clone(),
            operations: vec![
                // Place order and immediately fully fill
                OrderOperation::PlaceLimit(LimitOrder::new(
                    valid_tick_id,
                    0,
                    OrderDirection::Bid,
                    sender.clone(),
                    Uint128::from(100u128),
                    Decimal256::zero(),
                    None,
                )),
                OrderOperation::RunMarket(MarketOrder::new(
                    Uint128::from(100u128),
                    OrderDirection::Ask,
                    sender.clone(),
                )),
                // Place limit in opposite direction from first order on same tick
                OrderOperation::PlaceLimit(LimitOrder::new(
                    valid_tick_id,
                    1,
                    OrderDirection::Ask,
                    sender.clone(),
                    Uint128::from(50u128),
                    Decimal256::zero(),
                    None,
                )),
                OrderOperation::RunMarket(MarketOrder::new(
                    Uint128::from(50u128),
                    OrderDirection::Bid,
                    sender.clone(),
                )),
                // Ensure no errors on claiming first order
                OrderOperation::Claim((valid_tick_id, 0)),
            ],
            order_id: 1,
            tick_id: valid_tick_id,
            expected_output: SubMsg::reply_on_error(
                MsgSend256 {
                    from_address: "cosmos2contract".to_string(),
                    to_address: sender.to_string(),
                    amount: vec![coin_u256(Uint256::from(50u128), quote_denom)],
                },
                REPLY_ID_CLAIM,
            ),
            expected_order_state: None,
            expected_error: None,
        },
        MovingClaimOrderTestCase {
            name: "ASK: single tick movement partial claim",
            sender: sender.clone(),
            operations: vec![
                // Place order and immediately fully fill
                OrderOperation::PlaceLimit(LimitOrder::new(
                    valid_tick_id,
                    0,
                    OrderDirection::Bid,
                    sender.clone(),
                    Uint128::from(100u128),
                    Decimal256::zero(),
                    None,
                )),
                OrderOperation::RunMarket(MarketOrder::new(
                    Uint128::from(100u128),
                    OrderDirection::Ask,
                    sender.clone(),
                )),
                // Place limit in opposite direction from first order on same tick
                OrderOperation::PlaceLimit(LimitOrder::new(
                    valid_tick_id,
                    1,
                    OrderDirection::Ask,
                    sender.clone(),
                    Uint128::from(50u128),
                    Decimal256::zero(),
                    None,
                )),
                OrderOperation::RunMarket(MarketOrder::new(
                    Uint128::from(25u128),
                    OrderDirection::Bid,
                    sender.clone(),
                )),
                // Ensure no errors on claiming first order
                OrderOperation::Claim((valid_tick_id, 0)),
            ],
            order_id: 1,

            tick_id: valid_tick_id,
            expected_output: SubMsg::reply_on_error(
                MsgSend256 {
                    from_address: "cosmos2contract".to_string(),
                    to_address: sender.to_string(),
                    amount: vec![coin_u256(Uint256::from(25u128), quote_denom)],
                },
                REPLY_ID_CLAIM,
            ),
            expected_order_state: Some(LimitOrder::new(
                valid_tick_id,
                1,
                OrderDirection::Ask,
                sender.clone(),
                Uint128::from(25u128),
                decimal256_from_u128(25u128),
                None,
            )),
            expected_error: None,
        },
        MovingClaimOrderTestCase {
            name: "ASK: single tick movement partial claim with cancellation",
            sender: sender.clone(),
            operations: vec![
                // Place order and immediately fully fill
                OrderOperation::PlaceLimit(LimitOrder::new(
                    valid_tick_id,
                    0,
                    OrderDirection::Bid,
                    sender.clone(),
                    Uint128::from(100u128),
                    Decimal256::zero(),
                    None,
                )),
                OrderOperation::RunMarket(MarketOrder::new(
                    Uint128::from(100u128),
                    OrderDirection::Ask,
                    sender.clone(),
                )),
                // Place temporary order to be cancelled
                OrderOperation::PlaceLimit(LimitOrder::new(
                    valid_tick_id,
                    1,
                    OrderDirection::Ask,
                    sender.clone(),
                    Uint128::from(25u128),
                    Decimal256::zero(),
                    None,
                )),
                // Place order to be claimed
                OrderOperation::PlaceLimit(LimitOrder::new(
                    valid_tick_id,
                    2,
                    OrderDirection::Ask,
                    sender.clone(),
                    Uint128::from(50u128),
                    Decimal256::zero(),
                    None,
                )),
                // Cancel temporary order
                OrderOperation::Cancel((valid_tick_id, 1)),
                // Partially fill order to be claimed
                OrderOperation::RunMarket(MarketOrder::new(
                    Uint128::from(25u128),
                    OrderDirection::Bid,
                    sender.clone(),
                )),
                // Ensure no errors on claiming first order
                OrderOperation::Claim((valid_tick_id, 0)),
            ],
            order_id: 2,

            tick_id: valid_tick_id,
            expected_output: SubMsg::reply_on_error(
                MsgSend256 {
                    from_address: "cosmos2contract".to_string(),
                    to_address: sender.to_string(),
                    amount: vec![coin_u256(Uint256::from(25u128), quote_denom)],
                },
                REPLY_ID_CLAIM,
            ),
            expected_order_state: Some(LimitOrder::new(
                valid_tick_id,
                2,
                OrderDirection::Ask,
                sender.clone(),
                Uint128::from(25u128),
                decimal256_from_u128(50u128),
                None,
            )),
            expected_error: None,
        },
        MovingClaimOrderTestCase {
            name:
                "ASK: single tick movement partial claim with cancellation from previous direction",
            sender: sender.clone(),
            operations: vec![
                // Place order in opposite direction from claimed order
                OrderOperation::PlaceLimit(LimitOrder::new(
                    valid_tick_id,
                    0,
                    OrderDirection::Bid,
                    sender.clone(),
                    Uint128::from(100u128),
                    Decimal256::zero(),
                    None,
                )),
                // Immediately cancel it
                OrderOperation::Cancel((valid_tick_id, 0)),
                // Place order to be claimed
                OrderOperation::PlaceLimit(LimitOrder::new(
                    valid_tick_id,
                    1,
                    OrderDirection::Ask,
                    sender.clone(),
                    Uint128::from(50u128),
                    Decimal256::zero(),
                    None,
                )),
                // Partially fill order to be claimed
                OrderOperation::RunMarket(MarketOrder::new(
                    Uint128::from(25u128),
                    OrderDirection::Bid,
                    sender.clone(),
                )),
            ],
            order_id: 1,

            tick_id: valid_tick_id,
            expected_output: SubMsg::reply_on_error(
                MsgSend256 {
                    from_address: "cosmos2contract".to_string(),
                    to_address: sender.to_string(),
                    amount: vec![coin_u256(Uint256::from(25u128), quote_denom)],
                },
                REPLY_ID_CLAIM,
            ),
            expected_order_state: Some(LimitOrder::new(
                valid_tick_id,
                1,
                OrderDirection::Ask,
                sender.clone(),
                Uint128::from(25u128),
                decimal256_from_u128(25u128),
                None,
            )),
            expected_error: None,
        },
        MovingClaimOrderTestCase {
            name: "ASK: returning tick movement full claim",
            sender: sender.clone(),
            operations: vec![
                // Place order in opposite direction of order to be claimed
                OrderOperation::PlaceLimit(LimitOrder::new(
                    valid_tick_id,
                    0,
                    OrderDirection::Bid,
                    sender.clone(),
                    Uint128::from(100u128),
                    Decimal256::zero(),
                    None,
                )),
                // Fill order to move tick
                OrderOperation::RunMarket(MarketOrder::new(
                    Uint128::from(100u128),
                    OrderDirection::Ask,
                    sender.clone(),
                )),
                // Place order to be claimed
                OrderOperation::PlaceLimit(LimitOrder::new(
                    valid_tick_id,
                    1,
                    OrderDirection::Ask,
                    sender.clone(),
                    Uint128::from(50u128),
                    Decimal256::zero(),
                    None,
                )),
                // Fill order to move tick
                OrderOperation::RunMarket(MarketOrder::new(
                    Uint128::from(50u128),
                    OrderDirection::Bid,
                    sender.clone(),
                )),
                // Place new order in opposite direction to order that's being claimed
                OrderOperation::PlaceLimit(LimitOrder::new(
                    valid_tick_id,
                    2,
                    OrderDirection::Bid,
                    sender.clone(),
                    Uint128::from(100u128),
                    Decimal256::zero(),
                    None,
                )),
                // Full fill new order
                OrderOperation::RunMarket(MarketOrder::new(
                    Uint128::from(100u128),
                    OrderDirection::Ask,
                    sender.clone(),
                )),
                // Ensure no errors on claiming orders for opposite directions
                OrderOperation::Claim((valid_tick_id, 0)),
                OrderOperation::Claim((valid_tick_id, 2)),
            ],
            order_id: 1,

            tick_id: valid_tick_id,
            expected_output: SubMsg::reply_on_error(
                MsgSend256 {
                    from_address: "cosmos2contract".to_string(),
                    to_address: sender.to_string(),
                    amount: vec![coin_u256(Uint256::from(50u128), quote_denom)],
                },
                REPLY_ID_CLAIM,
            ),
            expected_order_state: None,
            expected_error: None,
        },
        MovingClaimOrderTestCase {
            name: "BID: single tick movement full claim",
            sender: sender.clone(),
            operations: vec![
                // Place order and immediately fully fill to move tick
                OrderOperation::PlaceLimit(LimitOrder::new(
                    valid_tick_id,
                    0,
                    OrderDirection::Ask,
                    sender.clone(),
                    Uint128::from(100u128),
                    Decimal256::zero(),
                    None,
                )),
                OrderOperation::RunMarket(MarketOrder::new(
                    Uint128::from(100u128),
                    OrderDirection::Bid,
                    sender.clone(),
                )),
                // Place order to be claimed
                OrderOperation::PlaceLimit(LimitOrder::new(
                    valid_tick_id,
                    1,
                    OrderDirection::Bid,
                    sender.clone(),
                    Uint128::from(50u128),
                    Decimal256::zero(),
                    None,
                )),
                OrderOperation::RunMarket(MarketOrder::new(
                    Uint128::from(50u128),
                    OrderDirection::Ask,
                    sender.clone(),
                )),
                // Ensure no errors on claiming first order
                OrderOperation::Claim((valid_tick_id, 0)),
            ],
            order_id: 1,

            tick_id: valid_tick_id,
            expected_output: SubMsg::reply_on_error(
                MsgSend256 {
                    from_address: "cosmos2contract".to_string(),
                    to_address: sender.to_string(),
                    amount: vec![coin_u256(Uint256::from(50u128), base_denom)],
                },
                REPLY_ID_CLAIM,
            ),
            expected_order_state: None,
            expected_error: None,
        },
        MovingClaimOrderTestCase {
            name: "BID: single tick movement partial claim",
            sender: sender.clone(),
            operations: vec![
                // Place order and immediately fully fill
                OrderOperation::PlaceLimit(LimitOrder::new(
                    valid_tick_id,
                    0,
                    OrderDirection::Ask,
                    sender.clone(),
                    Uint128::from(100u128),
                    Decimal256::zero(),
                    None,
                )),
                OrderOperation::RunMarket(MarketOrder::new(
                    Uint128::from(100u128),
                    OrderDirection::Bid,
                    sender.clone(),
                )),
                // Place order to be claimed
                OrderOperation::PlaceLimit(LimitOrder::new(
                    valid_tick_id,
                    1,
                    OrderDirection::Bid,
                    sender.clone(),
                    Uint128::from(50u128),
                    Decimal256::zero(),
                    None,
                )),
                OrderOperation::RunMarket(MarketOrder::new(
                    Uint128::from(25u128),
                    OrderDirection::Ask,
                    sender.clone(),
                )),
                // Ensure no errors on claiming first order
                OrderOperation::Claim((valid_tick_id, 0)),
            ],
            order_id: 1,

            tick_id: valid_tick_id,
            expected_output: SubMsg::reply_on_error(
                MsgSend256 {
                    from_address: "cosmos2contract".to_string(),
                    to_address: sender.to_string(),
                    amount: vec![coin_u256(Uint256::from(25u128), base_denom)],
                },
                REPLY_ID_CLAIM,
            ),
            expected_order_state: Some(LimitOrder::new(
                valid_tick_id,
                1,
                OrderDirection::Bid,
                sender.clone(),
                Uint128::from(25u128),
                decimal256_from_u128(25u128),
                None,
            )),
            expected_error: None,
        },
        MovingClaimOrderTestCase {
            name: "BID: single tick movement partial claim with cancellation",
            sender: sender.clone(),
            operations: vec![
                // Place order and immediately fully fill to move tick
                OrderOperation::PlaceLimit(LimitOrder::new(
                    valid_tick_id,
                    0,
                    OrderDirection::Ask,
                    sender.clone(),
                    Uint128::from(100u128),
                    Decimal256::zero(),
                    None,
                )),
                OrderOperation::RunMarket(MarketOrder::new(
                    Uint128::from(100u128),
                    OrderDirection::Bid,
                    sender.clone(),
                )),
                // Place temporary order to be cancelled
                OrderOperation::PlaceLimit(LimitOrder::new(
                    valid_tick_id,
                    1,
                    OrderDirection::Bid,
                    sender.clone(),
                    Uint128::from(25u128),
                    Decimal256::zero(),
                    None,
                )),
                // Place order to be claimed
                OrderOperation::PlaceLimit(LimitOrder::new(
                    valid_tick_id,
                    2,
                    OrderDirection::Bid,
                    sender.clone(),
                    Uint128::from(50u128),
                    Decimal256::zero(),
                    None,
                )),
                // Cancel temporary order
                OrderOperation::Cancel((valid_tick_id, 1)),
                // Partially fill order to be claimed
                OrderOperation::RunMarket(MarketOrder::new(
                    Uint128::from(25u128),
                    OrderDirection::Ask,
                    sender.clone(),
                )),
                // Ensure no errors on claiming first order
                OrderOperation::Claim((valid_tick_id, 0)),
            ],
            order_id: 2,

            tick_id: valid_tick_id,
            expected_output: SubMsg::reply_on_error(
                MsgSend256 {
                    from_address: "cosmos2contract".to_string(),
                    to_address: sender.to_string(),
                    amount: vec![coin_u256(Uint256::from(25u128), base_denom)],
                },
                REPLY_ID_CLAIM,
            ),
            expected_order_state: Some(LimitOrder::new(
                valid_tick_id,
                2,
                OrderDirection::Bid,
                sender.clone(),
                Uint128::from(25u128),
                decimal256_from_u128(50u128),
                None,
            )),
            expected_error: None,
        },
        MovingClaimOrderTestCase {
            name:
                "BID: single tick movement partial claim with cancellation from previous direction",
            sender: sender.clone(),
            operations: vec![
                // Place order in opposite direction of order to be claimed
                OrderOperation::PlaceLimit(LimitOrder::new(
                    valid_tick_id,
                    0,
                    OrderDirection::Ask,
                    sender.clone(),
                    Uint128::from(100u128),
                    Decimal256::zero(),
                    None,
                )),
                // Immediately cancel the order
                OrderOperation::Cancel((valid_tick_id, 0)),
                // Place order to be claimed
                OrderOperation::PlaceLimit(LimitOrder::new(
                    valid_tick_id,
                    1,
                    OrderDirection::Bid,
                    sender.clone(),
                    Uint128::from(50u128),
                    Decimal256::zero(),
                    None,
                )),
                // Partially fill the order
                OrderOperation::RunMarket(MarketOrder::new(
                    Uint128::from(25u128),
                    OrderDirection::Ask,
                    sender.clone(),
                )),
            ],
            order_id: 1,

            tick_id: valid_tick_id,
            expected_output: SubMsg::reply_on_error(
                MsgSend256 {
                    from_address: "cosmos2contract".to_string(),
                    to_address: sender.to_string(),
                    amount: vec![coin_u256(Uint256::from(25u128), base_denom)],
                },
                REPLY_ID_CLAIM,
            ),
            expected_order_state: Some(LimitOrder::new(
                valid_tick_id,
                1,
                OrderDirection::Bid,
                sender.clone(),
                Uint128::from(25u128),
                decimal256_from_u128(25u128),
                None,
            )),
            expected_error: None,
        },
        MovingClaimOrderTestCase {
            name: "BID: returning tick movement full claim",
            sender: sender.clone(),
            operations: vec![
                // Place order and immediatelly fully fill to move tick
                OrderOperation::PlaceLimit(LimitOrder::new(
                    valid_tick_id,
                    0,
                    OrderDirection::Ask,
                    sender.clone(),
                    Uint128::from(100u128),
                    Decimal256::zero(),
                    None,
                )),
                OrderOperation::RunMarket(MarketOrder::new(
                    Uint128::from(100u128),
                    OrderDirection::Bid,
                    sender.clone(),
                )),
                // Place order to be claimed and fully fill to move tick
                OrderOperation::PlaceLimit(LimitOrder::new(
                    valid_tick_id,
                    1,
                    OrderDirection::Bid,
                    sender.clone(),
                    Uint128::from(50u128),
                    Decimal256::zero(),
                    None,
                )),
                OrderOperation::RunMarket(MarketOrder::new(
                    Uint128::from(50u128),
                    OrderDirection::Ask,
                    sender.clone(),
                )),
                // Place order in opposite direction from order to be claimed
                OrderOperation::PlaceLimit(LimitOrder::new(
                    valid_tick_id,
                    2,
                    OrderDirection::Ask,
                    sender.clone(),
                    Uint128::from(100u128),
                    Decimal256::zero(),
                    None,
                )),
                OrderOperation::RunMarket(MarketOrder::new(
                    Uint128::from(100u128),
                    OrderDirection::Bid,
                    sender.clone(),
                )),
                // Ensure no errors on claiming orders for opposite direction
                OrderOperation::Claim((valid_tick_id, 0)),
                OrderOperation::Claim((valid_tick_id, 2)),
            ],
            order_id: 1,

            tick_id: valid_tick_id,
            expected_output: SubMsg::reply_on_error(
                MsgSend256 {
                    from_address: "cosmos2contract".to_string(),
                    to_address: sender.to_string(),
                    amount: vec![coin_u256(Uint256::from(50u128), base_denom)],
                },
                REPLY_ID_CLAIM,
            ),
            expected_order_state: None,
            expected_error: None,
        },
    ];

    for test in test_cases {
        // Test Setup
        let mut deps = mock_dependencies();
        let env = mock_env();
        let info = mock_info("sender", &[]);
        create_orderbook(
            deps.as_mut(),
            quote_denom.to_string(),
            base_denom.to_string(),
        )
        .unwrap();

        // Run setup operations
        for operation in test.operations {
            operation
                .run(deps.as_mut(), env.clone(), info.clone())
                .unwrap();
        }

        // Claim designated order
        let res = claim_order(
            deps.as_mut().storage,
            env.contract.address,
            test.sender,
            test.tick_id,
            test.order_id,
        );

        if let Some(err) = test.expected_error {
            assert_eq!(res, Err(err), "{}", format_test_name(test.name));
            continue;
        }

        let res = res.unwrap();

        // Assert that the generated bank message is as expected
        assert_eq!(
            res.1[0],
            test.expected_output,
            "{}",
            format_test_name(test.name)
        );

        // Check order in state
        let maybe_order = orders()
            .may_load(deps.as_ref().storage, &(test.tick_id, test.order_id))
            .unwrap();
        // Order in state may have been removed
        assert_eq!(
            maybe_order,
            test.expected_order_state,
            "{}",
            format_test_name(test.name)
        );
    }
}

/// Testing that a maximum order placed in minimum tick is claimable.
/// 
/// This is done as a separate test as the amount required to fill the order is larger than can be sent in a single order.
#[test]
fn test_claim_max_order_min_tick() {
    let quote_denom = "quote";
    let base_denom = "base";
    let sender = Addr::unchecked("sender");

    // -- Test Setup --
    let mut deps = mock_dependencies();
    let env = mock_env();
    let info = mock_info("sender", &[coin(u128::MAX, base_denom)]);
    create_orderbook(
        deps.as_mut(),
        quote_denom.to_string(),
        base_denom.to_string(),
    ).unwrap();

    // Place limit order on min tick for max amount
    let order_id = 0;
    let tick_id = MIN_TICK;
    place_limit(&mut deps.as_mut(), env.clone(), info, tick_id, OrderDirection::Ask, Uint128::MAX, None).unwrap();

    // Update tick state to allow order to be claimable
    let mut tick_state = TICK_STATE.load(deps.as_ref().storage, tick_id).unwrap();
    let mut tick_value = tick_state.get_values(OrderDirection::Ask);
    tick_value.effective_total_amount_swapped = Decimal256::MAX;
    tick_value.cumulative_total_value = Decimal256::MAX;
    tick_state.set_values(OrderDirection::Ask, tick_value);
    TICK_STATE.save(deps.as_mut().storage, tick_id, &tick_state).unwrap();

    // -- System under test --
    let (_, output) = claim_order(deps.as_mut().storage, env.contract.address, sender.clone(), tick_id, order_id).unwrap();

    // -- Post test assertions --

    // The expected amount is the amount converted from the original order
    // This calculation is done explicitly to ensure amounts match
    let expected_amount = coin_u256(amount_to_value(OrderDirection::Ask, Uint128::MAX, tick_to_price(MIN_TICK).unwrap(), RoundingDirection::Down).unwrap(), quote_denom);
    assert_eq!(
        output.first().unwrap(), 
        &SubMsg::reply_on_error(MsgSend256 { 
            from_address: "cosmos2contract".to_string(), 
            to_address: sender.to_string(), 
            amount: vec![expected_amount] }, 
            REPLY_ID_CLAIM
        )
    );
}


struct BatchClaimOrderTestCase {
    name: &'static str,
    operations: Vec<OrderOperation>,
    orders: Vec<(i64, u64)>,
    expected_messages: Vec<SubMsg>,
    expected_order_states: Option<Vec<LimitOrder>>,
    expected_error: Option<ContractError>,
}

#[test]
fn test_batch_claim_order() {
    let quote_denom = "quote";
    let base_denom = "base";
    let sender = Addr::unchecked("sender");
    let owner = Addr::unchecked("owner");
    let test_cases: Vec<BatchClaimOrderTestCase> = vec![
        BatchClaimOrderTestCase {
            name: "Batch claim orders happy path",
            operations: vec![
                // Place two limit orders
                OrderOperation::PlaceLimit(LimitOrder::new(
                    0,
                    0,
                    OrderDirection::Bid,
                    owner.clone(),
                    Uint128::from(100u128),
                    Decimal256::zero(),
                    Some(Decimal256::percent(1)),
                )),
                OrderOperation::PlaceLimit(LimitOrder::new(
                    1,
                    1,
                    OrderDirection::Ask,
                    owner.clone(),
                    Uint128::from(50u128),
                    Decimal256::zero(),
                    None,
                )),
                // Fully fill both orders
                OrderOperation::RunMarket(MarketOrder::new(
                    Uint128::from(100u128),
                    OrderDirection::Ask,
                    owner.clone(),
                )),
                OrderOperation::RunMarket(MarketOrder::new(
                    Uint128::from(50u128),
                    OrderDirection::Bid,
                    owner.clone(),
                )),
            ],
            // (tick_id, order_id) pairs
            orders: vec![(0, 0), (1, 1)],
            expected_messages: vec![
                SubMsg::reply_on_error(
                    MsgSend256 {
                        from_address: "cosmos2contract".to_string(),
                        to_address: owner.to_string(),
                        amount: vec![coin_u256(99u128, base_denom)],
                    },
                    REPLY_ID_CLAIM,
                ),
                SubMsg::reply_on_error(
                    MsgSend256 {
                        from_address: "cosmos2contract".to_string(),
                        to_address: sender.to_string(),
                        amount: vec![coin_u256(1u128, base_denom)],
                    },
                    REPLY_ID_CLAIM_BOUNTY,
                ),
                SubMsg::reply_on_error(
                    MsgSend256 {
                        from_address: "cosmos2contract".to_string(),
                        to_address: owner.to_string(),
                        amount: vec![coin_u256(49u128, quote_denom)],
                    },
                    REPLY_ID_CLAIM,
                ),
            ],
            // Orders are fully filled & claimed, so they should be removed from state
            expected_order_states: None,
            expected_error: None,
        },
        BatchClaimOrderTestCase {
            name: "Batch claim with unfilled order",
            operations: vec![
                // Place three limit orders, two of which will be filled
                OrderOperation::PlaceLimit(LimitOrder::new(
                    0,
                    0,
                    OrderDirection::Bid,
                    owner.clone(),
                    Uint128::from(100u128),
                    Decimal256::zero(),
                    None,
                )),
                OrderOperation::PlaceLimit(LimitOrder::new(
                    1,
                    1,
                    OrderDirection::Ask,
                    owner.clone(),
                    Uint128::from(50u128),
                    Decimal256::zero(),
                    None,
                )),
                // This order will not be filled
                OrderOperation::PlaceLimit(LimitOrder::new(
                    -1,
                    2,
                    OrderDirection::Bid,
                    owner.clone(),
                    Uint128::from(25u128),
                    Decimal256::zero(),
                    None,
                )),
                // Fully fill the first two orders
                OrderOperation::RunMarket(MarketOrder::new(
                    Uint128::from(100u128),
                    OrderDirection::Ask,
                    owner.clone(),
                )),
                OrderOperation::RunMarket(MarketOrder::new(
                    Uint128::from(50u128),
                    OrderDirection::Bid,
                    owner.clone(),
                )),
            ],
            // (tick_id, order_id) pairs including the unfilled order
            orders: vec![(0, 0), (1, 1), (-1, 2)],
            expected_messages: vec![
                SubMsg::reply_on_error(
                    MsgSend256 {
                        from_address: "cosmos2contract".to_string(),
                        to_address: owner.to_string(),
                        amount: vec![coin_u256(100u128, base_denom)],
                    },
                    REPLY_ID_CLAIM,
                ),
                SubMsg::reply_on_error(
                    MsgSend256 {
                        from_address: "cosmos2contract".to_string(),
                        to_address: owner.to_string(),
                        amount: vec![coin_u256(49u128, quote_denom)],
                    },
                    REPLY_ID_CLAIM,
                ),
                // No message for the unfilled order as it cannot be claimed
            ],
            // The unfilled order should remain in state
            expected_order_states: Some(vec![LimitOrder::new(
                -1,
                2,
                OrderDirection::Bid,
                owner.clone(),
                Uint128::from(25u128),
                Decimal256::zero(),
                None,
            )]),
            expected_error: None,
        },
    ];

    for test in test_cases {
        // Test Setup
        let mut deps = mock_dependencies();
        let env = mock_env();
        let info = mock_info(owner.as_str(), &[]);
        create_orderbook(
            deps.as_mut(),
            quote_denom.to_string(),
            base_denom.to_string(),
        )
        .unwrap();

        // Run setup operations
        for operation in test.operations {
            operation
                .run(deps.as_mut(), env.clone(), info.clone())
                .unwrap();
        }

        // Update sender to be different than the order owner
        let info = mock_info(sender.as_str(), &[]);

        // Batch claim orders
        let res = batch_claim_limits(deps.as_mut(), info.clone(), env, test.orders.clone());

        if let Some(err) = test.expected_error {
            assert_eq!(res, Err(err), "{}", format_test_name(test.name));

            // TODO: check order states for error cases
            continue;
        }

        assert!(res.is_ok(), "Expected Ok(_) value, got Err");

        let res = res.unwrap();

        // Assert that the generated bank messages are as expected
        assert_eq!(
            test.expected_messages,
            res.messages,
            "{}. Expected {} messages, got {}",
            format_test_name(test.name),
            test.expected_messages.len(),
            res.messages.len()
        );

        for (expected_msg, actual_msg) in test.expected_messages.iter().zip(res.messages.iter()) {
            assert_eq!(
                expected_msg,
                actual_msg,
                "{}. Expected {:?}, got {:?}",
                format_test_name(test.name),
                expected_msg,
                actual_msg
            );
        }

        // Assert correct order states
        for (tick_id, order_id) in &test.orders {
            let maybe_order = orders()
                .may_load(deps.as_ref().storage, &(*tick_id, *order_id))
                .unwrap();
            // Order in state may have been removed or still present depending on the test case
            let expected_order_state = test.expected_order_states.as_ref().and_then(|states| {
                states
                    .iter()
                    .find(|order| order.tick_id == *tick_id && order.order_id == *order_id)
            });
            assert_eq!(
                expected_order_state.cloned(),
                maybe_order,
                "{} for order_id {} and tick_id {}",
                format_test_name(test.name),
                order_id,
                tick_id
            );
        }
    }
}

struct DirectionalLiquidityTestCase {
    name: &'static str,
    operations: Vec<OrderOperation>,
    expected_liquidity: ((OrderDirection, Decimal256), (OrderDirection, Decimal256)),
}

#[test]
fn test_directional_liquidity() {
    let quote_denom = "quote";
    let base_denom = "base";
    let sender = Addr::unchecked("sender");

    let test_cases = vec![
        DirectionalLiquidityTestCase {
            name: "liquidity increment only",
            operations: vec![
                OrderOperation::PlaceLimit(LimitOrder::new(
                    0,
                    0,
                    OrderDirection::Ask,
                    sender.clone(),
                    Uint128::from(200u128),
                    Decimal256::zero(),
                    None,
                )),
                OrderOperation::PlaceLimit(LimitOrder::new(
                    0,
                    1,
                    OrderDirection::Bid,
                    sender.clone(),
                    Uint128::from(100u128),
                    Decimal256::zero(),
                    None,
                )),
            ],
            expected_liquidity: (
                (OrderDirection::Ask, decimal256_from_u128(200u128)),
                (OrderDirection::Bid, decimal256_from_u128(100u128)),
            ),
        },
        DirectionalLiquidityTestCase {
            name: "liquidity increment & decrement from cancel",
            operations: vec![
                OrderOperation::PlaceLimit(LimitOrder::new(
                    0,
                    0,
                    OrderDirection::Ask,
                    sender.clone(),
                    Uint128::from(200u128),
                    Decimal256::zero(),
                    None,
                )),
                OrderOperation::PlaceLimit(LimitOrder::new(
                    0,
                    1,
                    OrderDirection::Bid,
                    sender.clone(),
                    Uint128::from(100u128),
                    Decimal256::zero(),
                    None,
                )),
                OrderOperation::Cancel((0, 0)),
            ],
            expected_liquidity: (
                (OrderDirection::Ask, decimal256_from_u128(0u128)),
                (OrderDirection::Bid, decimal256_from_u128(100u128)),
            ),
        },
        DirectionalLiquidityTestCase {
            name: "liquidity increment & decrement from partial fill and full fill",
            operations: vec![
                OrderOperation::PlaceLimit(LimitOrder::new(
                    0,
                    0,
                    OrderDirection::Ask,
                    sender.clone(),
                    Uint128::from(100u128),
                    Decimal256::zero(),
                    None,
                )),
                OrderOperation::PlaceLimit(LimitOrder::new(
                    0,
                    1,
                    OrderDirection::Bid,
                    sender.clone(),
                    Uint128::from(200u128),
                    Decimal256::zero(),
                    None,
                )),
                OrderOperation::RunMarket(MarketOrder::new(
                    Uint128::from(100u128),
                    OrderDirection::Ask,
                    sender.clone(),
                )),
                OrderOperation::RunMarket(MarketOrder::new(
                    Uint128::from(100u128),
                    OrderDirection::Bid,
                    sender.clone(),
                )),
            ],
            expected_liquidity: (
                (OrderDirection::Ask, decimal256_from_u128(0u128)),
                (OrderDirection::Bid, decimal256_from_u128(100u128)),
            ),
        },
        DirectionalLiquidityTestCase {
            name: "liquidity increment & decrement from partial fill and full fill on large positive tick",
            operations: vec![
                OrderOperation::PlaceLimit(LimitOrder::new(
                    LARGE_POSITIVE_TICK,
                    0,
                    OrderDirection::Ask,
                    sender.clone(),
                    Uint128::from(100u128),
                    Decimal256::zero(),
                    None,
                )),
                OrderOperation::PlaceLimit(LimitOrder::new(
                    LARGE_POSITIVE_TICK,
                    1,
                    OrderDirection::Bid,
                    sender.clone(),
                    Uint128::from(200u128),
                    Decimal256::zero(),
                    None,
                )),
                // Filling Ask at 0.5 price = 100 units of opposite denom
                OrderOperation::RunMarket(MarketOrder::new(
                    Uint128::from(200u128),
                    OrderDirection::Ask,
                    sender.clone(),
                )),
                // Filling Bid at 0.5 price = 100 units of opposite denom
                OrderOperation::RunMarket(MarketOrder::new(
                    Uint128::from(50u128),
                    OrderDirection::Bid,
                    sender.clone(),
                )),
            ],
            expected_liquidity: (
                (OrderDirection::Ask, decimal256_from_u128(0u128)),
                (OrderDirection::Bid, decimal256_from_u128(100u128)),
            ),
        },        
        DirectionalLiquidityTestCase {
            name: "liquidity increment & decrement from partial fill and full fill on large negative tick",
            operations: vec![
                OrderOperation::PlaceLimit(LimitOrder::new(
                    LARGE_NEGATIVE_TICK,
                    0,
                    OrderDirection::Ask,
                    sender.clone(),
                    Uint128::from(100u128),
                    Decimal256::zero(),
                    None,
                )),
                OrderOperation::PlaceLimit(LimitOrder::new(
                    LARGE_NEGATIVE_TICK,
                    1,
                    OrderDirection::Bid,
                    sender.clone(),
                    Uint128::from(200u128),
                    Decimal256::zero(),
                    None,
                )),
                // Filling Ask at 0.5 price = 200 units of opposite denom
                OrderOperation::RunMarket(MarketOrder::new(
                    Uint128::from(100u128),
                    OrderDirection::Ask,
                    sender.clone(),
                )),
                // Filling Bid at 0.5 price = 25 units of opposite denom
                OrderOperation::RunMarket(MarketOrder::new(
                    Uint128::from(50u128),
                    OrderDirection::Bid,
                    sender,
                )),
            ],
            expected_liquidity: (
                (OrderDirection::Ask, decimal256_from_u128(75u128)),
                (OrderDirection::Bid, decimal256_from_u128(0u128)),
            ),
        },
    ];

    for test in test_cases {
        // -- Test Setup --
        let mut deps = mock_dependencies();
        let env = mock_env();
        let info = mock_info("sender", &[]);

        create_orderbook(
            deps.as_mut(),
            quote_denom.to_string(),
            base_denom.to_string(),
        )
        .unwrap();

        // -- System under test --
        for op in test.operations {
            op.run(deps.as_mut(), env.clone(), info.clone()).unwrap();
        }

        // -- Assertions --
        // Get directional liquidity from state and match against what is expected
        let ((dir1, liq1), (dir2, liq2)) = test.expected_liquidity;
        let dir1_liq = get_directional_liquidity(deps.as_ref().storage, dir1).unwrap();
        assert_eq!(
            dir1_liq,
            liq1,
            "{}: invalid direction liquidity",
            format_test_name(test.name)
        );

        let dir2_liq = get_directional_liquidity(deps.as_ref().storage, dir2).unwrap();
        assert_eq!(
            dir2_liq,
            liq2,
            "{}: invalid direction liquidity",
            format_test_name(test.name)
        );
    }
}

struct MakerFeeTestCase {
    name: &'static str,
    placed_order: LimitOrder,
    maker_fee: Option<Decimal256>,
    maker_fee_recipient: Option<Addr>,
    expected_claimer_msg: MsgSend256,
    expected_maker_fee_msg: Option<MsgSend256>,
    expected_error: Option<ContractError>,
}

#[test]
fn test_maker_fee() {
    let quote_denom = "quote";
    let base_denom = "base";
    let sender = Addr::unchecked("sender");
    let maker_fee_recipient = Addr::unchecked("maker");
    let env = mock_env();
    let test_cases = vec![
        MakerFeeTestCase {
            name: "Basic Maker Fee (no bounty)",
            placed_order: LimitOrder::new(0, 0, OrderDirection::Bid, sender.clone(), Uint128::from(100u128), Decimal256::zero(), None),
            maker_fee: Some(Decimal256::percent(2)), // 2% maker fee
            maker_fee_recipient: Some(maker_fee_recipient.clone()),
            expected_claimer_msg: MsgSend256 {
                from_address: env.contract.address.to_string(),
                to_address: sender.to_string(),
                amount: vec![coin_u256(98u32, base_denom)], // 100 - 2% maker fee
            },
            expected_maker_fee_msg: Some(MsgSend256{
                from_address: env.contract.address.to_string(),
                to_address: maker_fee_recipient.to_string(),
                amount: vec![coin_u256(2u32, base_denom)], // 2% maker fee
            }),
            expected_error: None,
        },
        MakerFeeTestCase {
            name: "Basic Maker Fee Test w/ bounty",
            placed_order: LimitOrder::new(0, 0, OrderDirection::Bid, sender.clone(), Uint128::from(100u128), Decimal256::zero(), Some(Decimal256::percent(1))),
            maker_fee: Some(Decimal256::percent(2)), // 2% maker fee
            maker_fee_recipient: Some(maker_fee_recipient.clone()),
            expected_claimer_msg: MsgSend256 {
                from_address: env.contract.address.to_string(),
                to_address: sender.to_string(),
                amount: vec![coin_u256(97u32, base_denom)], // 100 - 2% maker fee - 1% claim bounty
            },
            expected_maker_fee_msg: Some(MsgSend256 {
                from_address: env.contract.address.to_string(),
                to_address: maker_fee_recipient.to_string(),
                amount: vec![coin_u256(2u32, base_denom)], // 2% maker fee
            }),
            expected_error: None,
        },
        MakerFeeTestCase {
            name: "Basic Maker Fee w/ rounding",
            placed_order: LimitOrder::new(0, 0, OrderDirection::Bid, sender.clone(), Uint128::from(100u128), Decimal256::zero(), None),
            maker_fee: Some(Decimal256::from_ratio(1u64, 33u64)), // 3.333...% maker fee
            maker_fee_recipient: Some(maker_fee_recipient.clone()),
            expected_claimer_msg: MsgSend256{
                from_address: env.contract.address.to_string(),
                to_address: sender.to_string(),
                amount: vec![coin_u256(97u32, base_denom)], // 100 - 3% maker fee (rounded down)
            },
            expected_maker_fee_msg: Some(MsgSend256 {
                from_address: env.contract.address.to_string(),
                to_address: maker_fee_recipient.to_string(),
                amount: vec![coin_u256(3u32, base_denom)], // 3% maker fee
            }),
            expected_error: None,
        },
        MakerFeeTestCase {
            name: "No maker fee",
            placed_order: LimitOrder::new(0, 0, OrderDirection::Bid, sender.clone(), Uint128::from(100u128), Decimal256::zero(), None),
            maker_fee: None, 
            maker_fee_recipient: Some(maker_fee_recipient.clone()),
            expected_claimer_msg: MsgSend256 {
                from_address: env.contract.address.to_string(),
                to_address: sender.to_string(),
                amount: vec![coin_u256(100u32, base_denom)], 
            },
            expected_maker_fee_msg: None,
            expected_error: None,
        },
        MakerFeeTestCase {
            name: "Maker fee zero amount",
            placed_order: LimitOrder::new(0, 0, OrderDirection::Bid, sender.clone(), Uint128::from(100u128), Decimal256::zero(), None),
            maker_fee: Some(Decimal256::from_ratio(1u64, 1000u64)), // 0.1% maker fee
            maker_fee_recipient: Some(maker_fee_recipient.clone()),
            expected_claimer_msg: MsgSend256{
                from_address: env.contract.address.to_string(),
                to_address: sender.to_string(),
                amount: vec![coin_u256(100u32, base_denom)], // 100 - 0.1% maker fee (rounded down)
            },
            expected_maker_fee_msg: None,
            expected_error: None,
        },
        MakerFeeTestCase {
            name: "No recipient",
            placed_order: LimitOrder::new(0, 0, OrderDirection::Bid, sender.clone(), Uint128::from(100u128), Decimal256::zero(), None),
            maker_fee: Some(Decimal256::percent(2)), // 2% maker fee
            maker_fee_recipient: None,
            expected_claimer_msg: MsgSend256 {
                from_address: env.contract.address.to_string(),
                to_address: sender.to_string(),
                amount: vec![coin_u256(98u32, base_denom)], // 100 - 2% maker fee
            },
            expected_maker_fee_msg: Some(MsgSend256 {
                from_address: env.contract.address.to_string(),
                to_address: maker_fee_recipient.to_string(),
                amount: vec![coin_u256(2u32, base_denom)], // 2% maker fee
            }),
            expected_error: Some(ContractError::NoMakerFeeRecipient),
        },
    ];

    for test in test_cases {
        // -- Test Setup --
        let mut deps = mock_dependencies();

        // Save the orderbook to be used
        ORDERBOOK.save(deps.as_mut().storage, &Orderbook::new(quote_denom.to_string(), base_denom.to_string(), 0, 0, 0)).unwrap();

        // Save the placed order
        orders().save(deps.as_mut().storage, &(test.placed_order.tick_id, test.placed_order.order_id), &test.placed_order).unwrap();

        // Save the expected maker fee
        if let Some(maker_fee) = test.maker_fee {
            MAKER_FEE.save(deps.as_mut().storage, &maker_fee).unwrap();
        }

        // Save the expected maker fee recipient
        if let Some(maker_fee_recipient) = test.maker_fee_recipient {
            MAKER_FEE_RECIPIENT.save(deps.as_mut().storage, &maker_fee_recipient).unwrap();
        }

        // Update tick state so that placed order is filled.
        let mut tick_state = TickState::default();
        let tick_values = TickValues {
            total_amount_of_liquidity: decimal256_from_u128(test.placed_order.quantity),
            cumulative_total_value: decimal256_from_u128(test.placed_order.quantity),
            effective_total_amount_swapped: decimal256_from_u128(test.placed_order.quantity),
            cumulative_realized_cancels: decimal256_from_u128(0u128),
            last_tick_sync_etas: decimal256_from_u128(test.placed_order.quantity),
        };

        tick_state.set_values(test.placed_order.order_direction, tick_values);
        TICK_STATE.save(deps.as_mut().storage, test.placed_order.tick_id, &tick_state).unwrap();

        // -- System Under Test --
        let result = claim_order(
            deps.as_mut().storage,
            env.contract.address.clone(),
            sender.clone(),
            test.placed_order.tick_id,
            test.placed_order.order_id,
        );

        // -- Post test assertions --
        if let Some(err) = test.expected_error {
            assert_eq!(result, Err(err), "{}", format_test_name(test.name));
            continue;
        } 

        let (_, msgs) = result.unwrap();

        // The claimer's message is always first in the array of bank messages
        let claimer_msg = msgs.first().unwrap();
        let expected_claimer_msg = SubMsg::reply_on_error(test.expected_claimer_msg, REPLY_ID_CLAIM);
        assert_eq!(claimer_msg, &expected_claimer_msg, "{}", format_test_name(test.name));

        // The index of the maker fee message is always after any bounties
        // If the placed order has an expected bounty, the maker fee message is at index 2
        // For this test case the bounty amount should be non-zero
        let maker_fee_idx = if test.placed_order.claim_bounty.is_some() {
            2
        } else {
            1
        };

        let maker_fee_msg = msgs.get(maker_fee_idx);
        if let Some(expected_maker_fee_msg) = test.expected_maker_fee_msg {
            let expected_maker_fee_msg = SubMsg::reply_on_error(expected_maker_fee_msg, REPLY_ID_MAKER_FEE);
            assert_eq!(maker_fee_msg.unwrap(), &expected_maker_fee_msg, "{}", format_test_name(test.name));
        } else {
            assert_eq!(maker_fee_msg, None, "{}", format_test_name(test.name));
        }
    }

}
<|MERGE_RESOLUTION|>--- conflicted
+++ resolved
@@ -4,18 +4,12 @@
     constants::{MAX_TICK, MIN_TICK}, error::ContractError, order::*, orderbook::*, state::*, sumtree::{
         node::{NodeType, TreeNode},
         tree::get_root_node,
-<<<<<<< HEAD
-    }, tests::test_utils::{decimal256_from_u128, place_multiple_limit_orders}, tick_math::{amount_to_value, tick_to_price, RoundingDirection}, types::{
-        coin_u256, FilterOwnerOrders, LimitOrder, MarketOrder, MsgSend256, OrderDirection, TickValues, REPLY_ID_CLAIM, REPLY_ID_CLAIM_BOUNTY, REPLY_ID_REFUND
-    }
-=======
     },
     tests::test_utils::{decimal256_from_u128, place_multiple_limit_orders},
     types::{
         FilterOwnerOrders, LimitOrder, MarketOrder, OrderDirection, Orderbook, TickState, TickValues, REPLY_ID_CLAIM, REPLY_ID_CLAIM_BOUNTY, REPLY_ID_MAKER_FEE, REPLY_ID_REFUND,
         coin_u256, MsgSend256
     },
->>>>>>> 642960ae
 };
 use cosmwasm_std::{
     coin, testing::mock_dependencies, Addr, BankMsg, Coin, Empty, SubMsg, Uint128, Uint256,
