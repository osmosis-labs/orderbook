--- conflicted
+++ resolved
@@ -12,11 +12,8 @@
     },
     tests::test_utils::{decimal256_from_u128, place_multiple_limit_orders},
     types::{
-<<<<<<< HEAD
-        FilterOwnerOrders, LimitOrder, MarketOrder, OrderDirection, Orderbook, TickState, TickValues, REPLY_ID_CLAIM, REPLY_ID_CLAIM_BOUNTY, REPLY_ID_MAKER_FEE, REPLY_ID_REFUND
-=======
-        coin_u256, FilterOwnerOrders, LimitOrder, MarketOrder, MsgSend256, OrderDirection, TickValues, REPLY_ID_CLAIM, REPLY_ID_CLAIM_BOUNTY, REPLY_ID_REFUND
->>>>>>> db1b45f7
+        FilterOwnerOrders, LimitOrder, MarketOrder, OrderDirection, Orderbook, TickState, TickValues, REPLY_ID_CLAIM, REPLY_ID_CLAIM_BOUNTY, REPLY_ID_MAKER_FEE, REPLY_ID_REFUND,
+        coin_u256, MsgSend256
     },
 };
 use cosmwasm_std::{
@@ -3810,7 +3807,7 @@
 struct MakerFeeTestCase {
     name: &'static str,
     placed_order: LimitOrder,
-    maker_fee: Option<Decimal>,
+    maker_fee: Option<Decimal256>,
     maker_fee_recipient: Option<Addr>,
     expected_claimer_msg: BankMsg,
     expected_maker_fee_msg: Option<BankMsg>,
@@ -3827,7 +3824,7 @@
         MakerFeeTestCase {
             name: "Basic Maker Fee (no bounty)",
             placed_order: LimitOrder::new(0, 0, OrderDirection::Bid, sender.clone(), Uint128::from(100u128), Decimal256::zero(), None),
-            maker_fee: Some(Decimal::percent(2)), // 2% maker fee
+            maker_fee: Some(Decimal256::percent(2)), // 2% maker fee
             maker_fee_recipient: Some(maker_fee_recipient.clone()),
             expected_claimer_msg: BankMsg::Send {
                 to_address: sender.to_string(),
@@ -3841,8 +3838,8 @@
         },
         MakerFeeTestCase {
             name: "Basic Maker Fee Test w/ bounty",
-            placed_order: LimitOrder::new(0, 0, OrderDirection::Bid, sender.clone(), Uint128::from(100u128), Decimal256::zero(), Some(Decimal::percent(1))),
-            maker_fee: Some(Decimal::percent(2)), // 2% maker fee
+            placed_order: LimitOrder::new(0, 0, OrderDirection::Bid, sender.clone(), Uint128::from(100u128), Decimal256::zero(), Some(Decimal256::percent(1))),
+            maker_fee: Some(Decimal256::percent(2)), // 2% maker fee
             maker_fee_recipient: Some(maker_fee_recipient.clone()),
             expected_claimer_msg: BankMsg::Send {
                 to_address: sender.to_string(),
@@ -3857,7 +3854,7 @@
         MakerFeeTestCase {
             name: "Basic Maker Fee w/ rounding",
             placed_order: LimitOrder::new(0, 0, OrderDirection::Bid, sender.clone(), Uint128::from(100u128), Decimal256::zero(), None),
-            maker_fee: Some(Decimal::from_ratio(1u64, 33u64)), // 3.333...% maker fee
+            maker_fee: Some(Decimal256::from_ratio(1u64, 33u64)), // 3.333...% maker fee
             maker_fee_recipient: Some(maker_fee_recipient.clone()),
             expected_claimer_msg: BankMsg::Send {
                 to_address: sender.to_string(),
@@ -3884,7 +3881,7 @@
         MakerFeeTestCase {
             name: "Maker fee zero amount",
             placed_order: LimitOrder::new(0, 0, OrderDirection::Bid, sender.clone(), Uint128::from(100u128), Decimal256::zero(), None),
-            maker_fee: Some(Decimal::from_ratio(1u64, 1000u64)), // 0.1% maker fee
+            maker_fee: Some(Decimal256::from_ratio(1u64, 1000u64)), // 0.1% maker fee
             maker_fee_recipient: Some(maker_fee_recipient.clone()),
             expected_claimer_msg: BankMsg::Send {
                 to_address: sender.to_string(),
@@ -3896,7 +3893,7 @@
         MakerFeeTestCase {
             name: "No recipient",
             placed_order: LimitOrder::new(0, 0, OrderDirection::Bid, sender.clone(), Uint128::from(100u128), Decimal256::zero(), None),
-            maker_fee: Some(Decimal::percent(2)), // 2% maker fee
+            maker_fee: Some(Decimal256::percent(2)), // 2% maker fee
             maker_fee_recipient: None,
             expected_claimer_msg: BankMsg::Send {
                 to_address: sender.to_string(),
@@ -3913,6 +3910,7 @@
     for test in test_cases {
         // -- Test Setup --
         let mut deps = mock_dependencies();
+        let env = mock_env();
 
         // Save the orderbook to be used
         ORDERBOOK.save(deps.as_mut().storage, &Orderbook::new(quote_denom.to_string(), base_denom.to_string(), 0, 0, 0)).unwrap();
@@ -3946,6 +3944,7 @@
         // -- System Under Test --
         let result = claim_order(
             deps.as_mut().storage,
+            env.contract.address,
             sender.clone(),
             test.placed_order.tick_id,
             test.placed_order.order_id,
