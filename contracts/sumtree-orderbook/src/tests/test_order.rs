--- conflicted
+++ resolved
@@ -4,17 +4,11 @@
     constants::{MAX_TICK, MIN_TICK}, error::ContractError, order::*, orderbook::*, state::*, sumtree::{
         node::{NodeType, TreeNode},
         tree::get_root_node,
-<<<<<<< HEAD
     },
     tests::{mock_querier::mock_dependencies_custom, test_utils::{decimal256_from_u128, place_multiple_limit_orders}},
     types::{
         coin_u256, FilterOwnerOrders, LimitOrder, MarketOrder, MsgSend256, OrderDirection, Orderbook, TickState, TickValues, REPLY_ID_CLAIM, REPLY_ID_CLAIM_BOUNTY, REPLY_ID_MAKER_FEE, REPLY_ID_REFUND
     },
-=======
-    }, tests::test_utils::{decimal256_from_u128, place_multiple_limit_orders}, types::{
-        coin_u256, FilterOwnerOrders, LimitOrder, MarketOrder, MsgSend256, OrderDirection, Orderbook, TickState, TickValues, REPLY_ID_CLAIM, REPLY_ID_CLAIM_BOUNTY, REPLY_ID_MAKER_FEE, REPLY_ID_REFUND
-    }
->>>>>>> bbea13f5
 };
 use cosmwasm_std::{
     coin, Addr, BankMsg, Coin, Empty, SubMsg, Uint128, Uint256,
