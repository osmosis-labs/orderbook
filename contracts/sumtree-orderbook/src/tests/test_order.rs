use std::str::FromStr;

use crate::{
    constants::{MAX_TICK, MIN_TICK},
    error::ContractError,
    order::*,
    orderbook::*,
    state::*,
    sumtree::{
        node::{NodeType, TreeNode},
        tree::get_root_node,
    },
    tests::test_utils::{decimal256_from_u128, place_multiple_limit_orders},
    types::{
        FilterOwnerOrders, LimitOrder, MarketOrder, OrderDirection, TickValues, REPLY_ID_CLAIM,
        REPLY_ID_CLAIM_BOUNTY, REPLY_ID_REFUND,
    },
};
use cosmwasm_std::{
    coin, testing::mock_dependencies, Addr, BankMsg, Coin, Decimal, Empty, SubMsg, Uint128,
};
use cosmwasm_std::{
    testing::{mock_dependencies_with_balances, mock_env, mock_info},
    Decimal256,
};
use cw_utils::PaymentError;

use super::test_utils::{
    format_test_name, generate_limit_orders, OrderOperation, LARGE_NEGATIVE_TICK,
    LARGE_POSITIVE_TICK,
};

struct PlaceLimitTestCase {
    name: &'static str,
    tick_id: i64,
    quantity: Uint128,
    sent: Uint128,
    order_direction: OrderDirection,
    claim_bounty: Option<Decimal>,
    expected_error: Option<ContractError>,
}

#[test]
fn test_place_limit() {
    let test_cases = vec![
        PlaceLimitTestCase {
            name: "valid order with positive tick id",
            tick_id: 10,
            quantity: Uint128::new(100),
            sent: Uint128::new(100),
            order_direction: OrderDirection::Ask,
            claim_bounty: None,
            expected_error: None,
        },
        PlaceLimitTestCase {
            name: "valid order with zero tick id",
            tick_id: 0,
            quantity: Uint128::new(34321),
            sent: Uint128::new(34321),
            order_direction: OrderDirection::Bid,
            claim_bounty: None,
            expected_error: None,
        },
        PlaceLimitTestCase {
            name: "valid order with negative tick id",
            tick_id: -5,
            quantity: Uint128::new(100),
            sent: Uint128::new(100),
            order_direction: OrderDirection::Bid,
            claim_bounty: None,
            expected_error: None,
        },
        PlaceLimitTestCase {
            name: "valid order with large quantity",
            tick_id: 3,
            quantity: Uint128::new(34321),
            sent: Uint128::new(34321),
            order_direction: OrderDirection::Ask,
            claim_bounty: None,
            expected_error: None,
        },
        PlaceLimitTestCase {
<<<<<<< HEAD
            name: "valid order with claim bounty",
=======
            name: "valid order with 0.1% claim bounty",
            book_id: valid_book_id,
>>>>>>> d6e762a8
            tick_id: 10,
            quantity: Uint128::new(100),
            sent: Uint128::new(100),
            order_direction: OrderDirection::Ask,
            claim_bounty: Some(Decimal::from_str("0.001").unwrap()),
            expected_error: None,
        },
        PlaceLimitTestCase {
<<<<<<< HEAD
            name: "order with claim bounty > 1 (invalid)",
=======
            name: "valid order with max claim bounty",
            book_id: valid_book_id,
>>>>>>> d6e762a8
            tick_id: 10,
            quantity: Uint128::new(100),
            sent: Uint128::new(100),
            order_direction: OrderDirection::Ask,
            claim_bounty: Some(Decimal::percent(1)),
            expected_error: None,
        },
        PlaceLimitTestCase {
            name: "order with claim bounty > 0.01 (invalid)",
            book_id: valid_book_id,
            tick_id: 10,
            quantity: Uint128::new(100),
            sent: Uint128::new(100),
            order_direction: OrderDirection::Ask,
            claim_bounty: Some(Decimal::from_str("0.011").unwrap()),
            expected_error: Some(ContractError::InvalidClaimBounty {
                claim_bounty: Some(Decimal::from_str("0.011").unwrap()),
            }),
        },
        PlaceLimitTestCase {
            name: "invalid tick id (max)",
            tick_id: MAX_TICK + 1,
            quantity: Uint128::new(100),
            sent: Uint128::new(100),
            order_direction: OrderDirection::Ask,
            claim_bounty: None,
            expected_error: Some(ContractError::InvalidTickId {
                tick_id: MAX_TICK + 1,
            }),
        },
        PlaceLimitTestCase {
            name: "invalid tick id (min)",
            tick_id: MIN_TICK - 1,
            quantity: Uint128::new(100),
            sent: Uint128::new(100),
            order_direction: OrderDirection::Ask,
            claim_bounty: None,
            expected_error: Some(ContractError::InvalidTickId {
                tick_id: MIN_TICK - 1,
            }),
        },
        PlaceLimitTestCase {
            name: "invalid quantity",
            tick_id: 1,
            quantity: Uint128::zero(),
            sent: Uint128::new(1000),
            order_direction: OrderDirection::Ask,
            claim_bounty: None,
            expected_error: Some(ContractError::InvalidQuantity {
                quantity: Uint128::zero(),
            }),
        },
        PlaceLimitTestCase {
            name: "insufficient funds",
            tick_id: 1,
            quantity: Uint128::new(1000),
            sent: Uint128::new(500),
            order_direction: OrderDirection::Ask,
            claim_bounty: None,
            expected_error: Some(ContractError::InsufficientFunds {
                sent: Uint128::new(500),
                required: Uint128::new(1000),
            }),
        },
        PlaceLimitTestCase {
            name: "excessive funds",
            tick_id: 1,
            quantity: Uint128::new(100),
            sent: Uint128::new(500),
            order_direction: OrderDirection::Ask,
            claim_bounty: None,
            expected_error: Some(ContractError::InsufficientFunds {
                sent: Uint128::new(500),
                required: Uint128::new(100),
            }),
        },
    ];

    for test in test_cases {
        // --- Setup ---

        // Create a mock environment and info
        let coin_vec = vec![coin(
            test.sent.u128(),
            if test.order_direction == OrderDirection::Ask {
                "base"
            } else {
                "quote"
            },
        )];
        let balances = [("creator", coin_vec.as_slice())];
        let mut deps = mock_dependencies_with_balances(&balances);
        let env = mock_env();
        let info = mock_info("creator", &coin_vec);

        // Create an orderbook to operate on
        let quote_denom = "quote".to_string();
        let base_denom = "base".to_string();
        create_orderbook(deps.as_mut(), quote_denom, base_denom).unwrap();

        // --- System under test ---

        let response = place_limit(
            &mut deps.as_mut(),
            env.clone(),
            info.clone(),
            test.tick_id,
            test.order_direction,
            test.quantity,
            test.claim_bounty,
        );

        // --- Assertions ---

        // Error case assertions if applicable
        if let Some(expected_error) = &test.expected_error {
            assert_eq!(
                response.unwrap_err(),
                *expected_error,
                "{}",
                format_test_name(test.name)
            );

            // Verify that the order was not put in state
            let order_result = orders()
                .may_load(&deps.storage, &(test.tick_id, 0))
                .unwrap();
            assert!(order_result.is_none(), "{}", format_test_name(test.name));

            // Verify liquidity was not updated
            let state = TICK_STATE
                .load(&deps.storage, test.tick_id)
                .unwrap_or_default();
            let values = state.get_values(test.order_direction);
            assert!(
                values.total_amount_of_liquidity.is_zero(),
                "{}",
                format_test_name(test.name)
            );
            continue;
        }

        // Assert no error and retrieve response contents
        let response = response.unwrap();

        // Assertions on the response for a valid order
        assert_eq!(
            response.attributes[0],
            ("method", "placeLimit"),
            "{}",
            format_test_name(test.name)
        );
        assert_eq!(
            response.attributes[1],
            ("owner", "creator"),
            "{}",
            format_test_name(test.name)
        );
        assert_eq!(
            response.attributes[2],
            ("tick_id", test.tick_id.to_string()),
            "{}",
            format_test_name(test.name)
        );
        assert_eq!(
            response.attributes[5],
            ("quantity", test.quantity.to_string()),
            "{}",
            format_test_name(test.name)
        );
        assert_eq!(
            response.attributes[6],
            ("quantity_fulfilled", "0"),
            "{}",
            format_test_name(test.name)
        );

        // Retrieve the order from storage to verify it was saved correctly
        let expected_order_id = 0;
        let order = orders()
            .load(&deps.storage, &(test.tick_id, expected_order_id))
            .unwrap();

        assert_eq!(
            order.tick_id,
            test.tick_id,
            "{}",
            format_test_name(test.name)
        );
        assert_eq!(
            order.order_id,
            expected_order_id,
            "{}",
            format_test_name(test.name)
        );
        assert_eq!(
            order.order_direction,
            test.order_direction,
            "{}",
            format_test_name(test.name)
        );
        assert_eq!(
            order.owner,
            Addr::unchecked("creator"),
            "{}",
            format_test_name(test.name)
        );
        assert_eq!(
            order.quantity,
            test.quantity,
            "{}",
            format_test_name(test.name)
        );
        assert_eq!(order.etas, Decimal256::zero());

        // Validate liquidity updated as intended
        let state = TICK_STATE
            .load(&deps.storage, test.tick_id)
            .unwrap()
            .get_values(test.order_direction);
        assert_eq!(
            state.total_amount_of_liquidity,
            decimal256_from_u128(test.quantity),
            "{}",
            format_test_name(test.name)
        );
        assert_eq!(
            state.cumulative_total_value,
            decimal256_from_u128(test.quantity),
            "{}",
            format_test_name(test.name)
        );
        assert_eq!(
            state.effective_total_amount_swapped,
            Decimal256::zero(),
            "{}",
            format_test_name(test.name)
        );
    }
}

struct CancelLimitTestCase {
    name: &'static str,

    tick_id: i64,
    order_id: u64,
    order_direction: OrderDirection,
    quantity: Uint128,
    place_order: bool,
    expected_error: Option<ContractError>,
    owner: &'static str,
    sender: Option<&'static str>,
    sent: Vec<Coin>,
}

#[test]
fn test_cancel_limit() {
    let direction = OrderDirection::Ask;
    let test_cases = vec![
        CancelLimitTestCase {
            name: "valid order cancel",

            tick_id: 1,
            order_id: 0,
            order_direction: OrderDirection::Ask,
            quantity: Uint128::from(100u128),
            place_order: true,
            expected_error: None,
            owner: "creator",
            sender: None,
            sent: vec![],
        },
        CancelLimitTestCase {
            name: "sent funds accidentally",

            tick_id: 1,
            order_id: 0,
            order_direction: OrderDirection::Ask,
            quantity: Uint128::from(100u128),
            place_order: true,
            expected_error: Some(ContractError::PaymentError(PaymentError::NonPayable {})),
            owner: "creator",
            sender: None,
            sent: vec![coin(100, "quote")],
        },
        CancelLimitTestCase {
            name: "unauthorized cancel (not owner)",

            tick_id: 1,
            order_id: 0,
            order_direction: OrderDirection::Ask,
            quantity: Uint128::from(100u128),
            place_order: true,
            expected_error: Some(ContractError::Unauthorized {}),
            owner: "creator",
            sender: Some("malicious_user"),
            sent: vec![],
        },
        CancelLimitTestCase {
            name: "order not found",

            tick_id: 1,
            order_id: 0,
            order_direction: OrderDirection::Ask,
            quantity: Uint128::from(100u128),
            place_order: false,
            expected_error: Some(ContractError::OrderNotFound {
                tick_id: 1,
                order_id: 0,
            }),
            owner: "creator",
            sender: None,
            sent: vec![],
        },
    ];

    for test in test_cases {
        // --- Setup ---

        // Create a mock environment and info
        let balances = [(test.owner, test.sent.as_slice())];
        let mut deps = mock_dependencies_with_balances(&balances);
        let env = mock_env();
        let info = mock_info(test.sender.unwrap_or(test.owner), test.sent.as_slice());

        // Create an orderbook to operate on
        let quote_denom = "quote".to_string();
        let base_denom = "base".to_string();
        create_orderbook(deps.as_mut(), quote_denom.clone(), base_denom.clone()).unwrap();

        if test.place_order {
            let place_info = mock_info(
                test.owner,
                &[coin(test.quantity.u128(), base_denom.clone())],
            );
            place_limit(
                &mut deps.as_mut(),
                env.clone(),
                place_info,
                test.tick_id,
                test.order_direction,
                test.quantity,
                None,
            )
            .unwrap();
        }

        // --- System under test ---

        let response = cancel_limit(
            deps.as_mut(),
            env.clone(),
            info.clone(),
            test.tick_id,
            test.order_id,
        );

        // --- Assertions ---

        // Error case assertions if applicable
        if let Some(expected_error) = &test.expected_error {
            assert_eq!(
                response.unwrap_err(),
                *expected_error,
                "{}",
                format_test_name(test.name)
            );

            // Verify that the order was not put in state
            let order_result = orders()
                .may_load(&deps.storage, &(test.tick_id, test.order_id))
                .unwrap();
            assert!(
                order_result.is_some() == test.place_order,
                "{}",
                format_test_name(test.name)
            );

            // Verify Liqudity was updated as intended
            let state = TICK_STATE
                .load(deps.as_ref().storage, test.tick_id)
                .unwrap_or_default()
                .get_values(test.order_direction);
            if test.place_order {
                assert_eq!(
                    state.total_amount_of_liquidity,
                    decimal256_from_u128(test.quantity),
                    "{}",
                    format_test_name(test.name)
                );
            } else {
                assert!(
                    state.total_amount_of_liquidity.is_zero(),
                    "{}",
                    format_test_name(test.name)
                );
            }
            continue;
        }

        // Assert no error and retrieve response contents
        let response = response.unwrap();
        let refund_denom = match test.order_direction {
            OrderDirection::Bid => quote_denom.clone(),
            OrderDirection::Ask => base_denom.clone(),
        };
        let expected_refund_msg: SubMsg<Empty> = SubMsg::reply_on_error(
            BankMsg::Send {
                to_address: test.owner.to_string(),
                amount: vec![coin(test.quantity.u128(), refund_denom)],
            },
            REPLY_ID_REFUND,
        );

        // Assertions on the response for a valid order
        assert_eq!(
            response.attributes[0],
            ("method", "cancelLimit"),
            "{}",
            format_test_name(test.name)
        );
        assert_eq!(
            response.attributes[1],
            ("owner", test.owner),
            "{}",
            format_test_name(test.name)
        );
        assert_eq!(
            response.attributes[2],
            ("tick_id", test.tick_id.to_string()),
            "{}",
            format_test_name(test.name)
        );
        assert_eq!(
            response.attributes[3],
            ("order_id", test.order_id.to_string()),
            "{}",
            format_test_name(test.name)
        );
        assert_eq!(
            response.messages.len(),
            1,
            "{}",
            format_test_name(test.name)
        );
        assert_eq!(
            response.messages[0],
            expected_refund_msg,
            "{}",
            format_test_name(test.name)
        );

        // Retrieve the order from storage to verify it was saved correctly
        let expected_order_id = 0;
        let order = orders()
            .may_load(&deps.storage, &(test.tick_id, expected_order_id))
            .unwrap();

        // Verify the order's fields
        assert!(order.is_none(), "{}", format_test_name(test.name));

        // Validate liquidity updated as intended
        let state = TICK_STATE
            .load(deps.as_ref().storage, test.tick_id)
            .unwrap_or_default()
            .get_values(test.order_direction);

        assert!(
            state.total_amount_of_liquidity.is_zero(),
            "{}",
            format_test_name(test.name)
        );

        // -- Sumtree --

        // Ensure tree is saved correctly
        let tree = get_root_node(deps.as_ref().storage, test.tick_id, direction).unwrap();

        // Traverse the tree to check its form
        let res = tree.traverse(deps.as_ref().storage).unwrap();
        let mut root_node = TreeNode::new(
            test.tick_id,
            direction,
            1,
            NodeType::internal_uint256(test.quantity, (0u128, test.quantity)),
        );
        root_node.set_weight(2).unwrap();
        let mut cancelled_node = TreeNode::new(
            test.tick_id,
            direction,
            2,
            NodeType::leaf_uint256(0u128, test.quantity),
        );
        root_node.left = Some(cancelled_node.key);
        cancelled_node.parent = Some(root_node.key);

        // Ensure tree traversal returns expected ordering
        assert_eq!(res, vec![root_node, cancelled_node])
    }
}

struct RunMarketOrderTestCase {
    name: &'static str,
    placed_order: MarketOrder,
    tick_bound: i64,
    orders: Vec<LimitOrder>,
    sent: Uint128,
    expected_output: Uint128,
    expected_tick_etas: Vec<(i64, Decimal256)>,
    expected_tick_pointers: Vec<(OrderDirection, i64)>,
    expected_error: Option<ContractError>,
}

#[test]
fn test_run_market_order() {
    let quote_denom = "quote";
    let base_denom = "base";
    // TODO: move these defaults to global scope or helper file
    let default_current_tick = 0;
    let default_owner = "creator";
    let default_sender = "sender";
    let default_quantity = Uint128::new(100);
    let test_cases = vec![
        RunMarketOrderTestCase {
            name: "happy path bid at negative tick",
            sent: Uint128::new(1000),
            placed_order: MarketOrder::new(
                Uint128::new(1000),
                OrderDirection::Bid,
                Addr::unchecked(default_sender),
            ),
            tick_bound: MAX_TICK,

            // Orders to fill against
            orders: generate_limit_orders(
                &[-1500000],
                // Current tick is below the active limit orders
                -2500000,
                // 1000 units of liquidity total
                10,
                default_quantity,
            ),

            // Bidding 1000 units of input into tick -1500000, which corresponds to $0.85,
            // implies 1000*0.85 = 850 units of output.
            expected_output: Uint128::new(850),
            expected_tick_etas: vec![(-1500000, decimal256_from_u128(Uint128::new(850)))],
            expected_tick_pointers: vec![(OrderDirection::Ask, -1500000)],
            expected_error: None,
        },
        RunMarketOrderTestCase {
            name: "happy path bid at positive tick",
            sent: Uint128::new(1000),
            placed_order: MarketOrder::new(
                Uint128::new(1000),
                OrderDirection::Bid,
                Addr::unchecked(default_sender),
            ),
            tick_bound: MAX_TICK,

            // Orders to fill against
            orders: generate_limit_orders(
                &[40000000],
                // Current tick is below the active limit orders
                default_current_tick,
                // Two orders with sufficient total liquidity to process the
                // full market order
                2,
                Uint128::new(25_000_000),
            ),

            // Bidding 1000 units of input into tick 40,000,000, which corresponds to a
            // price of $50000 (from tick math test cases).
            //
            // This implies 1000*50000 = 50,000,000 units of output.
            expected_output: Uint128::new(50_000_000),
            expected_tick_etas: vec![(40000000, decimal256_from_u128(Uint128::new(50_000_000)))],
            expected_tick_pointers: vec![(OrderDirection::Ask, 40000000)],
            expected_error: None,
        },
        RunMarketOrderTestCase {
            name: "bid at very small negative tick",
            sent: Uint128::new(1000),
            placed_order: MarketOrder::new(
                Uint128::new(1000),
                OrderDirection::Bid,
                Addr::unchecked(default_sender),
            ),
            tick_bound: MAX_TICK,

            // Orders to fill against
            orders: generate_limit_orders(
                &[-17765433],
                // Current tick is below the active limit orders
                -20000000,
                // Four limit orders with sufficient total liquidity to process the
                // full market order
                4,
                Uint128::new(3),
            ),

            // Bidding 1000 units of input into tick -17765433, which corresponds to a
            // price of $0.012345670000000000 (from tick math test cases).
            //
            // This implies 1000*0.012345670000000000 = 12.34567 units of output,
            // truncated to 12 units.
            expected_output: Uint128::new(12),
            expected_tick_etas: vec![(-17765433, decimal256_from_u128(Uint128::new(12)))],
            expected_tick_pointers: vec![(OrderDirection::Ask, -17765433)],
            expected_error: None,
        },
        RunMarketOrderTestCase {
            name: "bid across multiple ticks",
            sent: Uint128::new(589 + 1),
            placed_order: MarketOrder::new(
                Uint128::new(589 + 1),
                OrderDirection::Bid,
                Addr::unchecked(default_sender),
            ),
            tick_bound: MAX_TICK,

            // Orders to fill against
            orders: generate_limit_orders(
                &[-1500000, 40000000],
                // Current tick is below the active limit orders
                -2500000,
                // 500 units of liquidity on each tick
                5,
                default_quantity,
            ),

            // Bidding 1000 units of input into tick -1500000, which corresponds to $0.85,
            // implies 1000*0.85 = 850 units of output, but there is only 500 on the tick.
            //
            // So 500 gets filled at -1500000, corresponding to ~589 of the input (500/0.85).
            // The remaining 1 unit is filled at tick 40,000,000 (price $50,000), which
            // corresponds to the remaining liquidity.
            //
            // Thus, the total expected output is 502.
            //
            // Note: this case does not cover rounding for input consumption since it overfills
            // the tick.
            expected_output: Uint128::new(1000),
            expected_tick_etas: vec![
                (-1500000, decimal256_from_u128(Uint128::new(500))),
                (40000000, decimal256_from_u128(Uint128::new(500))),
            ],
            expected_tick_pointers: vec![(OrderDirection::Ask, 40000000)],
            expected_error: None,
        },
        RunMarketOrderTestCase {
            name: "happy path ask at positive tick",
            sent: Uint128::new(100000),
            placed_order: MarketOrder::new(
                Uint128::new(100000),
                OrderDirection::Ask,
                Addr::unchecked(default_sender),
            ),
            tick_bound: MIN_TICK,

            // Orders to fill against
            orders: generate_limit_orders(
                &[40000000],
                // Current tick is above the active limit orders
                40000000 + 1,
                // Two orders with sufficient total liquidity to process the
                // full market order
                2,
                Uint128::new(1),
            ),

            // Asking 100,000 units of input into tick 40,000,000, which corresponds to a
            // price of $1/50000 (from tick math test cases).
            //
            // This implies 100,000/50000 = 2 units of output.
            expected_output: Uint128::new(2),
            expected_tick_etas: vec![(40000000, decimal256_from_u128(Uint128::new(2)))],
            expected_tick_pointers: vec![(OrderDirection::Bid, 40000000)],
            expected_error: None,
        },
        RunMarketOrderTestCase {
            name: "ask at negative tick",
            sent: Uint128::new(100000),
            placed_order: MarketOrder::new(
                Uint128::new(1000),
                OrderDirection::Ask,
                Addr::unchecked(default_sender),
            ),
            tick_bound: MIN_TICK,

            // Orders to fill against
            orders: generate_limit_orders(
                &[-17765433],
                // Current tick is above the active limit orders
                default_current_tick,
                // Two orders with sufficient total liquidity to process the
                // full market order
                2,
                Uint128::new(50_000),
            ),

            // The order asks with 1000 units of input into tick -17765433, which corresponds
            // to a price of $0.012345670000000000 (from tick math test cases).
            //
            // This implies 1000 / 0.012345670000000000 = 81,000.059 units of output,
            // which gets truncated to 81,000 units.
            expected_output: Uint128::new(81_000),
            expected_tick_etas: vec![(-17765433, decimal256_from_u128(Uint128::new(81_000)))],
            expected_tick_pointers: vec![(OrderDirection::Bid, -17765433)],
            expected_error: None,
        },
        RunMarketOrderTestCase {
            name: "invalid tick bound for bid",
            sent: Uint128::new(1000),
            placed_order: MarketOrder::new(
                Uint128::new(1000),
                OrderDirection::Bid,
                Addr::unchecked(default_sender),
            ),
            tick_bound: MIN_TICK - 1,
            // Orders we expect to not get touched
            orders: generate_limit_orders(&[10], default_current_tick, 10, Uint128::new(10)),
            expected_output: Uint128::zero(),
            expected_tick_etas: vec![(10, Decimal256::zero())],
            expected_tick_pointers: vec![(OrderDirection::Ask, 10)],
            expected_error: Some(ContractError::InvalidTickId {
                tick_id: MIN_TICK - 1,
            }),
        },
        RunMarketOrderTestCase {
            name: "invalid tick bound for ask",
            sent: Uint128::new(1000),
            placed_order: MarketOrder::new(
                Uint128::new(1000),
                OrderDirection::Ask,
                Addr::unchecked(default_sender),
            ),
            tick_bound: MAX_TICK + 1,
            // Orders we expect to not get touched
            orders: generate_limit_orders(&[10], default_current_tick, 10, Uint128::new(10)),
            expected_output: Uint128::zero(),
            expected_tick_etas: vec![(10, Decimal256::zero())],
            expected_tick_pointers: vec![(OrderDirection::Bid, MIN_TICK)],
            expected_error: Some(ContractError::InvalidTickId {
                tick_id: MAX_TICK + 1,
            }),
        },
        RunMarketOrderTestCase {
            name: "invalid tick bound due to bid direction",
            sent: Uint128::new(1000),
            placed_order: MarketOrder::new(
                Uint128::new(1000),
                OrderDirection::Bid,
                Addr::unchecked(default_sender),
            ),
            // We expect the target tick for a market bid to be above the current tick,
            // but this is below.
            tick_bound: MIN_TICK,

            // Orders to fill against
            orders: generate_limit_orders(
                &[-1500000],
                // Current tick is below the active limit orders
                -2500000,
                // 1000 units of liquidity total
                10,
                default_quantity,
            ),

            expected_output: Uint128::zero(),
            expected_tick_etas: vec![(-1500000, Decimal256::zero())],
            expected_tick_pointers: vec![(OrderDirection::Ask, -1500000)],
            expected_error: Some(ContractError::InvalidTickId { tick_id: MIN_TICK }),
        },
        RunMarketOrderTestCase {
            name: "insufficient liquidity on orderbook",
            sent: Uint128::new(1000),
            placed_order: MarketOrder::new(
                Uint128::new(1000),
                OrderDirection::Bid,
                Addr::unchecked(default_sender),
            ),
            tick_bound: MAX_TICK,

            // Orders to fill against
            orders: generate_limit_orders(
                &[40000000],
                // Current tick is below the active limit orders
                -20000000,
                // Four limit orders with sufficient total liquidity to process the
                // full market order
                4,
                Uint128::new(3),
            ),

            expected_output: Uint128::zero(),
            expected_tick_etas: vec![],
            expected_tick_pointers: vec![],
            expected_error: Some(ContractError::InsufficientLiquidity {}),
        },
    ];

    for test in test_cases {
        // --- Setup ---

        // Create a mock environment and info
        let coin_vec = vec![coin(
            test.sent.u128(),
            if test.placed_order.order_direction == OrderDirection::Ask {
                base_denom
            } else {
                quote_denom
            },
        )];
        let balances = [(default_sender, coin_vec.as_slice())];
        let mut deps = mock_dependencies_with_balances(&balances);
        let env = mock_env();

        // Create an orderbook to operate on
        create_orderbook(
            deps.as_mut(),
            quote_denom.to_string(),
            base_denom.to_string(),
        )
        .unwrap();

        // Place limit orders on orderbook
        place_multiple_limit_orders(&mut deps.as_mut(), env.clone(), default_owner, test.orders)
            .unwrap();

        // We store order state before to run assertions later
        let orders_before = get_orders_by_owner(
            &deps.storage,
            FilterOwnerOrders::all(Addr::unchecked(default_owner)),
            None,
            None,
            None,
        )
        .unwrap();

        // --- System under test ---

        let mut market_order = test.placed_order.clone();
        let response = run_market_order(deps.as_mut().storage, &mut market_order, test.tick_bound);

        // --- Assertions ---

        // Error case assertions if applicable
        if let Some(expected_error) = &test.expected_error {
            assert_eq!(
                *expected_error,
                response.unwrap_err(),
                "{}",
                format_test_name(test.name)
            );

            continue;
        }

        println!("{:?}", test.name);
        // Assert no error
        let response = response.unwrap();

        // Assert expected tick ETAS values are correct.
        // This should run regardless of whether we error or not.
        for (tick_id, expected_etas) in test.expected_tick_etas {
            let tick_state = TICK_STATE
                .load(&deps.storage, tick_id)
                .unwrap()
                .get_values(test.placed_order.order_direction.opposite());
            assert_eq!(
                expected_etas,
                tick_state.effective_total_amount_swapped,
                "{}",
                format_test_name(test.name)
            );
        }

        // Assert orderbook tick pointers were updated as expected
        let post_process_orderbook = ORDERBOOK.load(deps.as_ref().storage).unwrap();
        for (direction, tick_id) in test.expected_tick_pointers {
            let pointer = match direction {
                OrderDirection::Ask => post_process_orderbook.next_ask_tick,
                OrderDirection::Bid => post_process_orderbook.next_bid_tick,
            };
            assert_eq!(tick_id, pointer, "{}", format_test_name(test.name));
        }

        // Regardless of whether we error, orders should not be modified.
        let orders_after = get_orders_by_owner(
            &deps.storage,
            FilterOwnerOrders::all(Addr::unchecked(default_owner)),
            None,
            None,
            None,
        )
        .unwrap();
        assert_eq!(
            orders_before,
            orders_after,
            "{}",
            format_test_name(test.name)
        );

        // We expect the output denom to be the opposite of the input denom,
        // although we derive it directly from the order direction to ensure correctness.
        let expected_denom = match test.placed_order.order_direction {
            OrderDirection::Bid => base_denom,
            OrderDirection::Ask => quote_denom,
        };
        let expected_msg = BankMsg::Send {
            to_address: default_sender.to_string(),
            amount: vec![coin(test.expected_output.u128(), expected_denom)],
        };

        // Ensure output is as expected
        assert_eq!(
            test.expected_output,
            response.0,
            "{}",
            format_test_name(test.name)
        );
        assert_eq!(expected_msg, response.1, "{}", format_test_name(test.name));
    }
}

struct RunMarketOrderMovingTickTestCase {
    name: &'static str,
    operations: Vec<OrderOperation>,
    // (tick_id, direction), (etas, ctt)
    expected_tick_values: Vec<((i64, OrderDirection), TickValues)>,
}

#[test]
fn test_run_market_order_moving_tick() {
    let env = mock_env();
    let info = mock_info("sender", &[]);
    let test_cases: Vec<RunMarketOrderMovingTickTestCase> = vec![
        RunMarketOrderMovingTickTestCase {
            name: "positive tick movement on filled market bid",
            operations: vec![
                // Place Ask on first tick
                OrderOperation::PlaceLimit(LimitOrder::new(
                    0,
                    0,
                    OrderDirection::Ask,
                    Addr::unchecked(info.sender.as_str()),
                    Uint128::from(10u128),
                    Decimal256::zero(),
                    None,
                )),
                // Place Ask on second tick
                OrderOperation::PlaceLimit(LimitOrder::new(
                    1,
                    0,
                    OrderDirection::Ask,
                    Addr::unchecked(info.sender.as_str()),
                    Uint128::from(10u128),
                    Decimal256::zero(),
                    None,
                )),
                // Fill all limits on tick 0 and 50% of tick 1, leaving tick 0 empty and forcing positive movement
                OrderOperation::RunMarket(MarketOrder::new(
                    Uint128::from(15u128),
                    OrderDirection::Bid,
                    Addr::unchecked("buyer"),
                )),
                // Place Bid on first tick to create overlapping state
                OrderOperation::PlaceLimit(LimitOrder::new(
                    0,
                    0,
                    OrderDirection::Bid,
                    Addr::unchecked(info.sender.as_str()),
                    Uint128::from(10u128),
                    Decimal256::zero(),
                    None,
                )),
            ],
            expected_tick_values: vec![
                (
                    (0, OrderDirection::Ask),
                    TickValues {
                        // Entire tick has been filled
                        effective_total_amount_swapped: decimal256_from_u128(10u128),
                        cumulative_total_value: decimal256_from_u128(10u128),
                        total_amount_of_liquidity: Decimal256::zero(),
                        cumulative_realized_cancels: Decimal256::zero(),
                        last_tick_sync_etas: Decimal256::zero(),
                    },
                ),
                (
                    (1, OrderDirection::Ask),
                    TickValues {
                        // 50% of this tick has been filled
                        effective_total_amount_swapped: decimal256_from_u128(5u128),
                        cumulative_total_value: decimal256_from_u128(10u128),
                        total_amount_of_liquidity: decimal256_from_u128(5u128),
                        cumulative_realized_cancels: Decimal256::zero(),
                        last_tick_sync_etas: Decimal256::zero(),
                    },
                ),
                (
                    (0, OrderDirection::Bid),
                    TickValues {
                        // None of this tick has been filled
                        effective_total_amount_swapped: Decimal256::zero(),
                        cumulative_total_value: decimal256_from_u128(10u128),
                        total_amount_of_liquidity: decimal256_from_u128(10u128),
                        cumulative_realized_cancels: Decimal256::zero(),
                        last_tick_sync_etas: Decimal256::zero(),
                    },
                ),
            ],
        },
        RunMarketOrderMovingTickTestCase {
            name: "negative tick movement on filled market ask",
            operations: vec![
                // Place Bid on first tick
                OrderOperation::PlaceLimit(LimitOrder::new(
                    0,
                    0,
                    OrderDirection::Bid,
                    Addr::unchecked(info.sender.as_str()),
                    Uint128::from(10u128),
                    Decimal256::zero(),
                    None,
                )),
                // Place Bid on negative tick
                OrderOperation::PlaceLimit(LimitOrder::new(
                    -1,
                    0,
                    OrderDirection::Bid,
                    Addr::unchecked(info.sender.as_str()),
                    Uint128::from(10u128),
                    Decimal256::zero(),
                    None,
                )),
                // Fill entire first tick and 50% of next tick to force negative movement
                OrderOperation::RunMarket(MarketOrder::new(
                    Uint128::from(15u128),
                    OrderDirection::Ask,
                    Addr::unchecked("buyer"),
                )),
                // Place Ask on first tick
                OrderOperation::PlaceLimit(LimitOrder::new(
                    0,
                    0,
                    OrderDirection::Ask,
                    Addr::unchecked(info.sender.as_str()),
                    Uint128::from(10u128),
                    Decimal256::zero(),
                    None,
                )),
            ],
            expected_tick_values: vec![
                (
                    (0, OrderDirection::Bid),
                    TickValues {
                        // Entire tick has been filled
                        effective_total_amount_swapped: decimal256_from_u128(10u128),
                        cumulative_total_value: decimal256_from_u128(10u128),
                        total_amount_of_liquidity: Decimal256::zero(),
                        cumulative_realized_cancels: Decimal256::zero(),
                        last_tick_sync_etas: Decimal256::zero(),
                    },
                ),
                (
                    (-1, OrderDirection::Bid),
                    TickValues {
                        // 50% of tick has been filled
                        effective_total_amount_swapped: decimal256_from_u128(5u128),
                        cumulative_total_value: decimal256_from_u128(10u128),
                        total_amount_of_liquidity: decimal256_from_u128(5u128),
                        cumulative_realized_cancels: Decimal256::zero(),
                        last_tick_sync_etas: Decimal256::zero(),
                    },
                ),
                (
                    (0, OrderDirection::Ask),
                    TickValues {
                        // None of tick has been filled (overlapping state)
                        effective_total_amount_swapped: Decimal256::zero(),
                        cumulative_total_value: decimal256_from_u128(10u128),
                        total_amount_of_liquidity: decimal256_from_u128(10u128),
                        cumulative_realized_cancels: Decimal256::zero(),
                        last_tick_sync_etas: Decimal256::zero(),
                    },
                ),
            ],
        },
        RunMarketOrderMovingTickTestCase {
            name: "negative tick movement followed by positive movement",
            operations: vec![
                // Place Bid on first tick
                OrderOperation::PlaceLimit(LimitOrder::new(
                    0,
                    0,
                    OrderDirection::Bid,
                    Addr::unchecked(info.sender.as_str()),
                    Uint128::from(10u128),
                    Decimal256::zero(),
                    None,
                )),
                // Place Bid on negative tick
                OrderOperation::PlaceLimit(LimitOrder::new(
                    -1,
                    0,
                    OrderDirection::Bid,
                    Addr::unchecked(info.sender.as_str()),
                    Uint128::from(10u128),
                    Decimal256::zero(),
                    None,
                )),
                // Fill entire first tick and 50% of next tick to force negative movement
                OrderOperation::RunMarket(MarketOrder::new(
                    Uint128::from(15u128),
                    OrderDirection::Ask,
                    Addr::unchecked("buyer"),
                )),
                // Place Ask on first tick
                OrderOperation::PlaceLimit(LimitOrder::new(
                    0,
                    0,
                    OrderDirection::Ask,
                    Addr::unchecked(info.sender.as_str()),
                    Uint128::from(10u128),
                    Decimal256::zero(),
                    None,
                )),
                // Fill entire ask to force positive movement
                OrderOperation::RunMarket(MarketOrder::new(
                    Uint128::from(10u128),
                    OrderDirection::Bid,
                    Addr::unchecked("buyer"),
                )),
                // Place Bid on first tick to update previous state
                OrderOperation::PlaceLimit(LimitOrder::new(
                    0,
                    0,
                    OrderDirection::Bid,
                    Addr::unchecked(info.sender.as_str()),
                    Uint128::from(12u128),
                    Decimal256::zero(),
                    None,
                )),
            ],
            expected_tick_values: vec![
                (
                    // Recall that each tick has two sets of values (one for each order direction).
                    // (0, OrderDirection::Bid) corresponds to the bid values of tick 0.
                    (0, OrderDirection::Bid),
                    TickValues {
                        // Tick was originally filled on negative movement
                        // A total value of 12 remains at the end of these swaps
                        // 10 filled from first movement, 12 placed after second
                        effective_total_amount_swapped: decimal256_from_u128(10u128),
                        cumulative_total_value: decimal256_from_u128(22u128),
                        total_amount_of_liquidity: decimal256_from_u128(12u128),
                        cumulative_realized_cancels: Decimal256::zero(),
                        last_tick_sync_etas: Decimal256::zero(),
                    },
                ),
                (
                    (-1, OrderDirection::Bid),
                    TickValues {
                        // 50% of tick filled
                        effective_total_amount_swapped: decimal256_from_u128(5u128),
                        cumulative_total_value: decimal256_from_u128(10u128),
                        total_amount_of_liquidity: decimal256_from_u128(5u128),
                        cumulative_realized_cancels: Decimal256::zero(),
                        last_tick_sync_etas: Decimal256::zero(),
                    },
                ),
                (
                    (0, OrderDirection::Ask),
                    TickValues {
                        // Entire tick filled
                        effective_total_amount_swapped: decimal256_from_u128(10u128),
                        cumulative_total_value: decimal256_from_u128(10u128),
                        total_amount_of_liquidity: Decimal256::zero(),
                        cumulative_realized_cancels: Decimal256::zero(),
                        last_tick_sync_etas: Decimal256::zero(),
                    },
                ),
            ],
        },
        RunMarketOrderMovingTickTestCase {
            name: "positive tick movement followed by negative movement",
            operations: vec![
                // Place Ask on first tick
                OrderOperation::PlaceLimit(LimitOrder::new(
                    0,
                    0,
                    OrderDirection::Ask,
                    Addr::unchecked(info.sender.as_str()),
                    Uint128::from(10u128),
                    Decimal256::zero(),
                    None,
                )),
                // Place Ask on second tick
                OrderOperation::PlaceLimit(LimitOrder::new(
                    1,
                    0,
                    OrderDirection::Ask,
                    Addr::unchecked(info.sender.as_str()),
                    Uint128::from(10u128),
                    Decimal256::zero(),
                    None,
                )),
                // Fill entire first tick and 50% of second tick to force positive movement
                OrderOperation::RunMarket(MarketOrder::new(
                    Uint128::from(15u128),
                    OrderDirection::Bid,
                    Addr::unchecked("buyer"),
                )),
                // Place Bid on first tick
                OrderOperation::PlaceLimit(LimitOrder::new(
                    0,
                    0,
                    OrderDirection::Bid,
                    Addr::unchecked(info.sender.as_str()),
                    Uint128::from(10u128),
                    Decimal256::zero(),
                    None,
                )),
                // Fill entire first tick to force negative movement
                OrderOperation::RunMarket(MarketOrder::new(
                    Uint128::from(10u128),
                    OrderDirection::Ask,
                    Addr::unchecked("buyer"),
                )),
                // Place Ask on first tick to update previous state
                OrderOperation::PlaceLimit(LimitOrder::new(
                    0,
                    0,
                    OrderDirection::Ask,
                    Addr::unchecked(info.sender.as_str()),
                    Uint128::from(12u128),
                    Decimal256::zero(),
                    None,
                )),
            ],
            expected_tick_values: vec![
                (
                    (0, OrderDirection::Ask),
                    TickValues {
                        // Tick was originally filled on positive movement
                        // A total value of 12 remains at the end of these swaps
                        // 10 filled from first movement, 12 placed after second
                        effective_total_amount_swapped: decimal256_from_u128(10u128),
                        cumulative_total_value: decimal256_from_u128(22u128),
                        total_amount_of_liquidity: decimal256_from_u128(12u128),
                        cumulative_realized_cancels: Decimal256::zero(),
                        last_tick_sync_etas: Decimal256::zero(),
                    },
                ),
                (
                    (1, OrderDirection::Ask),
                    TickValues {
                        // Tick 50% filled
                        effective_total_amount_swapped: decimal256_from_u128(5u128),
                        cumulative_total_value: decimal256_from_u128(10u128),
                        total_amount_of_liquidity: decimal256_from_u128(5u128),
                        cumulative_realized_cancels: Decimal256::zero(),
                        last_tick_sync_etas: Decimal256::zero(),
                    },
                ),
                (
                    (0, OrderDirection::Bid),
                    TickValues {
                        // Tick entirely filled
                        effective_total_amount_swapped: decimal256_from_u128(10u128),
                        cumulative_total_value: decimal256_from_u128(10u128),
                        total_amount_of_liquidity: Decimal256::zero(),
                        cumulative_realized_cancels: Decimal256::zero(),
                        last_tick_sync_etas: Decimal256::zero(),
                    },
                ),
            ],
        },
    ];

    for test in test_cases {
        let mut deps = mock_dependencies();

        let quote_denom = "quote";
        let base_denom = "base";
        create_orderbook(
            deps.as_mut(),
            quote_denom.to_string(),
            base_denom.to_string(),
        )
        .unwrap();

        for operation in test.operations {
            operation
                .run(deps.as_mut(), env.clone(), info.clone())
                .unwrap();
        }

        for ((tick_id, direction), values) in test.expected_tick_values {
            let tick_state = TICK_STATE.load(deps.as_ref().storage, tick_id).unwrap();
            let tick_values = tick_state.get_values(direction);

            assert_eq!(tick_values, values, "{}", format_test_name(test.name))
        }
    }
}

struct ClaimOrderTestCase {
    name: &'static str,
    operations: Vec<OrderOperation>,
    sender: Addr,

    tick_id: i64,
    order_id: u64,

    expected_bank_msg: SubMsg,
    expected_bounty_msg: Option<SubMsg>,

    expected_order_state: Option<LimitOrder>,
    expected_error: Option<ContractError>,
}

#[test]
fn test_claim_order() {
    let valid_tick_id = 0;
    let quote_denom = "quote";
    let base_denom = "base";
    let sender = Addr::unchecked("sender");
    let test_cases: Vec<ClaimOrderTestCase> = vec![
        // A tick id of 0 operates on a tick price of 1
        ClaimOrderTestCase {
            name: "ASK: valid basic full claim",
            sender: sender.clone(),
            operations: vec![
                OrderOperation::PlaceLimit(LimitOrder::new(
                    valid_tick_id,
                    0,
                    OrderDirection::Ask,
                    sender.clone(),
                    Uint128::from(10u128),
                    Decimal256::zero(),
                    None,
                )),
                OrderOperation::RunMarket(MarketOrder::new(
                    Uint128::from(10u128),
                    OrderDirection::Bid,
                    Addr::unchecked("buyer"),
                )),
            ],
            order_id: 0,

            tick_id: valid_tick_id,
            expected_bank_msg: SubMsg::reply_on_error(
                BankMsg::Send {
                    to_address: sender.to_string(),
                    amount: vec![coin(10u128, quote_denom)],
                },
                REPLY_ID_CLAIM,
            ),
            expected_bounty_msg: None,
            expected_order_state: None,
            expected_error: None,
        },
        ClaimOrderTestCase {
            name: "ASK: valid basic full claim",
            sender: sender.clone(),
            operations: vec![
                OrderOperation::PlaceLimit(LimitOrder::new(
                    valid_tick_id,
                    0,
                    OrderDirection::Ask,
                    sender.clone(),
                    Uint128::from(10u128),
                    Decimal256::zero(),
                    None,
                )),
                OrderOperation::RunMarket(MarketOrder::new(
                    Uint128::from(10u128),
                    OrderDirection::Bid,
                    Addr::unchecked("buyer"),
                )),
            ],
            order_id: 0,

            tick_id: valid_tick_id,
            expected_bank_msg: SubMsg::reply_on_error(
                BankMsg::Send {
                    to_address: sender.to_string(),
                    amount: vec![coin(10u128, quote_denom)],
                },
                REPLY_ID_CLAIM,
            ),
            expected_bounty_msg: None,
            expected_order_state: None,
            expected_error: None,
        },
        ClaimOrderTestCase {
            name: "ASK: valid basic partial claim",
            sender: sender.clone(),
            operations: vec![
                OrderOperation::PlaceLimit(LimitOrder::new(
                    valid_tick_id,
                    0,
                    OrderDirection::Ask,
                    sender.clone(),
                    Uint128::from(10u128),
                    Decimal256::zero(),
                    None,
                )),
                OrderOperation::RunMarket(MarketOrder::new(
                    Uint128::from(5u128),
                    OrderDirection::Bid,
                    Addr::unchecked("buyer"),
                )),
            ],
            order_id: 0,

            tick_id: valid_tick_id,
            expected_bank_msg: SubMsg::reply_on_error(
                BankMsg::Send {
                    to_address: sender.to_string(),
                    amount: vec![coin(5u128, quote_denom)],
                },
                REPLY_ID_CLAIM,
            ),
            expected_bounty_msg: None,
            expected_order_state: Some(LimitOrder::new(
                valid_tick_id,
                0,
                OrderDirection::Ask,
                sender.clone(),
                Uint128::from(5u128),
                decimal256_from_u128(5u128),
                None,
            )),
            expected_error: None,
        },
        ClaimOrderTestCase {
            name: "ASK: valid two-step partial claim",
            sender: sender.clone(),
            operations: vec![
                OrderOperation::PlaceLimit(LimitOrder::new(
                    valid_tick_id,
                    0,
                    OrderDirection::Ask,
                    sender.clone(),
                    Uint128::from(10u128),
                    Decimal256::zero(),
                    None,
                )),
                OrderOperation::RunMarket(MarketOrder::new(
                    Uint128::from(7u128),
                    OrderDirection::Bid,
                    Addr::unchecked("buyer"),
                )),
                OrderOperation::Claim((valid_tick_id, 0)),
                OrderOperation::RunMarket(MarketOrder::new(
                    Uint128::from(3u128),
                    OrderDirection::Bid,
                    Addr::unchecked("buyer"),
                )),
            ],
            order_id: 0,

            tick_id: valid_tick_id,
            expected_bank_msg: SubMsg::reply_on_error(
                BankMsg::Send {
                    to_address: sender.to_string(),
                    amount: vec![coin(3u128, quote_denom)],
                },
                REPLY_ID_CLAIM,
            ),
            expected_bounty_msg: None,
            expected_order_state: None,
            expected_error: None,
        },
        ClaimOrderTestCase {
            name: "ASK: valid basic full claim with claim bounty",
            sender: Addr::unchecked("claimer"),
            operations: vec![
                OrderOperation::PlaceLimit(LimitOrder::new(
                    valid_tick_id,
                    0,
                    OrderDirection::Ask,
                    sender.clone(),
                    Uint128::from(100u128),
                    Decimal256::zero(),
                    Some(Decimal::percent(1)),
                )),
                OrderOperation::RunMarket(MarketOrder::new(
<<<<<<< HEAD
                    Uint128::from(10u128),
=======
                    valid_book_id,
                    Uint128::from(100u128),
>>>>>>> d6e762a8
                    OrderDirection::Bid,
                    Addr::unchecked("buyer"),
                )),
            ],
            order_id: 0,

            tick_id: valid_tick_id,
            expected_bank_msg: SubMsg::reply_on_error(
                BankMsg::Send {
                    // Ensure the order placer receives the claimed amount
                    to_address: sender.to_string(),
                    // 1% of the claimed amount goes to the bounty
                    amount: vec![coin(100u128 - 1u128, quote_denom)],
                },
                REPLY_ID_CLAIM,
            ),
            expected_bounty_msg: Some(SubMsg::reply_on_error(
                BankMsg::Send {
                    // Ensure the claimer receives the bounty
                    to_address: Addr::unchecked("claimer").to_string(),
                    // 10% of the claimed amount goes to the bounty
                    amount: vec![coin(1u128, quote_denom)],
                },
                REPLY_ID_CLAIM_BOUNTY,
            )),
            expected_order_state: None,
            expected_error: None,
        },
        ClaimOrderTestCase {
            name: "ASK: valid two-step partial claim with claim bounty",
            sender: Addr::unchecked("claimer"),
            operations: vec![
                OrderOperation::PlaceLimit(LimitOrder::new(
                    valid_tick_id,
                    0,
                    OrderDirection::Ask,
                    sender.clone(),
                    Uint128::from(1000u128),
                    Decimal256::zero(),
                    // 0.35% claim bounty (0.0035)
                    Some(Decimal::from_str("0.0035").unwrap()),
                )),
                OrderOperation::RunMarket(MarketOrder::new(
<<<<<<< HEAD
                    Uint128::from(7u128),
=======
                    valid_book_id,
                    Uint128::from(700u128),
>>>>>>> d6e762a8
                    OrderDirection::Bid,
                    Addr::unchecked("buyer"),
                )),
                OrderOperation::Claim((valid_tick_id, 0)),
                OrderOperation::RunMarket(MarketOrder::new(
<<<<<<< HEAD
                    Uint128::from(3u128),
=======
                    valid_book_id,
                    Uint128::from(300u128),
>>>>>>> d6e762a8
                    OrderDirection::Bid,
                    Addr::unchecked("buyer"),
                )),
            ],
            order_id: 0,

            tick_id: valid_tick_id,
            expected_bank_msg: SubMsg::reply_on_error(
                BankMsg::Send {
                    to_address: sender.to_string(),
                    // 0.35% of most recent claim goes to bounty: 300*0.0035 = 1.05 -> 1 unit
                    amount: vec![coin(300u128 - 1u128, quote_denom)],
                },
                REPLY_ID_CLAIM,
            ),
            expected_bounty_msg: Some(SubMsg::reply_on_error(
                BankMsg::Send {
                    to_address: Addr::unchecked("claimer").to_string(),
                    // 1 unit goes to claimer for bounty
                    amount: vec![coin(1u128, quote_denom)],
                },
                REPLY_ID_CLAIM_BOUNTY,
            )),
            expected_order_state: None,
            expected_error: None,
        },
        // All large positive tick orders operate on a tick price of 2
        ClaimOrderTestCase {
            name: "ASK: valid basic full claim (large positive tick)",
            sender: sender.clone(),
            operations: vec![
                OrderOperation::PlaceLimit(LimitOrder::new(
                    LARGE_POSITIVE_TICK,
                    0,
                    OrderDirection::Ask,
                    sender.clone(),
                    Uint128::from(10u128),
                    Decimal256::zero(),
                    None,
                )),
                OrderOperation::RunMarket(MarketOrder::new(
                    // Tick price is 2, 2*5 = 10
                    Uint128::from(5u128),
                    OrderDirection::Bid,
                    Addr::unchecked("buyer"),
                )),
            ],
            order_id: 0,

            tick_id: LARGE_POSITIVE_TICK,
            expected_bank_msg: SubMsg::reply_on_error(
                BankMsg::Send {
                    to_address: sender.to_string(),
                    // Tick price = 2, 10/2 = 5
                    amount: vec![coin(5u128, quote_denom)],
                },
                REPLY_ID_CLAIM,
            ),
            expected_bounty_msg: None,
            expected_order_state: None,
            expected_error: None,
        },
        ClaimOrderTestCase {
            name: "ASK: valid basic partial claim (large positive tick)",
            sender: sender.clone(),
            operations: vec![
                OrderOperation::PlaceLimit(LimitOrder::new(
                    LARGE_POSITIVE_TICK,
                    0,
                    OrderDirection::Ask,
                    sender.clone(),
                    Uint128::from(10u128),
                    Decimal256::zero(),
                    None,
                )),
                OrderOperation::RunMarket(MarketOrder::new(
                    // Tick price is 2, 2*2 = 4
                    Uint128::from(2u128),
                    OrderDirection::Bid,
                    Addr::unchecked("buyer"),
                )),
            ],
            order_id: 0,

            tick_id: LARGE_POSITIVE_TICK,
            expected_bank_msg: SubMsg::reply_on_error(
                BankMsg::Send {
                    to_address: sender.to_string(),
                    // Tick price = 2, 4/2 = 2
                    amount: vec![coin(2u128, quote_denom)],
                },
                REPLY_ID_CLAIM,
            ),
            expected_bounty_msg: None,
            expected_order_state: Some(LimitOrder::new(
                LARGE_POSITIVE_TICK,
                0,
                OrderDirection::Ask,
                sender.clone(),
                Uint128::from(6u128),
                decimal256_from_u128(4u128),
                None,
            )),
            expected_error: None,
        },
        ClaimOrderTestCase {
            name: "ASK: valid two-step partial claim (large positive tick)",
            sender: sender.clone(),
            operations: vec![
                OrderOperation::PlaceLimit(LimitOrder::new(
                    LARGE_POSITIVE_TICK,
                    0,
                    OrderDirection::Ask,
                    sender.clone(),
                    Uint128::from(10u128),
                    Decimal256::zero(),
                    None,
                )),
                OrderOperation::RunMarket(MarketOrder::new(
                    Uint128::from(2u128),
                    OrderDirection::Bid,
                    Addr::unchecked("buyer"),
                )),
                // Claim the first partial fill
                OrderOperation::Claim((LARGE_POSITIVE_TICK, 0)),
                OrderOperation::RunMarket(MarketOrder::new(
                    // Tick price is 2, 2*3 = 6
                    Uint128::from(3u128),
                    OrderDirection::Bid,
                    Addr::unchecked("buyer"),
                )),
            ],
            order_id: 0,

            tick_id: LARGE_POSITIVE_TICK,
            expected_bank_msg: SubMsg::reply_on_error(
                BankMsg::Send {
                    to_address: sender.to_string(),
                    // Tick price = 2, 6/2 = 3
                    amount: vec![coin(3u128, quote_denom)],
                },
                REPLY_ID_CLAIM,
            ),
            expected_bounty_msg: None,
            expected_order_state: None,
            expected_error: None,
        },
        // All Large Negative Tick orders operate on a tick price of 0.5
        ClaimOrderTestCase {
            name: "ASK: valid basic full claim (large negative tick)",
            sender: sender.clone(),
            operations: vec![
                OrderOperation::PlaceLimit(LimitOrder::new(
                    LARGE_NEGATIVE_TICK,
                    0,
                    OrderDirection::Ask,
                    sender.clone(),
                    Uint128::from(100u128),
                    Decimal256::zero(),
                    None,
                )),
                OrderOperation::RunMarket(MarketOrder::new(
                    Uint128::from(200u128),
                    OrderDirection::Bid,
                    Addr::unchecked("buyer"),
                )),
            ],
            order_id: 0,

            tick_id: LARGE_NEGATIVE_TICK,
            expected_bank_msg: SubMsg::reply_on_error(
                BankMsg::Send {
                    to_address: sender.to_string(),
                    amount: vec![coin(200u128, quote_denom)],
                },
                REPLY_ID_CLAIM,
            ),
            expected_bounty_msg: None,
            expected_order_state: None,
            expected_error: None,
        },
        ClaimOrderTestCase {
            name: "ASK: valid basic partial claim (large negative tick)",
            sender: sender.clone(),
            operations: vec![
                OrderOperation::PlaceLimit(LimitOrder::new(
                    LARGE_NEGATIVE_TICK,
                    0,
                    OrderDirection::Ask,
                    sender.clone(),
                    Uint128::from(100u128),
                    Decimal256::zero(),
                    None,
                )),
                OrderOperation::RunMarket(MarketOrder::new(
                    Uint128::from(100u128),
                    OrderDirection::Bid,
                    Addr::unchecked("buyer"),
                )),
            ],
            order_id: 0,

            tick_id: LARGE_NEGATIVE_TICK,
            expected_bank_msg: SubMsg::reply_on_error(
                BankMsg::Send {
                    to_address: sender.to_string(),
                    amount: vec![coin(100u128, quote_denom)],
                },
                REPLY_ID_CLAIM,
            ),
            expected_bounty_msg: None,
            expected_order_state: Some(LimitOrder::new(
                LARGE_NEGATIVE_TICK,
                0,
                OrderDirection::Ask,
                sender.clone(),
                Uint128::from(50u128),
                decimal256_from_u128(50u128),
                None,
            )),
            expected_error: None,
        },
        ClaimOrderTestCase {
            name: "ASK: valid two-step partial claim (large negative tick)",
            sender: sender.clone(),
            operations: vec![
                OrderOperation::PlaceLimit(LimitOrder::new(
                    LARGE_NEGATIVE_TICK,
                    0,
                    OrderDirection::Ask,
                    sender.clone(),
                    Uint128::from(100u128),
                    Decimal256::zero(),
                    None,
                )),
                OrderOperation::RunMarket(MarketOrder::new(
                    Uint128::from(100u128),
                    OrderDirection::Bid,
                    Addr::unchecked("buyer"),
                )),
                // Claim the first partial fill
                OrderOperation::Claim((LARGE_NEGATIVE_TICK, 0)),
                OrderOperation::RunMarket(MarketOrder::new(
                    Uint128::from(100u128),
                    OrderDirection::Bid,
                    Addr::unchecked("buyer"),
                )),
            ],
            order_id: 0,

            tick_id: LARGE_NEGATIVE_TICK,
            expected_bank_msg: SubMsg::reply_on_error(
                BankMsg::Send {
                    to_address: sender.to_string(),
                    amount: vec![coin(100u128, quote_denom)],
                },
                REPLY_ID_CLAIM,
            ),
            expected_bounty_msg: None,
            expected_order_state: None,
            expected_error: None,
        },
        ClaimOrderTestCase {
            name: "ASK: full claim with a previous cancellation",
            sender: sender.clone(),
            operations: vec![
                OrderOperation::PlaceLimit(LimitOrder::new(
                    valid_tick_id,
                    0,
                    OrderDirection::Ask,
                    sender.clone(),
                    Uint128::from(50u128),
                    Decimal256::zero(),
                    None,
                )),
                OrderOperation::PlaceLimit(LimitOrder::new(
                    valid_tick_id,
                    1,
                    OrderDirection::Ask,
                    sender.clone(),
                    Uint128::from(100u128),
                    Decimal256::zero(),
                    None,
                )),
                OrderOperation::Cancel((valid_tick_id, 0)),
                OrderOperation::RunMarket(MarketOrder::new(
                    Uint128::from(100u128),
                    OrderDirection::Bid,
                    Addr::unchecked("buyer"),
                )),
            ],
            order_id: 1,

            tick_id: valid_tick_id,
            expected_bank_msg: SubMsg::reply_on_error(
                BankMsg::Send {
                    to_address: sender.to_string(),
                    amount: vec![coin(100u128, quote_denom)],
                },
                REPLY_ID_CLAIM,
            ),
            expected_bounty_msg: None,
            expected_order_state: None,
            expected_error: None,
        },
        ClaimOrderTestCase {
            name: "ASK: valid basic full claim at MIN_TICK",
            sender: sender.clone(),
            operations: vec![
                OrderOperation::PlaceLimit(LimitOrder::new(
                    MIN_TICK,
                    0,
                    OrderDirection::Ask,
                    sender.clone(),
                    Uint128::from(10u128),
                    Decimal256::zero(),
                    None,
                )),
                OrderOperation::RunMarket(MarketOrder::new(
                    // Tick price is 0.000000000001, so 3_333_333_333_333 * 0.000000000001 = 3.33333333333
                    // We expect this to get truncated to 3, as order outputs should always be rounding
                    // in favor of the orderbook.
                    Uint128::from(3_000_000_000_000u128),
                    OrderDirection::Bid,
                    Addr::unchecked("buyer"),
                )),
            ],
            order_id: 0,

            tick_id: MIN_TICK,
            expected_bank_msg: SubMsg::reply_on_error(
                BankMsg::Send {
                    to_address: sender.to_string(),
                    // Tick price = 0.000000000001, 3 / 0.000000000001 = 3_000_000_000_000
                    amount: vec![coin(3_000_000_000_000u128, quote_denom)],
                },
                REPLY_ID_CLAIM,
            ),
            expected_bounty_msg: None,
            expected_order_state: Some(LimitOrder::new(
                MIN_TICK,
                0,
                OrderDirection::Ask,
                sender.clone(),
                Uint128::from(7u128),
                decimal256_from_u128(3u128),
                None,
            )),
            expected_error: None,
        },
        // A tick id of 0 operates on a tick price of 1
        ClaimOrderTestCase {
            name: "BID: valid basic full claim",
            sender: sender.clone(),
            operations: vec![
                OrderOperation::PlaceLimit(LimitOrder::new(
                    valid_tick_id,
                    0,
                    OrderDirection::Bid,
                    sender.clone(),
                    Uint128::from(10u128),
                    Decimal256::zero(),
                    None,
                )),
                OrderOperation::RunMarket(MarketOrder::new(
                    Uint128::from(10u128),
                    OrderDirection::Ask,
                    Addr::unchecked("buyer"),
                )),
            ],
            order_id: 0,

            tick_id: valid_tick_id,
            expected_bank_msg: SubMsg::reply_on_error(
                BankMsg::Send {
                    to_address: sender.to_string(),
                    amount: vec![coin(10u128, base_denom)],
                },
                REPLY_ID_CLAIM,
            ),
            expected_bounty_msg: None,
            expected_order_state: None,
            expected_error: None,
        },
        ClaimOrderTestCase {
            name: "BID: valid basic partial claim",
            sender: sender.clone(),
            operations: vec![
                OrderOperation::PlaceLimit(LimitOrder::new(
                    valid_tick_id,
                    0,
                    OrderDirection::Bid,
                    sender.clone(),
                    Uint128::from(10u128),
                    Decimal256::zero(),
                    None,
                )),
                OrderOperation::RunMarket(MarketOrder::new(
                    Uint128::from(5u128),
                    OrderDirection::Ask,
                    Addr::unchecked("buyer"),
                )),
            ],
            order_id: 0,

            tick_id: valid_tick_id,
            expected_bank_msg: SubMsg::reply_on_error(
                BankMsg::Send {
                    to_address: sender.to_string(),
                    amount: vec![coin(5u128, base_denom)],
                },
                REPLY_ID_CLAIM,
            ),
            expected_bounty_msg: None,
            expected_order_state: Some(LimitOrder::new(
                valid_tick_id,
                0,
                OrderDirection::Bid,
                sender.clone(),
                Uint128::from(5u128),
                decimal256_from_u128(5u128),
                None,
            )),
            expected_error: None,
        },
        ClaimOrderTestCase {
            name: "BID: valid two-step partial claim",
            sender: sender.clone(),
            operations: vec![
                OrderOperation::PlaceLimit(LimitOrder::new(
                    valid_tick_id,
                    0,
                    OrderDirection::Bid,
                    sender.clone(),
                    Uint128::from(10u128),
                    Decimal256::zero(),
                    None,
                )),
                OrderOperation::RunMarket(MarketOrder::new(
                    Uint128::from(7u128),
                    OrderDirection::Ask,
                    Addr::unchecked("buyer"),
                )),
                OrderOperation::Claim((valid_tick_id, 0)),
                OrderOperation::RunMarket(MarketOrder::new(
                    Uint128::from(3u128),
                    OrderDirection::Ask,
                    Addr::unchecked("buyer"),
                )),
            ],
            order_id: 0,

            tick_id: valid_tick_id,
            expected_bank_msg: SubMsg::reply_on_error(
                BankMsg::Send {
                    to_address: sender.to_string(),
                    amount: vec![coin(3u128, base_denom)],
                },
                REPLY_ID_CLAIM,
            ),
            expected_bounty_msg: None,
            expected_order_state: None,
            expected_error: None,
        },
        // All large positive tick orders operate on a tick price of 2
        ClaimOrderTestCase {
            name: "BID: valid basic full claim (large positive tick)",
            sender: sender.clone(),
            operations: vec![
                OrderOperation::PlaceLimit(LimitOrder::new(
                    LARGE_POSITIVE_TICK,
                    0,
                    OrderDirection::Bid,
                    sender.clone(),
                    Uint128::from(10u128),
                    Decimal256::zero(),
                    None,
                )),
                OrderOperation::RunMarket(MarketOrder::new(
                    // Tick price is 2, 2*5 = 10
                    Uint128::from(20u128),
                    OrderDirection::Ask,
                    Addr::unchecked("buyer"),
                )),
            ],
            order_id: 0,

            tick_id: LARGE_POSITIVE_TICK,
            expected_bank_msg: SubMsg::reply_on_error(
                BankMsg::Send {
                    to_address: sender.to_string(),
                    // Tick price = 2, 10/2 = 5
                    amount: vec![coin(20u128, base_denom)],
                },
                REPLY_ID_CLAIM,
            ),
            expected_bounty_msg: None,
            expected_order_state: None,
            expected_error: None,
        },
        ClaimOrderTestCase {
            name: "BID: valid basic partial claim (large positive tick)",
            sender: sender.clone(),
            operations: vec![
                OrderOperation::PlaceLimit(LimitOrder::new(
                    LARGE_POSITIVE_TICK,
                    0,
                    OrderDirection::Bid,
                    sender.clone(),
                    Uint128::from(10u128),
                    Decimal256::zero(),
                    None,
                )),
                OrderOperation::RunMarket(MarketOrder::new(
                    Uint128::from(10u128),
                    OrderDirection::Ask,
                    Addr::unchecked("buyer"),
                )),
            ],
            order_id: 0,

            tick_id: LARGE_POSITIVE_TICK,
            expected_bank_msg: SubMsg::reply_on_error(
                BankMsg::Send {
                    to_address: sender.to_string(),
                    // Tick price = 2, 5 * 2 = 10
                    amount: vec![coin(10u128, base_denom)],
                },
                REPLY_ID_CLAIM,
            ),
            expected_bounty_msg: None,
            expected_order_state: Some(LimitOrder::new(
                LARGE_POSITIVE_TICK,
                0,
                OrderDirection::Bid,
                sender.clone(),
                Uint128::from(5u128),
                decimal256_from_u128(5u128),
                None,
            )),
            expected_error: None,
        },
        ClaimOrderTestCase {
            name: "BID: valid two-step partial claim (large positive tick)",
            sender: sender.clone(),
            operations: vec![
                OrderOperation::PlaceLimit(LimitOrder::new(
                    LARGE_POSITIVE_TICK,
                    0,
                    OrderDirection::Bid,
                    sender.clone(),
                    Uint128::from(10u128),
                    Decimal256::zero(),
                    None,
                )),
                OrderOperation::RunMarket(MarketOrder::new(
                    Uint128::from(10u128),
                    OrderDirection::Ask,
                    Addr::unchecked("buyer"),
                )),
                // Claim the first partial fill
                OrderOperation::Claim((LARGE_POSITIVE_TICK, 0)),
                OrderOperation::RunMarket(MarketOrder::new(
                    Uint128::from(10u128),
                    OrderDirection::Ask,
                    Addr::unchecked("buyer"),
                )),
            ],
            order_id: 0,

            tick_id: LARGE_POSITIVE_TICK,
            expected_bank_msg: SubMsg::reply_on_error(
                BankMsg::Send {
                    to_address: sender.to_string(),
                    // Tick price = 2, 5 * 2 = 10
                    amount: vec![coin(10u128, base_denom)],
                },
                REPLY_ID_CLAIM,
            ),
            expected_bounty_msg: None,
            expected_order_state: None,
            expected_error: None,
        },
        // All Large Negative Tick orders operate on a tick price of 0.5
        ClaimOrderTestCase {
            name: "BID: valid basic full claim (large negative tick)",
            sender: sender.clone(),
            operations: vec![
                OrderOperation::PlaceLimit(LimitOrder::new(
                    LARGE_NEGATIVE_TICK,
                    0,
                    OrderDirection::Bid,
                    sender.clone(),
                    Uint128::from(100u128),
                    Decimal256::zero(),
                    None,
                )),
                OrderOperation::RunMarket(MarketOrder::new(
                    Uint128::from(50u128),
                    OrderDirection::Ask,
                    Addr::unchecked("buyer"),
                )),
            ],
            order_id: 0,

            tick_id: LARGE_NEGATIVE_TICK,
            expected_bank_msg: SubMsg::reply_on_error(
                BankMsg::Send {
                    to_address: sender.to_string(),
                    amount: vec![coin(50u128, base_denom)],
                },
                REPLY_ID_CLAIM,
            ),
            expected_bounty_msg: None,
            expected_order_state: None,
            expected_error: None,
        },
        ClaimOrderTestCase {
            name: "BID: valid basic partial claim (large negative tick)",
            sender: sender.clone(),
            operations: vec![
                OrderOperation::PlaceLimit(LimitOrder::new(
                    LARGE_NEGATIVE_TICK,
                    0,
                    OrderDirection::Bid,
                    sender.clone(),
                    Uint128::from(100u128),
                    Decimal256::zero(),
                    None,
                )),
                OrderOperation::RunMarket(MarketOrder::new(
                    Uint128::from(25u128),
                    OrderDirection::Ask,
                    Addr::unchecked("buyer"),
                )),
            ],
            order_id: 0,

            tick_id: LARGE_NEGATIVE_TICK,
            expected_bank_msg: SubMsg::reply_on_error(
                BankMsg::Send {
                    to_address: sender.to_string(),
                    amount: vec![coin(25u128, base_denom)],
                },
                REPLY_ID_CLAIM,
            ),
            expected_bounty_msg: None,
            expected_order_state: Some(LimitOrder::new(
                LARGE_NEGATIVE_TICK,
                0,
                OrderDirection::Bid,
                sender.clone(),
                Uint128::from(50u128),
                decimal256_from_u128(50u128),
                None,
            )),
            expected_error: None,
        },
        ClaimOrderTestCase {
            name: "BID: valid two-step partial claim (large negative tick)",
            sender: sender.clone(),
            operations: vec![
                OrderOperation::PlaceLimit(LimitOrder::new(
                    LARGE_NEGATIVE_TICK,
                    0,
                    OrderDirection::Bid,
                    sender.clone(),
                    Uint128::from(100u128),
                    Decimal256::zero(),
                    None,
                )),
                OrderOperation::RunMarket(MarketOrder::new(
                    Uint128::from(25u128),
                    OrderDirection::Ask,
                    Addr::unchecked("buyer"),
                )),
                // Claim the first partial fill
                OrderOperation::Claim((LARGE_NEGATIVE_TICK, 0)),
                OrderOperation::RunMarket(MarketOrder::new(
                    Uint128::from(25u128),
                    OrderDirection::Ask,
                    Addr::unchecked("buyer"),
                )),
            ],
            order_id: 0,

            tick_id: LARGE_NEGATIVE_TICK,
            expected_bank_msg: SubMsg::reply_on_error(
                BankMsg::Send {
                    to_address: sender.to_string(),
                    amount: vec![coin(25u128, base_denom)],
                },
                REPLY_ID_CLAIM,
            ),
            expected_bounty_msg: None,
            expected_order_state: None,
            expected_error: None,
        },
        ClaimOrderTestCase {
            name: "BID: full claim with a previous cancellation",
            sender: sender.clone(),
            operations: vec![
                OrderOperation::PlaceLimit(LimitOrder::new(
                    valid_tick_id,
                    0,
                    OrderDirection::Bid,
                    sender.clone(),
                    Uint128::from(50u128),
                    Decimal256::zero(),
                    None,
                )),
                OrderOperation::PlaceLimit(LimitOrder::new(
                    valid_tick_id,
                    1,
                    OrderDirection::Bid,
                    sender.clone(),
                    Uint128::from(100u128),
                    Decimal256::zero(),
                    None,
                )),
                OrderOperation::Cancel((valid_tick_id, 0)),
                OrderOperation::RunMarket(MarketOrder::new(
                    Uint128::from(100u128),
                    OrderDirection::Ask,
                    Addr::unchecked("buyer"),
                )),
            ],
            order_id: 1,

            tick_id: valid_tick_id,
            expected_bank_msg: SubMsg::reply_on_error(
                BankMsg::Send {
                    to_address: sender.to_string(),
                    amount: vec![coin(100u128, base_denom)],
                },
                REPLY_ID_CLAIM,
            ),
            expected_bounty_msg: None,
            expected_order_state: None,
            expected_error: None,
        },
        ClaimOrderTestCase {
            name: "invalid tick id",
            sender: sender.clone(),
            operations: vec![
                OrderOperation::PlaceLimit(LimitOrder::new(
                    valid_tick_id,
                    0,
                    OrderDirection::Ask,
                    sender.clone(),
                    Uint128::from(10u128),
                    Decimal256::zero(),
                    None,
                )),
                OrderOperation::RunMarket(MarketOrder::new(
                    Uint128::from(5u128),
                    OrderDirection::Bid,
                    Addr::unchecked("buyer"),
                )),
            ],
            order_id: 0,

            tick_id: 1,
            expected_bank_msg: SubMsg::reply_on_error(
                BankMsg::Send {
                    to_address: sender.to_string(),
                    amount: vec![coin(5u128, quote_denom)],
                },
                REPLY_ID_CLAIM,
            ),
            expected_bounty_msg: None,
            expected_order_state: None,
            expected_error: Some(ContractError::InvalidTickId { tick_id: 1 }),
        },
        ClaimOrderTestCase {
            name: "invalid order id",
            sender: sender.clone(),
            operations: vec![
                OrderOperation::PlaceLimit(LimitOrder::new(
                    valid_tick_id,
                    0,
                    OrderDirection::Ask,
                    sender.clone(),
                    Uint128::from(10u128),
                    Decimal256::zero(),
                    None,
                )),
                OrderOperation::RunMarket(MarketOrder::new(
                    Uint128::from(5u128),
                    OrderDirection::Bid,
                    Addr::unchecked("buyer"),
                )),
            ],
            order_id: 1,

            tick_id: valid_tick_id,
            expected_bank_msg: SubMsg::reply_on_error(
                BankMsg::Send {
                    to_address: sender.to_string(),
                    amount: vec![coin(5u128, quote_denom)],
                },
                REPLY_ID_CLAIM,
            ),
            expected_bounty_msg: None,
            expected_order_state: None,
            expected_error: Some(ContractError::OrderNotFound {
                tick_id: valid_tick_id,
                order_id: 1,
            }),
        },
        ClaimOrderTestCase {
            name: "invalid order id (cancelled order)",
            sender: sender.clone(),
            operations: vec![
                OrderOperation::PlaceLimit(LimitOrder::new(
                    valid_tick_id,
                    0,
                    OrderDirection::Ask,
                    sender.clone(),
                    Uint128::from(10u128),
                    Decimal256::zero(),
                    None,
                )),
                OrderOperation::Cancel((valid_tick_id, 0)),
            ],
            order_id: 0,

            tick_id: valid_tick_id,
            expected_bank_msg: SubMsg::reply_on_error(
                BankMsg::Send {
                    to_address: sender.to_string(),
                    amount: vec![coin(5u128, quote_denom)],
                },
                REPLY_ID_CLAIM,
            ),
            expected_bounty_msg: None,
            expected_order_state: None,
            expected_error: Some(ContractError::OrderNotFound {
                tick_id: valid_tick_id,
                order_id: 0,
            }),
        },
        ClaimOrderTestCase {
            name: "zero claim amount",
            sender: sender.clone(),
            operations: vec![OrderOperation::PlaceLimit(LimitOrder::new(
                valid_tick_id,
                0,
                OrderDirection::Ask,
                sender.clone(),
                Uint128::from(10u128),
                Decimal256::zero(),
                None,
            ))],
            order_id: 0,

            tick_id: valid_tick_id,
            expected_bank_msg: SubMsg::reply_on_error(
                BankMsg::Send {
                    to_address: sender.to_string(),
                    amount: vec![coin(5u128, quote_denom)],
                },
                REPLY_ID_CLAIM,
            ),
            expected_bounty_msg: None,
            expected_order_state: None,
            expected_error: Some(ContractError::ZeroClaim),
        },
        ClaimOrderTestCase {
            name: "zero claim amount (tick etas < order etas)",
            sender: sender.clone(),
            operations: vec![
                OrderOperation::PlaceLimit(LimitOrder::new(
                    valid_tick_id,
                    0,
                    OrderDirection::Ask,
                    sender.clone(),
                    Uint128::from(10u128),
                    Decimal256::zero(),
                    None,
                )),
                OrderOperation::PlaceLimit(LimitOrder::new(
                    valid_tick_id,
                    0,
                    OrderDirection::Ask,
                    sender.clone(),
                    Uint128::from(10u128),
                    Decimal256::zero(),
                    None,
                )),
            ],
            order_id: 1,

            tick_id: valid_tick_id,
            expected_bank_msg: SubMsg::reply_on_error(
                BankMsg::Send {
                    to_address: sender.to_string(),
                    amount: vec![coin(5u128, quote_denom)],
                },
                REPLY_ID_CLAIM,
            ),
            expected_bounty_msg: None,
            expected_order_state: None,
            expected_error: Some(ContractError::ZeroClaim),
        },
        ClaimOrderTestCase {
            name: "zero claim amount (cancelled order larger etas than order)",
            sender: sender.clone(),
            operations: vec![
                OrderOperation::PlaceLimit(LimitOrder::new(
                    valid_tick_id,
                    0,
                    OrderDirection::Ask,
                    sender.clone(),
                    Uint128::from(10u128),
                    Decimal256::zero(),
                    None,
                )),
                OrderOperation::PlaceLimit(LimitOrder::new(
                    valid_tick_id,
                    0,
                    OrderDirection::Ask,
                    sender.clone(),
                    Uint128::from(100u128),
                    Decimal256::zero(),
                    None,
                )),
                OrderOperation::Cancel((valid_tick_id, 1)),
            ],
            order_id: 0,

            tick_id: valid_tick_id,
            expected_bank_msg: SubMsg::reply_on_error(
                BankMsg::Send {
                    to_address: sender.to_string(),
                    amount: vec![coin(5u128, quote_denom)],
                },
                REPLY_ID_CLAIM,
            ),
            expected_bounty_msg: None,
            expected_order_state: None,
            expected_error: Some(ContractError::ZeroClaim),
        },
    ];

    for test in test_cases {
        // Test Setup
        let mut deps = mock_dependencies();
        let env = mock_env();
        let info = mock_info("sender", &[]);
        create_orderbook(
            deps.as_mut(),
            quote_denom.to_string(),
            base_denom.to_string(),
        )
        .unwrap();

        // Run setup operations
        for operation in test.operations {
            operation
                .run(deps.as_mut(), env.clone(), info.clone())
                .unwrap();
        }

        // Claim designated order
        let res = claim_order(
            deps.as_mut().storage,
            test.sender,
            test.tick_id,
            test.order_id,
        );

        if let Some(err) = test.expected_error {
            assert_eq!(res, Err(err), "{}", format_test_name(test.name));
            continue;
        }

        let res = res.unwrap();

        // Assert that the generated bank and bounty messages are as expected
        assert_eq!(
            res.1[0],
            test.expected_bank_msg,
            "{}",
            format_test_name(test.name)
        );
        if let Some(expected_bounty_msg) = test.expected_bounty_msg {
            // Bounty message expected
            assert_eq!((res.1).len(), 2, "{}", format_test_name(test.name));
            assert_eq!(
                res.1[1],
                expected_bounty_msg,
                "{}",
                format_test_name(test.name)
            );
        } else {
            // No bounty message expected
            assert_eq!((res.1).len(), 1, "{}", format_test_name(test.name));
        }

        // Check order in state
        let maybe_order = orders()
            .may_load(deps.as_ref().storage, &(test.tick_id, test.order_id))
            .unwrap();
        // Order in state may have been removed
        assert_eq!(
            maybe_order,
            test.expected_order_state,
            "{}",
            format_test_name(test.name)
        );
    }
}

struct MovingClaimOrderTestCase {
    name: &'static str,
    operations: Vec<OrderOperation>,
    sender: Addr,

    tick_id: i64,
    order_id: u64,
    expected_output: SubMsg,
    expected_order_state: Option<LimitOrder>,
    expected_error: Option<ContractError>,
}

#[test]
fn test_claim_order_moving_tick() {
    let valid_tick_id = 0;
    let quote_denom = "quote";
    let base_denom = "base";
    let sender = Addr::unchecked("sender");
    let test_cases: Vec<MovingClaimOrderTestCase> = vec![
        MovingClaimOrderTestCase {
            name: "ASK: single tick movement full claim",
            sender: sender.clone(),
            operations: vec![
                // Place order and immediately fully fill
                OrderOperation::PlaceLimit(LimitOrder::new(
                    valid_tick_id,
                    0,
                    OrderDirection::Bid,
                    sender.clone(),
                    Uint128::from(100u128),
                    Decimal256::zero(),
                    None,
                )),
                OrderOperation::RunMarket(MarketOrder::new(
                    Uint128::from(100u128),
                    OrderDirection::Ask,
                    sender.clone(),
                )),
                // Place limit in opposite direction from first order on same tick
                OrderOperation::PlaceLimit(LimitOrder::new(
                    valid_tick_id,
                    1,
                    OrderDirection::Ask,
                    sender.clone(),
                    Uint128::from(50u128),
                    Decimal256::zero(),
                    None,
                )),
                OrderOperation::RunMarket(MarketOrder::new(
                    Uint128::from(50u128),
                    OrderDirection::Bid,
                    sender.clone(),
                )),
                // Ensure no errors on claiming first order
                OrderOperation::Claim((valid_tick_id, 0)),
            ],
            order_id: 1,

            tick_id: valid_tick_id,
            expected_output: SubMsg::reply_on_error(
                BankMsg::Send {
                    to_address: sender.to_string(),
                    amount: vec![coin(50u128, quote_denom)],
                },
                REPLY_ID_CLAIM,
            ),
            expected_order_state: None,
            expected_error: None,
        },
        MovingClaimOrderTestCase {
            name: "ASK: single tick movement partial claim",
            sender: sender.clone(),
            operations: vec![
                // Place order and immediately fully fill
                OrderOperation::PlaceLimit(LimitOrder::new(
                    valid_tick_id,
                    0,
                    OrderDirection::Bid,
                    sender.clone(),
                    Uint128::from(100u128),
                    Decimal256::zero(),
                    None,
                )),
                OrderOperation::RunMarket(MarketOrder::new(
                    Uint128::from(100u128),
                    OrderDirection::Ask,
                    sender.clone(),
                )),
                // Place limit in opposite direction from first order on same tick
                OrderOperation::PlaceLimit(LimitOrder::new(
                    valid_tick_id,
                    1,
                    OrderDirection::Ask,
                    sender.clone(),
                    Uint128::from(50u128),
                    Decimal256::zero(),
                    None,
                )),
                OrderOperation::RunMarket(MarketOrder::new(
                    Uint128::from(25u128),
                    OrderDirection::Bid,
                    sender.clone(),
                )),
                // Ensure no errors on claiming first order
                OrderOperation::Claim((valid_tick_id, 0)),
            ],
            order_id: 1,

            tick_id: valid_tick_id,
            expected_output: SubMsg::reply_on_error(
                BankMsg::Send {
                    to_address: sender.to_string(),
                    amount: vec![coin(25u128, quote_denom)],
                },
                REPLY_ID_CLAIM,
            ),
            expected_order_state: Some(LimitOrder::new(
                valid_tick_id,
                1,
                OrderDirection::Ask,
                sender.clone(),
                Uint128::from(25u128),
                decimal256_from_u128(25u128),
                None,
            )),
            expected_error: None,
        },
        MovingClaimOrderTestCase {
            name: "ASK: single tick movement partial claim with cancellation",
            sender: sender.clone(),
            operations: vec![
                // Place order and immediately fully fill
                OrderOperation::PlaceLimit(LimitOrder::new(
                    valid_tick_id,
                    0,
                    OrderDirection::Bid,
                    sender.clone(),
                    Uint128::from(100u128),
                    Decimal256::zero(),
                    None,
                )),
                OrderOperation::RunMarket(MarketOrder::new(
                    Uint128::from(100u128),
                    OrderDirection::Ask,
                    sender.clone(),
                )),
                // Place temporary order to be cancelled
                OrderOperation::PlaceLimit(LimitOrder::new(
                    valid_tick_id,
                    1,
                    OrderDirection::Ask,
                    sender.clone(),
                    Uint128::from(25u128),
                    Decimal256::zero(),
                    None,
                )),
                // Place order to be claimed
                OrderOperation::PlaceLimit(LimitOrder::new(
                    valid_tick_id,
                    2,
                    OrderDirection::Ask,
                    sender.clone(),
                    Uint128::from(50u128),
                    Decimal256::zero(),
                    None,
                )),
                // Cancel temporary order
                OrderOperation::Cancel((valid_tick_id, 1)),
                // Partially fill order to be claimed
                OrderOperation::RunMarket(MarketOrder::new(
                    Uint128::from(25u128),
                    OrderDirection::Bid,
                    sender.clone(),
                )),
                // Ensure no errors on claiming first order
                OrderOperation::Claim((valid_tick_id, 0)),
            ],
            order_id: 2,

            tick_id: valid_tick_id,
            expected_output: SubMsg::reply_on_error(
                BankMsg::Send {
                    to_address: sender.to_string(),
                    amount: vec![coin(25u128, quote_denom)],
                },
                REPLY_ID_CLAIM,
            ),
            expected_order_state: Some(LimitOrder::new(
                valid_tick_id,
                2,
                OrderDirection::Ask,
                sender.clone(),
                Uint128::from(25u128),
                decimal256_from_u128(50u128),
                None,
            )),
            expected_error: None,
        },
        MovingClaimOrderTestCase {
            name:
                "ASK: single tick movement partial claim with cancellation from previous direction",
            sender: sender.clone(),
            operations: vec![
                // Place order in opposite direction from claimed order
                OrderOperation::PlaceLimit(LimitOrder::new(
                    valid_tick_id,
                    0,
                    OrderDirection::Bid,
                    sender.clone(),
                    Uint128::from(100u128),
                    Decimal256::zero(),
                    None,
                )),
                // Immediately cancel it
                OrderOperation::Cancel((valid_tick_id, 0)),
                // Place order to be claimed
                OrderOperation::PlaceLimit(LimitOrder::new(
                    valid_tick_id,
                    1,
                    OrderDirection::Ask,
                    sender.clone(),
                    Uint128::from(50u128),
                    Decimal256::zero(),
                    None,
                )),
                // Partially fill order to be claimed
                OrderOperation::RunMarket(MarketOrder::new(
                    Uint128::from(25u128),
                    OrderDirection::Bid,
                    sender.clone(),
                )),
            ],
            order_id: 1,

            tick_id: valid_tick_id,
            expected_output: SubMsg::reply_on_error(
                BankMsg::Send {
                    to_address: sender.to_string(),
                    amount: vec![coin(25u128, quote_denom)],
                },
                REPLY_ID_CLAIM,
            ),
            expected_order_state: Some(LimitOrder::new(
                valid_tick_id,
                1,
                OrderDirection::Ask,
                sender.clone(),
                Uint128::from(25u128),
                decimal256_from_u128(25u128),
                None,
            )),
            expected_error: None,
        },
        MovingClaimOrderTestCase {
            name: "ASK: returning tick movement full claim",
            sender: sender.clone(),
            operations: vec![
                // Place order in opposite direction of order to be claimed
                OrderOperation::PlaceLimit(LimitOrder::new(
                    valid_tick_id,
                    0,
                    OrderDirection::Bid,
                    sender.clone(),
                    Uint128::from(100u128),
                    Decimal256::zero(),
                    None,
                )),
                // Fill order to move tick
                OrderOperation::RunMarket(MarketOrder::new(
                    Uint128::from(100u128),
                    OrderDirection::Ask,
                    sender.clone(),
                )),
                // Place order to be claimed
                OrderOperation::PlaceLimit(LimitOrder::new(
                    valid_tick_id,
                    1,
                    OrderDirection::Ask,
                    sender.clone(),
                    Uint128::from(50u128),
                    Decimal256::zero(),
                    None,
                )),
                // Fill order to move tick
                OrderOperation::RunMarket(MarketOrder::new(
                    Uint128::from(50u128),
                    OrderDirection::Bid,
                    sender.clone(),
                )),
                // Place new order in opposite direction to order that's being claimed
                OrderOperation::PlaceLimit(LimitOrder::new(
                    valid_tick_id,
                    2,
                    OrderDirection::Bid,
                    sender.clone(),
                    Uint128::from(100u128),
                    Decimal256::zero(),
                    None,
                )),
                // Full fill new order
                OrderOperation::RunMarket(MarketOrder::new(
                    Uint128::from(100u128),
                    OrderDirection::Ask,
                    sender.clone(),
                )),
                // Ensure no errors on claiming orders for opposite directions
                OrderOperation::Claim((valid_tick_id, 0)),
                OrderOperation::Claim((valid_tick_id, 2)),
            ],
            order_id: 1,

            tick_id: valid_tick_id,
            expected_output: SubMsg::reply_on_error(
                BankMsg::Send {
                    to_address: sender.to_string(),
                    amount: vec![coin(50u128, quote_denom)],
                },
                REPLY_ID_CLAIM,
            ),
            expected_order_state: None,
            expected_error: None,
        },
        MovingClaimOrderTestCase {
            name: "BID: single tick movement full claim",
            sender: sender.clone(),
            operations: vec![
                // Place order and immediately fully fill to move tick
                OrderOperation::PlaceLimit(LimitOrder::new(
                    valid_tick_id,
                    0,
                    OrderDirection::Ask,
                    sender.clone(),
                    Uint128::from(100u128),
                    Decimal256::zero(),
                    None,
                )),
                OrderOperation::RunMarket(MarketOrder::new(
                    Uint128::from(100u128),
                    OrderDirection::Bid,
                    sender.clone(),
                )),
                // Place order to be claimed
                OrderOperation::PlaceLimit(LimitOrder::new(
                    valid_tick_id,
                    1,
                    OrderDirection::Bid,
                    sender.clone(),
                    Uint128::from(50u128),
                    Decimal256::zero(),
                    None,
                )),
                OrderOperation::RunMarket(MarketOrder::new(
                    Uint128::from(50u128),
                    OrderDirection::Ask,
                    sender.clone(),
                )),
                // Ensure no errors on claiming first order
                OrderOperation::Claim((valid_tick_id, 0)),
            ],
            order_id: 1,

            tick_id: valid_tick_id,
            expected_output: SubMsg::reply_on_error(
                BankMsg::Send {
                    to_address: sender.to_string(),
                    amount: vec![coin(50u128, base_denom)],
                },
                REPLY_ID_CLAIM,
            ),
            expected_order_state: None,
            expected_error: None,
        },
        MovingClaimOrderTestCase {
            name: "BID: single tick movement partial claim",
            sender: sender.clone(),
            operations: vec![
                // Place order and immediately fully fill
                OrderOperation::PlaceLimit(LimitOrder::new(
                    valid_tick_id,
                    0,
                    OrderDirection::Ask,
                    sender.clone(),
                    Uint128::from(100u128),
                    Decimal256::zero(),
                    None,
                )),
                OrderOperation::RunMarket(MarketOrder::new(
                    Uint128::from(100u128),
                    OrderDirection::Bid,
                    sender.clone(),
                )),
                // Place order to be claimed
                OrderOperation::PlaceLimit(LimitOrder::new(
                    valid_tick_id,
                    1,
                    OrderDirection::Bid,
                    sender.clone(),
                    Uint128::from(50u128),
                    Decimal256::zero(),
                    None,
                )),
                OrderOperation::RunMarket(MarketOrder::new(
                    Uint128::from(25u128),
                    OrderDirection::Ask,
                    sender.clone(),
                )),
                // Ensure no errors on claiming first order
                OrderOperation::Claim((valid_tick_id, 0)),
            ],
            order_id: 1,

            tick_id: valid_tick_id,
            expected_output: SubMsg::reply_on_error(
                BankMsg::Send {
                    to_address: sender.to_string(),
                    amount: vec![coin(25u128, base_denom)],
                },
                REPLY_ID_CLAIM,
            ),
            expected_order_state: Some(LimitOrder::new(
                valid_tick_id,
                1,
                OrderDirection::Bid,
                sender.clone(),
                Uint128::from(25u128),
                decimal256_from_u128(25u128),
                None,
            )),
            expected_error: None,
        },
        MovingClaimOrderTestCase {
            name: "BID: single tick movement partial claim with cancellation",
            sender: sender.clone(),
            operations: vec![
                // Place order and immediately fully fill to move tick
                OrderOperation::PlaceLimit(LimitOrder::new(
                    valid_tick_id,
                    0,
                    OrderDirection::Ask,
                    sender.clone(),
                    Uint128::from(100u128),
                    Decimal256::zero(),
                    None,
                )),
                OrderOperation::RunMarket(MarketOrder::new(
                    Uint128::from(100u128),
                    OrderDirection::Bid,
                    sender.clone(),
                )),
                // Place temporary order to be cancelled
                OrderOperation::PlaceLimit(LimitOrder::new(
                    valid_tick_id,
                    1,
                    OrderDirection::Bid,
                    sender.clone(),
                    Uint128::from(25u128),
                    Decimal256::zero(),
                    None,
                )),
                // Place order to be claimed
                OrderOperation::PlaceLimit(LimitOrder::new(
                    valid_tick_id,
                    2,
                    OrderDirection::Bid,
                    sender.clone(),
                    Uint128::from(50u128),
                    Decimal256::zero(),
                    None,
                )),
                // Cancel temporary order
                OrderOperation::Cancel((valid_tick_id, 1)),
                // Partially fill order to be claimed
                OrderOperation::RunMarket(MarketOrder::new(
                    Uint128::from(25u128),
                    OrderDirection::Ask,
                    sender.clone(),
                )),
                // Ensure no errors on claiming first order
                OrderOperation::Claim((valid_tick_id, 0)),
            ],
            order_id: 2,

            tick_id: valid_tick_id,
            expected_output: SubMsg::reply_on_error(
                BankMsg::Send {
                    to_address: sender.to_string(),
                    amount: vec![coin(25u128, base_denom)],
                },
                REPLY_ID_CLAIM,
            ),
            expected_order_state: Some(LimitOrder::new(
                valid_tick_id,
                2,
                OrderDirection::Bid,
                sender.clone(),
                Uint128::from(25u128),
                decimal256_from_u128(50u128),
                None,
            )),
            expected_error: None,
        },
        MovingClaimOrderTestCase {
            name:
                "BID: single tick movement partial claim with cancellation from previous direction",
            sender: sender.clone(),
            operations: vec![
                // Place order in opposite direction of order to be claimed
                OrderOperation::PlaceLimit(LimitOrder::new(
                    valid_tick_id,
                    0,
                    OrderDirection::Ask,
                    sender.clone(),
                    Uint128::from(100u128),
                    Decimal256::zero(),
                    None,
                )),
                // Immediately cancel the order
                OrderOperation::Cancel((valid_tick_id, 0)),
                // Place order to be claimed
                OrderOperation::PlaceLimit(LimitOrder::new(
                    valid_tick_id,
                    1,
                    OrderDirection::Bid,
                    sender.clone(),
                    Uint128::from(50u128),
                    Decimal256::zero(),
                    None,
                )),
                // Partially fill the order
                OrderOperation::RunMarket(MarketOrder::new(
                    Uint128::from(25u128),
                    OrderDirection::Ask,
                    sender.clone(),
                )),
            ],
            order_id: 1,

            tick_id: valid_tick_id,
            expected_output: SubMsg::reply_on_error(
                BankMsg::Send {
                    to_address: sender.to_string(),
                    amount: vec![coin(25u128, base_denom)],
                },
                REPLY_ID_CLAIM,
            ),
            expected_order_state: Some(LimitOrder::new(
                valid_tick_id,
                1,
                OrderDirection::Bid,
                sender.clone(),
                Uint128::from(25u128),
                decimal256_from_u128(25u128),
                None,
            )),
            expected_error: None,
        },
        MovingClaimOrderTestCase {
            name: "BID: returning tick movement full claim",
            sender: sender.clone(),
            operations: vec![
                // Place order and immediatelly fully fill to move tick
                OrderOperation::PlaceLimit(LimitOrder::new(
                    valid_tick_id,
                    0,
                    OrderDirection::Ask,
                    sender.clone(),
                    Uint128::from(100u128),
                    Decimal256::zero(),
                    None,
                )),
                OrderOperation::RunMarket(MarketOrder::new(
                    Uint128::from(100u128),
                    OrderDirection::Bid,
                    sender.clone(),
                )),
                // Place order to be claimed and fully fill to move tick
                OrderOperation::PlaceLimit(LimitOrder::new(
                    valid_tick_id,
                    1,
                    OrderDirection::Bid,
                    sender.clone(),
                    Uint128::from(50u128),
                    Decimal256::zero(),
                    None,
                )),
                OrderOperation::RunMarket(MarketOrder::new(
                    Uint128::from(50u128),
                    OrderDirection::Ask,
                    sender.clone(),
                )),
                // Place order in opposite direction from order to be claimed
                OrderOperation::PlaceLimit(LimitOrder::new(
                    valid_tick_id,
                    2,
                    OrderDirection::Ask,
                    sender.clone(),
                    Uint128::from(100u128),
                    Decimal256::zero(),
                    None,
                )),
                OrderOperation::RunMarket(MarketOrder::new(
                    Uint128::from(100u128),
                    OrderDirection::Bid,
                    sender.clone(),
                )),
                // Ensure no errors on claiming orders for opposite direction
                OrderOperation::Claim((valid_tick_id, 0)),
                OrderOperation::Claim((valid_tick_id, 2)),
            ],
            order_id: 1,

            tick_id: valid_tick_id,
            expected_output: SubMsg::reply_on_error(
                BankMsg::Send {
                    to_address: sender.to_string(),
                    amount: vec![coin(50u128, base_denom)],
                },
                REPLY_ID_CLAIM,
            ),
            expected_order_state: None,
            expected_error: None,
        },
    ];

    for test in test_cases {
        // Test Setup
        let mut deps = mock_dependencies();
        let env = mock_env();
        let info = mock_info("sender", &[]);
        create_orderbook(
            deps.as_mut(),
            quote_denom.to_string(),
            base_denom.to_string(),
        )
        .unwrap();

        // Run setup operations
        for operation in test.operations {
            operation
                .run(deps.as_mut(), env.clone(), info.clone())
                .unwrap();
        }

        // Claim designated order
        let res = claim_order(
            deps.as_mut().storage,
            test.sender,
            test.tick_id,
            test.order_id,
        );

        if let Some(err) = test.expected_error {
            assert_eq!(res, Err(err), "{}", format_test_name(test.name));
            continue;
        }

        let res = res.unwrap();

        // Assert that the generated bank message is as expected
        assert_eq!(
            res.1[0],
            test.expected_output,
            "{}",
            format_test_name(test.name)
        );

        // Check order in state
        let maybe_order = orders()
            .may_load(deps.as_ref().storage, &(test.tick_id, test.order_id))
            .unwrap();
        // Order in state may have been removed
        assert_eq!(
            maybe_order,
            test.expected_order_state,
            "{}",
            format_test_name(test.name)
        );
    }
}

struct BatchClaimOrderTestCase {
    name: &'static str,
    operations: Vec<OrderOperation>,
    book_id: u64,
    orders: Vec<(i64, u64)>,
    expected_messages: Vec<SubMsg>,
    expected_order_states: Option<Vec<LimitOrder>>,
    expected_error: Option<ContractError>,
}

#[test]
fn test_batch_claim_order() {
    let valid_book_id = 0;
    let quote_denom = "quote";
    let base_denom = "base";
    let sender = Addr::unchecked("sender");
    let owner = Addr::unchecked("owner");
    let test_cases: Vec<BatchClaimOrderTestCase> = vec![
        BatchClaimOrderTestCase {
            name: "Batch claim orders happy path",
            operations: vec![
                // Place two limit orders
                OrderOperation::PlaceLimit(LimitOrder::new(
                    valid_book_id,
                    0,
                    0,
                    OrderDirection::Bid,
                    owner.clone(),
                    Uint128::from(100u128),
                    Decimal256::zero(),
                    Some(Decimal::percent(1)),
                )),
                OrderOperation::PlaceLimit(LimitOrder::new(
                    valid_book_id,
                    1,
                    1,
                    OrderDirection::Ask,
                    owner.clone(),
                    Uint128::from(50u128),
                    Decimal256::zero(),
                    None,
                )),
                // Fully fill both orders
                OrderOperation::RunMarket(MarketOrder::new(
                    valid_book_id,
                    Uint128::from(100u128),
                    OrderDirection::Ask,
                    owner.clone(),
                )),
                OrderOperation::RunMarket(MarketOrder::new(
                    valid_book_id,
                    Uint128::from(50u128),
                    OrderDirection::Bid,
                    owner.clone(),
                )),
            ],
            book_id: valid_book_id,
            // (tick_id, order_id) pairs
            orders: vec![(0, 0), (1, 1)],
            expected_messages: vec![
                SubMsg::reply_on_error(
                    BankMsg::Send {
                        to_address: owner.to_string(),
                        // 1% bounty on 100 base tokens
                        amount: vec![coin(99u128, base_denom)],
                    },
                    REPLY_ID_CLAIM,
                ),
                SubMsg::reply_on_error(
                    BankMsg::Send {
                        to_address: sender.to_string(),
                        // 1% bounty on 100 base tokens
                        amount: vec![coin(1u128, base_denom)],
                    },
                    REPLY_ID_CLAIM_BOUNTY,
                ),
                SubMsg::reply_on_error(
                    BankMsg::Send {
                        to_address: owner.to_string(),
                        // Since tick 1 corresponds to a price slightly higher than 1.0,
                        // this ends up getting rounded to 49
                        amount: vec![coin(49u128, quote_denom)],
                    },
                    REPLY_ID_CLAIM,
                ),
            ],
            // Orders are fully filled & claimed, so they should be removed from state
            expected_order_states: None,
            expected_error: None,
        },
        BatchClaimOrderTestCase {
            name: "Batch claim with unfilled order",
            operations: vec![
                // Place three limit orders, two of which will be filled
                OrderOperation::PlaceLimit(LimitOrder::new(
                    valid_book_id,
                    0,
                    0,
                    OrderDirection::Bid,
                    owner.clone(),
                    Uint128::from(100u128),
                    Decimal256::zero(),
                    None,
                )),
                OrderOperation::PlaceLimit(LimitOrder::new(
                    valid_book_id,
                    1,
                    1,
                    OrderDirection::Ask,
                    owner.clone(),
                    Uint128::from(50u128),
                    Decimal256::zero(),
                    None,
                )),
                // This order will not be filled
                OrderOperation::PlaceLimit(LimitOrder::new(
                    valid_book_id,
                    -1,
                    2,
                    OrderDirection::Bid,
                    owner.clone(),
                    Uint128::from(25u128),
                    Decimal256::zero(),
                    None,
                )),
                // Fully fill the first two orders
                OrderOperation::RunMarket(MarketOrder::new(
                    valid_book_id,
                    Uint128::from(100u128),
                    OrderDirection::Ask,
                    owner.clone(),
                )),
                OrderOperation::RunMarket(MarketOrder::new(
                    valid_book_id,
                    Uint128::from(50u128),
                    OrderDirection::Bid,
                    owner.clone(),
                )),
            ],
            book_id: valid_book_id,
            // (tick_id, order_id) pairs including the unfilled order
            orders: vec![(0, 0), (1, 1), (-1, 2)],
            expected_messages: vec![
                SubMsg::reply_on_error(
                    BankMsg::Send {
                        to_address: owner.to_string(),
                        amount: vec![coin(100u128, base_denom)],
                    },
                    REPLY_ID_CLAIM,
                ),
                SubMsg::reply_on_error(
                    BankMsg::Send {
                        to_address: owner.to_string(),
                        amount: vec![coin(49u128, quote_denom)],
                    },
                    REPLY_ID_CLAIM,
                ),
                // No message for the unfilled order as it cannot be claimed
            ],
            // The unfilled order should remain in state
            expected_order_states: Some(vec![LimitOrder::new(
                valid_book_id,
                -1,
                2,
                OrderDirection::Bid,
                owner.clone(),
                Uint128::from(25u128),
                Decimal256::zero(),
                None,
            )]),
            expected_error: None,
        },
    ];

    for test in test_cases {
        // Test Setup
        let mut deps = mock_dependencies();
        let env = mock_env();
        let info = mock_info(owner.as_str(), &[]);
        create_orderbook(
            deps.as_mut(),
            env.clone(),
            info.clone(),
            quote_denom.to_string(),
            base_denom.to_string(),
        )
        .unwrap();

        // Run setup operations
        for operation in test.operations {
            operation
                .run(deps.as_mut(), env.clone(), info.clone(), valid_book_id)
                .unwrap();
        }

        // Update sender to be different than the order owner
        let info = mock_info(sender.as_str(), &[]);

        // Batch claim orders
        let res = batch_claim_limits(
            deps.as_mut(),
            info.clone(),
            test.book_id,
            test.orders.clone(),
        );

        if let Some(err) = test.expected_error {
            assert_eq!(res, Err(err), "{}", format_test_name(test.name));

            // TODO: check order states for error cases
            continue;
        }

        assert!(res.is_ok(), "Expected Ok(_) value, got Err");

        let res = res.unwrap();

        // Assert that the generated bank messages are as expected
        assert_eq!(
            test.expected_messages,
            res.messages,
            "{}. Expected {} messages, got {}",
            format_test_name(test.name),
            test.expected_messages.len(),
            res.messages.len()
        );

        for (expected_msg, actual_msg) in test.expected_messages.iter().zip(res.messages.iter()) {
            assert_eq!(
                expected_msg,
                actual_msg,
                "{}. Expected {:?}, got {:?}",
                format_test_name(test.name),
                expected_msg,
                actual_msg
            );
        }

        // Assert correct order states
        for (tick_id, order_id) in &test.orders {
            let maybe_order = orders()
                .may_load(deps.as_ref().storage, &(test.book_id, *tick_id, *order_id))
                .unwrap();
            // Order in state may have been removed or still present depending on the test case
            let expected_order_state = test.expected_order_states.as_ref().and_then(|states| {
                states
                    .iter()
                    .find(|order| order.tick_id == *tick_id && order.order_id == *order_id)
            });
            assert_eq!(
                expected_order_state.cloned(),
                maybe_order,
                "{} for order_id {} and tick_id {}",
                format_test_name(test.name),
                order_id,
                tick_id
            );
        }
    }
}<|MERGE_RESOLUTION|>--- conflicted
+++ resolved
@@ -80,12 +80,7 @@
             expected_error: None,
         },
         PlaceLimitTestCase {
-<<<<<<< HEAD
-            name: "valid order with claim bounty",
-=======
             name: "valid order with 0.1% claim bounty",
-            book_id: valid_book_id,
->>>>>>> d6e762a8
             tick_id: 10,
             quantity: Uint128::new(100),
             sent: Uint128::new(100),
@@ -94,12 +89,7 @@
             expected_error: None,
         },
         PlaceLimitTestCase {
-<<<<<<< HEAD
-            name: "order with claim bounty > 1 (invalid)",
-=======
             name: "valid order with max claim bounty",
-            book_id: valid_book_id,
->>>>>>> d6e762a8
             tick_id: 10,
             quantity: Uint128::new(100),
             sent: Uint128::new(100),
@@ -109,7 +99,6 @@
         },
         PlaceLimitTestCase {
             name: "order with claim bounty > 0.01 (invalid)",
-            book_id: valid_book_id,
             tick_id: 10,
             quantity: Uint128::new(100),
             sent: Uint128::new(100),
@@ -1592,12 +1581,7 @@
                     Some(Decimal::percent(1)),
                 )),
                 OrderOperation::RunMarket(MarketOrder::new(
-<<<<<<< HEAD
-                    Uint128::from(10u128),
-=======
-                    valid_book_id,
-                    Uint128::from(100u128),
->>>>>>> d6e762a8
+                    Uint128::from(100u128),
                     OrderDirection::Bid,
                     Addr::unchecked("buyer"),
                 )),
@@ -1641,23 +1625,13 @@
                     Some(Decimal::from_str("0.0035").unwrap()),
                 )),
                 OrderOperation::RunMarket(MarketOrder::new(
-<<<<<<< HEAD
-                    Uint128::from(7u128),
-=======
-                    valid_book_id,
                     Uint128::from(700u128),
->>>>>>> d6e762a8
                     OrderDirection::Bid,
                     Addr::unchecked("buyer"),
                 )),
                 OrderOperation::Claim((valid_tick_id, 0)),
                 OrderOperation::RunMarket(MarketOrder::new(
-<<<<<<< HEAD
-                    Uint128::from(3u128),
-=======
-                    valid_book_id,
                     Uint128::from(300u128),
->>>>>>> d6e762a8
                     OrderDirection::Bid,
                     Addr::unchecked("buyer"),
                 )),
@@ -3355,7 +3329,6 @@
 struct BatchClaimOrderTestCase {
     name: &'static str,
     operations: Vec<OrderOperation>,
-    book_id: u64,
     orders: Vec<(i64, u64)>,
     expected_messages: Vec<SubMsg>,
     expected_order_states: Option<Vec<LimitOrder>>,
@@ -3364,7 +3337,6 @@
 
 #[test]
 fn test_batch_claim_order() {
-    let valid_book_id = 0;
     let quote_denom = "quote";
     let base_denom = "base";
     let sender = Addr::unchecked("sender");
@@ -3375,7 +3347,6 @@
             operations: vec![
                 // Place two limit orders
                 OrderOperation::PlaceLimit(LimitOrder::new(
-                    valid_book_id,
                     0,
                     0,
                     OrderDirection::Bid,
@@ -3385,7 +3356,6 @@
                     Some(Decimal::percent(1)),
                 )),
                 OrderOperation::PlaceLimit(LimitOrder::new(
-                    valid_book_id,
                     1,
                     1,
                     OrderDirection::Ask,
@@ -3396,19 +3366,16 @@
                 )),
                 // Fully fill both orders
                 OrderOperation::RunMarket(MarketOrder::new(
-                    valid_book_id,
                     Uint128::from(100u128),
                     OrderDirection::Ask,
                     owner.clone(),
                 )),
                 OrderOperation::RunMarket(MarketOrder::new(
-                    valid_book_id,
                     Uint128::from(50u128),
                     OrderDirection::Bid,
                     owner.clone(),
                 )),
             ],
-            book_id: valid_book_id,
             // (tick_id, order_id) pairs
             orders: vec![(0, 0), (1, 1)],
             expected_messages: vec![
@@ -3447,7 +3414,6 @@
             operations: vec![
                 // Place three limit orders, two of which will be filled
                 OrderOperation::PlaceLimit(LimitOrder::new(
-                    valid_book_id,
                     0,
                     0,
                     OrderDirection::Bid,
@@ -3457,7 +3423,6 @@
                     None,
                 )),
                 OrderOperation::PlaceLimit(LimitOrder::new(
-                    valid_book_id,
                     1,
                     1,
                     OrderDirection::Ask,
@@ -3468,7 +3433,6 @@
                 )),
                 // This order will not be filled
                 OrderOperation::PlaceLimit(LimitOrder::new(
-                    valid_book_id,
                     -1,
                     2,
                     OrderDirection::Bid,
@@ -3479,19 +3443,16 @@
                 )),
                 // Fully fill the first two orders
                 OrderOperation::RunMarket(MarketOrder::new(
-                    valid_book_id,
                     Uint128::from(100u128),
                     OrderDirection::Ask,
                     owner.clone(),
                 )),
                 OrderOperation::RunMarket(MarketOrder::new(
-                    valid_book_id,
                     Uint128::from(50u128),
                     OrderDirection::Bid,
                     owner.clone(),
                 )),
             ],
-            book_id: valid_book_id,
             // (tick_id, order_id) pairs including the unfilled order
             orders: vec![(0, 0), (1, 1), (-1, 2)],
             expected_messages: vec![
@@ -3513,7 +3474,6 @@
             ],
             // The unfilled order should remain in state
             expected_order_states: Some(vec![LimitOrder::new(
-                valid_book_id,
                 -1,
                 2,
                 OrderDirection::Bid,
@@ -3533,8 +3493,6 @@
         let info = mock_info(owner.as_str(), &[]);
         create_orderbook(
             deps.as_mut(),
-            env.clone(),
-            info.clone(),
             quote_denom.to_string(),
             base_denom.to_string(),
         )
@@ -3543,7 +3501,7 @@
         // Run setup operations
         for operation in test.operations {
             operation
-                .run(deps.as_mut(), env.clone(), info.clone(), valid_book_id)
+                .run(deps.as_mut(), env.clone(), info.clone())
                 .unwrap();
         }
 
@@ -3551,12 +3509,7 @@
         let info = mock_info(sender.as_str(), &[]);
 
         // Batch claim orders
-        let res = batch_claim_limits(
-            deps.as_mut(),
-            info.clone(),
-            test.book_id,
-            test.orders.clone(),
-        );
+        let res = batch_claim_limits(deps.as_mut(), info.clone(), test.orders.clone());
 
         if let Some(err) = test.expected_error {
             assert_eq!(res, Err(err), "{}", format_test_name(test.name));
@@ -3593,7 +3546,7 @@
         // Assert correct order states
         for (tick_id, order_id) in &test.orders {
             let maybe_order = orders()
-                .may_load(deps.as_ref().storage, &(test.book_id, *tick_id, *order_id))
+                .may_load(deps.as_ref().storage, &(*tick_id, *order_id))
                 .unwrap();
             // Order in state may have been removed or still present depending on the test case
             let expected_order_state = test.expected_order_states.as_ref().and_then(|states| {
