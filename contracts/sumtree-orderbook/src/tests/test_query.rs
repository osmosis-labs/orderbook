--- conflicted
+++ resolved
@@ -1446,15 +1446,11 @@
             );
         });
         assert_eq!(
-<<<<<<< HEAD
-            res.orders, test.expected_output,
-=======
             res,
             test.expected_output
                 .iter()
                 .map(|o| o.clone().with_placed_at(env.block.time))
                 .collect::<Vec<LimitOrder>>(),
->>>>>>> dbbe47f4
             "{}: output did not match",
             test.name
         );
