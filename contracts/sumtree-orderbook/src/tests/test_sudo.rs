use cosmwasm_std::{
    coin,
<<<<<<< HEAD
    testing::{mock_env, mock_info},
    to_json_binary, Addr, Coin, Decimal, Decimal256, StdError, SubMsg, Uint128, Uint256,
=======
    testing::{mock_dependencies, mock_env, mock_info},
    to_json_binary, Addr, BankMsg, Coin, Decimal, Decimal256, Empty, StdError, SubMsg, Uint128,
    Uint256,
>>>>>>> 0aa7855d
};

use crate::{
    auth::ADMIN,
    constants::EXPECTED_SWAP_FEE,
    contract::execute,
    msg::{AuthExecuteMsg, ExecuteMsg, SudoMsg, SwapExactAmountInResponseData},
    orderbook::create_orderbook,
    state::IS_ACTIVE,
    sudo::{
        dispatch_swap_exact_amount_in, ensure_is_active, set_active, sudo, validate_output_amount,
    },
    tests::{mock_querier::mock_dependencies_custom, test_constants::QUOTE_DENOM},
    types::{
        coin_u256, Coin256, LimitOrder, MsgSend256, OrderDirection, REPLY_ID_REFUND,
        REPLY_ID_SUDO_SWAP_EXACT_IN,
    },
    ContractError,
};

use super::{
    test_constants::{BASE_DENOM, DEFAULT_SENDER},
    test_utils::{format_test_name, OrderOperation},
};

struct ValidateOutputAmountTestCase {
    name: &'static str,
    max_in_amount: Uint256,
    min_out_amount: Uint256,
    input: Coin256,
    output: Coin256,
    expected_error: Option<ContractError>,
}

#[test]
fn test_validate_output_amount() {
    let in_denom = "denoma";
    let out_denom = "denomb";
    let test_cases: Vec<ValidateOutputAmountTestCase> = vec![
        ValidateOutputAmountTestCase {
            name: "valid output",
            max_in_amount: Uint256::from(100u128),
            min_out_amount: Uint256::zero(),
            input: coin_u256(50u128, in_denom),
            output: coin_u256(50u128, out_denom),
            expected_error: None,
        },
        ValidateOutputAmountTestCase {
            name: "exceed max",
            max_in_amount: Uint256::from(100u128),
            min_out_amount: Uint256::zero(),
            output: coin_u256(50u128, in_denom),
            input: coin_u256(101u128, out_denom),
            expected_error: Some(ContractError::InvalidSwap {
                error: format!(
                    "Exceeded max swap amount: expected {} received {}",
                    Uint128::from(100u128),
                    Uint128::from(101u128)
                ),
            }),
        },
        ValidateOutputAmountTestCase {
            name: "do not meet min",
            max_in_amount: Uint256::from(100u128),
            min_out_amount: Uint256::from(50u128),
            input: coin_u256(50u128, in_denom),
            output: coin_u256(41u128, out_denom),
            expected_error: Some(ContractError::InvalidSwap {
                error: format!(
                    "Did not meet minimum swap amount: expected {} received {}",
                    Uint128::from(50u128),
                    Uint128::from(41u128)
                ),
            }),
        },
        ValidateOutputAmountTestCase {
            name: "duplicate denom",
            max_in_amount: Uint256::from(100u128),
            min_out_amount: Uint256::zero(),
            input: coin_u256(50u128, in_denom),
            output: coin_u256(41u128, in_denom),
            expected_error: Some(ContractError::InvalidSwap {
                error: "Input and output denoms cannot be the same".to_string(),
            }),
        },
    ];

    for test in test_cases {
        // -- System under test --
        let resp = validate_output_amount(
            test.max_in_amount,
            test.min_out_amount,
            &test.input,
            &test.output,
        );

        if let Some(expected_err) = test.expected_error {
            assert_eq!(
                resp.unwrap_err(),
                expected_err,
                "{}: did not receive expected error",
                format_test_name(test.name)
            );
            continue;
        }
    }
}

struct SwapExactAmountInTestCase {
    name: &'static str,
    pre_operations: Vec<OrderOperation>,
    token_in: Coin,
    token_out_denom: &'static str,
    token_out_min_amount: Uint128,
    swap_fee: Decimal,
    target_tick: Option<i64>,
    expected_output: Coin256,
    expected_num_msgs: usize,
    expected_refund_msg: Option<SubMsg<Empty>>,
    expected_error: Option<ContractError>,
}

#[test]
fn test_swap_exact_amount_in() {
    let valid_tick_id = 0;
    let sender = Addr::unchecked(DEFAULT_SENDER);
    let test_cases: Vec<SwapExactAmountInTestCase> = vec![
        SwapExactAmountInTestCase {
            name: "BID: valid basic swap",
            pre_operations: vec![OrderOperation::PlaceLimit(LimitOrder::new(
                valid_tick_id,
                0,
                OrderDirection::Ask,
                sender.clone(),
                Uint128::from(100u128),
                Decimal256::zero(),
                None,
            ))],
            token_in: coin(100u128, QUOTE_DENOM),
            token_out_denom: BASE_DENOM,
            token_out_min_amount: Uint128::from(100u128),
            swap_fee: EXPECTED_SWAP_FEE,
<<<<<<< HEAD
            expected_output: coin_u256(100u128, BASE_DENOM),
=======
            target_tick: None,
            expected_output: coin_u256(100u128, base_denom),
            expected_num_msgs: 1,
            expected_refund_msg: None,
>>>>>>> 0aa7855d
            expected_error: None,
        },
        SwapExactAmountInTestCase {
            name: "BID: min amount not met",
            pre_operations: vec![OrderOperation::PlaceLimit(LimitOrder::new(
                valid_tick_id,
                0,
                OrderDirection::Ask,
                sender.clone(),
                Uint128::from(10u128),
                Decimal256::zero(),
                None,
            ))],
            token_in: coin(100u128, QUOTE_DENOM),
            token_out_denom: BASE_DENOM,
            token_out_min_amount: Uint128::from(100u128),
            swap_fee: EXPECTED_SWAP_FEE,
<<<<<<< HEAD
            expected_output: coin_u256(100u128, BASE_DENOM),
=======
            target_tick: None,
            expected_output: coin_u256(100u128, base_denom),
            expected_num_msgs: 1,
            expected_refund_msg: None,
>>>>>>> 0aa7855d
            expected_error: Some(ContractError::InsufficientLiquidity),
        },
        SwapExactAmountInTestCase {
            name: "BID: zero liquidity in orderbook",
            pre_operations: vec![],
            token_in: coin(100u128, QUOTE_DENOM),
            token_out_denom: BASE_DENOM,
            token_out_min_amount: Uint128::from(100u128),
            swap_fee: EXPECTED_SWAP_FEE,
<<<<<<< HEAD
            expected_output: coin_u256(100u128, BASE_DENOM),
=======
            target_tick: None,
            expected_output: coin_u256(100u128, base_denom),
            expected_num_msgs: 1,
            expected_refund_msg: None,
>>>>>>> 0aa7855d
            expected_error: Some(ContractError::InsufficientLiquidity),
        },
        SwapExactAmountInTestCase {
            name: "ASK: valid basic swap",
            pre_operations: vec![OrderOperation::PlaceLimit(LimitOrder::new(
                valid_tick_id,
                0,
                OrderDirection::Bid,
                sender.clone(),
                Uint128::from(100u128),
                Decimal256::zero(),
                None,
            ))],
            token_in: coin(100u128, BASE_DENOM),
            token_out_denom: QUOTE_DENOM,
            token_out_min_amount: Uint128::from(100u128),
            swap_fee: EXPECTED_SWAP_FEE,
<<<<<<< HEAD
            expected_output: coin_u256(100u128, QUOTE_DENOM),
=======
            target_tick: None,
            expected_output: coin_u256(100u128, quote_denom),
            expected_num_msgs: 1,
            expected_refund_msg: None,
>>>>>>> 0aa7855d
            expected_error: None,
        },
        SwapExactAmountInTestCase {
            name: "ASK: min amount not met",
            pre_operations: vec![OrderOperation::PlaceLimit(LimitOrder::new(
                valid_tick_id,
                0,
                OrderDirection::Bid,
                sender.clone(),
                Uint128::from(10u128),
                Decimal256::zero(),
                None,
            ))],
            token_in: coin(100u128, BASE_DENOM),
            token_out_denom: QUOTE_DENOM,
            token_out_min_amount: Uint128::from(100u128),
            swap_fee: EXPECTED_SWAP_FEE,
<<<<<<< HEAD
            expected_output: coin_u256(100u128, QUOTE_DENOM),
=======
            target_tick: None,
            expected_output: coin_u256(100u128, quote_denom),
            expected_num_msgs: 1,
            expected_refund_msg: None,
>>>>>>> 0aa7855d
            expected_error: Some(ContractError::InsufficientLiquidity),
        },
        SwapExactAmountInTestCase {
            name: "ASK: zero liquidity in orderbook",
            pre_operations: vec![],
            token_in: coin(100u128, BASE_DENOM),
            token_out_denom: QUOTE_DENOM,
            token_out_min_amount: Uint128::from(100u128),
            swap_fee: EXPECTED_SWAP_FEE,
<<<<<<< HEAD
            expected_output: coin_u256(100u128, QUOTE_DENOM),
=======
            target_tick: None,
            expected_output: coin_u256(100u128, quote_denom),
            expected_num_msgs: 1,
            expected_refund_msg: None,
>>>>>>> 0aa7855d
            expected_error: Some(ContractError::InsufficientLiquidity),
        },
        SwapExactAmountInTestCase {
            name: "invalid in denom",
            pre_operations: vec![],
            token_in: coin(100u128, "notadenom"),
            token_out_denom: QUOTE_DENOM,
            token_out_min_amount: Uint128::from(100u128),
            swap_fee: EXPECTED_SWAP_FEE,
<<<<<<< HEAD
            expected_output: coin_u256(100u128, QUOTE_DENOM),
=======
            target_tick: None,
            expected_output: coin_u256(100u128, quote_denom),
            expected_num_msgs: 1,
            expected_refund_msg: None,
>>>>>>> 0aa7855d
            expected_error: Some(ContractError::InvalidPair {
                token_in_denom: "notadenom".to_string(),
                token_out_denom: QUOTE_DENOM.to_string(),
            }),
        },
        SwapExactAmountInTestCase {
            name: "invalid out denom",
            pre_operations: vec![],
            token_in: coin(100u128, BASE_DENOM),
            token_out_denom: "notadenom",
            token_out_min_amount: Uint128::from(100u128),
            swap_fee: EXPECTED_SWAP_FEE,
<<<<<<< HEAD
            expected_output: coin_u256(100u128, QUOTE_DENOM),
=======
            target_tick: None,
            expected_output: coin_u256(100u128, quote_denom),
            expected_num_msgs: 1,
            expected_refund_msg: None,
>>>>>>> 0aa7855d
            expected_error: Some(ContractError::InvalidPair {
                token_in_denom: BASE_DENOM.to_string(),
                token_out_denom: "notadenom".to_string(),
            }),
        },
        SwapExactAmountInTestCase {
            name: "invalid duplicate denom",
            pre_operations: vec![],
            token_in: coin(100u128, BASE_DENOM),
            token_out_denom: BASE_DENOM,
            token_out_min_amount: Uint128::from(100u128),
            swap_fee: EXPECTED_SWAP_FEE,
<<<<<<< HEAD
            expected_output: coin_u256(100u128, QUOTE_DENOM),
=======
            target_tick: None,
            expected_output: coin_u256(100u128, quote_denom),
            expected_num_msgs: 1,
            expected_refund_msg: None,
>>>>>>> 0aa7855d
            expected_error: Some(ContractError::InvalidSwap {
                error: "Input and output denoms cannot be the same".to_string(),
            }),
        },
        SwapExactAmountInTestCase {
            name: "invalid swap fee",
            pre_operations: vec![],
            token_in: coin(100u128, BASE_DENOM),
            token_out_denom: "notadenom",
            token_out_min_amount: Uint128::from(100u128),
            swap_fee: Decimal::one(),
<<<<<<< HEAD
            expected_output: coin_u256(100u128, QUOTE_DENOM),
=======
            target_tick: None,
            expected_output: coin_u256(100u128, quote_denom),
            expected_num_msgs: 1,
            expected_refund_msg: None,
>>>>>>> 0aa7855d
            expected_error: Some(ContractError::InvalidSwap {
                error: format!(
                    "Provided swap fee does not match: expected {EXPECTED_SWAP_FEE} received {}",
                    Decimal::one()
                ),
            }),
        },
        SwapExactAmountInTestCase {
            name: "BID: valid basic swap to tick",
            pre_operations: vec![
                OrderOperation::PlaceLimit(LimitOrder::new(
                    valid_tick_id,
                    0,
                    OrderDirection::Ask,
                    sender.clone(),
                    // Insufficient tick liquidity to fill the full swap
                    Uint128::from(90u128),
                    Decimal256::zero(),
                    None,
                )),
                OrderOperation::PlaceLimit(LimitOrder::new(
                    10,
                    1,
                    OrderDirection::Ask,
                    sender.clone(),
                    // We expect this to never be reached due to tick bound
                    Uint128::from(10u128),
                    Decimal256::zero(),
                    None,
                )),
            ],
            token_in: coin(100u128, quote_denom),
            token_out_denom: base_denom,
            token_out_min_amount: Uint128::from(90u128),
            swap_fee: EXPECTED_SWAP_FEE,
            // Past the tick with 90 units of liquidity, but before the tick with the remaining 10
            target_tick: Some(5),
            expected_output: coin_u256(90u128, base_denom),
            expected_num_msgs: 2,
            expected_refund_msg: Some(SubMsg::reply_on_error(
                BankMsg::Send {
                    to_address: sender.to_string(),
                    // We expect 10 units of the input to be leftover
                    amount: vec![coin(10u128, quote_denom)],
                },
                REPLY_ID_REFUND,
            )),
            expected_error: None,
        },
    ];

    for test in test_cases {
        // -- Test Setup --
        let mut deps = mock_dependencies_custom();
        let env = mock_env();
        let info = mock_info(sender.as_str(), &[]);
        create_orderbook(
            deps.as_mut(),
            QUOTE_DENOM.to_string(),
            BASE_DENOM.to_string(),
        )
        .unwrap();

        // Run any pre-operations
        for op in test.pre_operations {
            op.run(deps.as_mut(), env.clone(), info.clone()).unwrap();
        }

        // -- System under test --
        let response = dispatch_swap_exact_amount_in(
            deps.as_mut(),
            env.clone(),
            sender.to_string(),
            test.token_in,
            test.token_out_denom.to_string(),
            test.token_out_min_amount,
            test.swap_fee,
            test.target_tick,
        );

        // -- Post test assertions --

        // Assert expected error
        if let Some(error) = test.expected_error {
            assert_eq!(
                error,
                response.unwrap_err(),
                "{}: did not receive expected error",
                format_test_name(test.name)
            );
            continue;
        }

        // Response must be valid now
        let response = response.unwrap();
        assert_eq!(
            response.messages.len(),
            test.expected_num_msgs,
            "{}: invalid number of messages in response",
            format_test_name(test.name)
        );

        // Ensure that generated output message matches what is expected
        let bank_msg = response.messages.first().unwrap();
        let expected_msg = SubMsg::reply_on_error(
            MsgSend256 {
                from_address: env.contract.address.to_string(),
                to_address: sender.to_string(),
                amount: vec![test.expected_output.clone()],
            },
            REPLY_ID_SUDO_SWAP_EXACT_IN,
        );
        assert_eq!(
            bank_msg,
            &expected_msg,
            "{}: did not receive expected output message",
            format_test_name(test.name)
        );

        if test.expected_refund_msg.is_some() {
            let refund_msg = &response.messages[1];
            assert_eq!(
                &test.expected_refund_msg.unwrap(),
                refund_msg,
                "{}: did not receive expected refund message",
                format_test_name(test.name)
            );
        }

        let expected_data = to_json_binary(&SwapExactAmountInResponseData {
            token_out_amount: test.expected_output.amount,
        })
        .unwrap();

        assert_eq!(response.data, Some(expected_data))
    }
}

#[test]
fn test_sudo_transfer_admin() {
    let mut deps = mock_dependencies_custom();
    let env = mock_env();
    let new_admin = "newadmin";

    // Create sudo message for test
    let msg = SudoMsg::TransferAdmin {
        new_admin: Addr::unchecked(new_admin),
    };

    // -- System under test --
    sudo(deps.as_mut(), env.clone(), msg).unwrap();

    // -- Post test assertions --
    assert_eq!(
        ADMIN.load(deps.as_ref().storage).unwrap(),
        Addr::unchecked(new_admin)
    );

    // -- Invalid address check --

    // Create sudo message for invalid address test
    let msg = SudoMsg::TransferAdmin {
        new_admin: Addr::unchecked("ab"),
    };

    // -- System under test --
    let res = sudo(deps.as_mut(), env, msg).unwrap_err();

    // -- Post test assertions --
    assert!(matches!(
        res,
        ContractError::Std(StdError::GenericErr { msg: _ })
    ));
}

#[test]
fn test_sudo_remove_admin() {
    let mut deps = mock_dependencies_custom();
    let env = mock_env();
    let admin = "admin";

    // Store admin in state to be removed
    ADMIN
        .save(deps.as_mut().storage, &Addr::unchecked(admin))
        .unwrap();

    // Create sudo message for test
    let msg = SudoMsg::RemoveAdmin {};

    // -- System under test --
    sudo(deps.as_mut(), env, msg).unwrap();

    // -- Post test assertions --
    assert!(ADMIN.may_load(deps.as_ref().storage).unwrap().is_none());
}

struct SetActiveTestCase {
    name: &'static str,
    active_status: Option<bool>,
    expected_error: Option<ContractError>,
}

#[test]
fn test_set_active() {
    let test_cases = vec![
        SetActiveTestCase {
            name: "active: true",
            active_status: Some(true),
            expected_error: None,
        },
        SetActiveTestCase {
            name: "active: None",
            active_status: None,
            expected_error: None,
        },
        SetActiveTestCase {
            name: "active: false",
            active_status: Some(false),
            expected_error: Some(ContractError::Inactive),
        },
    ];

    for test in test_cases {
        // -- Test Setup --
        let mut deps = mock_dependencies_custom();

        if let Some(active) = test.active_status {
            set_active(deps.as_mut(), active).unwrap();
        }

        // -- System under test --
        let resp = ensure_is_active(deps.as_ref());

        if let Some(expected_err) = test.expected_error {
            assert_eq!(
                resp.unwrap_err(),
                expected_err,
                "{}: did not receive expected error",
                test.name
            );
            continue;
        }

        // -- Post test assertions --
        let is_active = IS_ACTIVE.may_load(deps.as_ref().storage).unwrap();
        assert_eq!(
            is_active, test.active_status,
            "{}: active status did not match expected",
            test.name
        );
    }
}

struct SetActiveExecuteTestCase {
    name: &'static str,
    msg: ExecuteMsg,
    active_status: Option<bool>,
    expected_error: Option<ContractError>,
}

#[test]
fn test_set_active_execute() {
    let test_cases = vec![
        SetActiveExecuteTestCase {
            name: "active: true, message type: order",
            msg: ExecuteMsg::PlaceLimit {
                tick_id: 0,
                order_direction: OrderDirection::Ask,
                quantity: Uint128::from(100u128),
                claim_bounty: None,
            },
            active_status: Some(true),
            expected_error: None,
        },
        SetActiveExecuteTestCase {
            name: "active: None, message type: order",
            msg: ExecuteMsg::PlaceLimit {
                tick_id: 0,
                order_direction: OrderDirection::Ask,
                quantity: Uint128::from(100u128),
                claim_bounty: None,
            },
            active_status: None,
            expected_error: None,
        },
        SetActiveExecuteTestCase {
            name: "active: false, message type: order",
            msg: ExecuteMsg::PlaceLimit {
                tick_id: 0,
                order_direction: OrderDirection::Ask,
                quantity: Uint128::from(100u128),
                claim_bounty: None,
            },
            active_status: Some(false),
            expected_error: Some(ContractError::Inactive),
        },
        SetActiveExecuteTestCase {
            name: "active: true, message type: auth",
            msg: ExecuteMsg::Auth(AuthExecuteMsg::TransferAdmin {
                new_admin: Addr::unchecked("new_admin"),
            }),
            active_status: Some(true),
            expected_error: None,
        },
        SetActiveExecuteTestCase {
            name: "active: true, message type: auth",
            msg: ExecuteMsg::Auth(AuthExecuteMsg::TransferAdmin {
                new_admin: Addr::unchecked("new_admin"),
            }),
            active_status: None,
            expected_error: None,
        },
        SetActiveExecuteTestCase {
            name: "active: true, message type: auth",
            msg: ExecuteMsg::Auth(AuthExecuteMsg::TransferAdmin {
                new_admin: Addr::unchecked("new_admin"),
            }),
            active_status: Some(false),
            expected_error: None,
        },
    ];

    for test in test_cases {
        // -- Test Setup --
        let mut deps = mock_dependencies_custom();
        let env = mock_env();
        let info = mock_info(DEFAULT_SENDER, &[coin(100u128, BASE_DENOM)]);

        create_orderbook(
            deps.as_mut(),
            QUOTE_DENOM.to_string(),
            BASE_DENOM.to_string(),
        )
        .unwrap();

        ADMIN
            .save(deps.as_mut().storage, &Addr::unchecked(DEFAULT_SENDER))
            .unwrap();
        if let Some(active) = test.active_status {
            set_active(deps.as_mut(), active).unwrap();
        }

        // -- System under test --
        let resp = execute(deps.as_mut(), env, info, test.msg);
        if let Some(expected_err) = test.expected_error {
            assert_eq!(
                resp.unwrap_err(),
                expected_err,
                "{}: did not receive expected error",
                test.name
            );
            continue;
        }

        assert!(
            resp.is_ok(),
            "{}: execute message unexpectedly failed; {}",
            test.name,
            resp.unwrap_err()
        );
    }
}<|MERGE_RESOLUTION|>--- conflicted
+++ resolved
@@ -1,13 +1,8 @@
 use cosmwasm_std::{
     coin,
-<<<<<<< HEAD
     testing::{mock_env, mock_info},
-    to_json_binary, Addr, Coin, Decimal, Decimal256, StdError, SubMsg, Uint128, Uint256,
-=======
-    testing::{mock_dependencies, mock_env, mock_info},
     to_json_binary, Addr, BankMsg, Coin, Decimal, Decimal256, Empty, StdError, SubMsg, Uint128,
     Uint256,
->>>>>>> 0aa7855d
 };
 
 use crate::{
@@ -150,14 +145,10 @@
             token_out_denom: BASE_DENOM,
             token_out_min_amount: Uint128::from(100u128),
             swap_fee: EXPECTED_SWAP_FEE,
-<<<<<<< HEAD
+            target_tick: None,
             expected_output: coin_u256(100u128, BASE_DENOM),
-=======
-            target_tick: None,
-            expected_output: coin_u256(100u128, base_denom),
-            expected_num_msgs: 1,
-            expected_refund_msg: None,
->>>>>>> 0aa7855d
+            expected_num_msgs: 1,
+            expected_refund_msg: None,
             expected_error: None,
         },
         SwapExactAmountInTestCase {
@@ -175,14 +166,10 @@
             token_out_denom: BASE_DENOM,
             token_out_min_amount: Uint128::from(100u128),
             swap_fee: EXPECTED_SWAP_FEE,
-<<<<<<< HEAD
+            target_tick: None,
             expected_output: coin_u256(100u128, BASE_DENOM),
-=======
-            target_tick: None,
-            expected_output: coin_u256(100u128, base_denom),
-            expected_num_msgs: 1,
-            expected_refund_msg: None,
->>>>>>> 0aa7855d
+            expected_num_msgs: 1,
+            expected_refund_msg: None,
             expected_error: Some(ContractError::InsufficientLiquidity),
         },
         SwapExactAmountInTestCase {
@@ -192,14 +179,10 @@
             token_out_denom: BASE_DENOM,
             token_out_min_amount: Uint128::from(100u128),
             swap_fee: EXPECTED_SWAP_FEE,
-<<<<<<< HEAD
+            target_tick: None,
             expected_output: coin_u256(100u128, BASE_DENOM),
-=======
-            target_tick: None,
-            expected_output: coin_u256(100u128, base_denom),
-            expected_num_msgs: 1,
-            expected_refund_msg: None,
->>>>>>> 0aa7855d
+            expected_num_msgs: 1,
+            expected_refund_msg: None,
             expected_error: Some(ContractError::InsufficientLiquidity),
         },
         SwapExactAmountInTestCase {
@@ -217,14 +200,10 @@
             token_out_denom: QUOTE_DENOM,
             token_out_min_amount: Uint128::from(100u128),
             swap_fee: EXPECTED_SWAP_FEE,
-<<<<<<< HEAD
+            target_tick: None,
             expected_output: coin_u256(100u128, QUOTE_DENOM),
-=======
-            target_tick: None,
-            expected_output: coin_u256(100u128, quote_denom),
-            expected_num_msgs: 1,
-            expected_refund_msg: None,
->>>>>>> 0aa7855d
+            expected_num_msgs: 1,
+            expected_refund_msg: None,
             expected_error: None,
         },
         SwapExactAmountInTestCase {
@@ -242,14 +221,10 @@
             token_out_denom: QUOTE_DENOM,
             token_out_min_amount: Uint128::from(100u128),
             swap_fee: EXPECTED_SWAP_FEE,
-<<<<<<< HEAD
+            target_tick: None,
             expected_output: coin_u256(100u128, QUOTE_DENOM),
-=======
-            target_tick: None,
-            expected_output: coin_u256(100u128, quote_denom),
-            expected_num_msgs: 1,
-            expected_refund_msg: None,
->>>>>>> 0aa7855d
+            expected_num_msgs: 1,
+            expected_refund_msg: None,
             expected_error: Some(ContractError::InsufficientLiquidity),
         },
         SwapExactAmountInTestCase {
@@ -259,14 +234,10 @@
             token_out_denom: QUOTE_DENOM,
             token_out_min_amount: Uint128::from(100u128),
             swap_fee: EXPECTED_SWAP_FEE,
-<<<<<<< HEAD
+            target_tick: None,
             expected_output: coin_u256(100u128, QUOTE_DENOM),
-=======
-            target_tick: None,
-            expected_output: coin_u256(100u128, quote_denom),
-            expected_num_msgs: 1,
-            expected_refund_msg: None,
->>>>>>> 0aa7855d
+            expected_num_msgs: 1,
+            expected_refund_msg: None,
             expected_error: Some(ContractError::InsufficientLiquidity),
         },
         SwapExactAmountInTestCase {
@@ -276,14 +247,10 @@
             token_out_denom: QUOTE_DENOM,
             token_out_min_amount: Uint128::from(100u128),
             swap_fee: EXPECTED_SWAP_FEE,
-<<<<<<< HEAD
+            target_tick: None,
             expected_output: coin_u256(100u128, QUOTE_DENOM),
-=======
-            target_tick: None,
-            expected_output: coin_u256(100u128, quote_denom),
-            expected_num_msgs: 1,
-            expected_refund_msg: None,
->>>>>>> 0aa7855d
+            expected_num_msgs: 1,
+            expected_refund_msg: None,
             expected_error: Some(ContractError::InvalidPair {
                 token_in_denom: "notadenom".to_string(),
                 token_out_denom: QUOTE_DENOM.to_string(),
@@ -296,14 +263,10 @@
             token_out_denom: "notadenom",
             token_out_min_amount: Uint128::from(100u128),
             swap_fee: EXPECTED_SWAP_FEE,
-<<<<<<< HEAD
+            target_tick: None,
             expected_output: coin_u256(100u128, QUOTE_DENOM),
-=======
-            target_tick: None,
-            expected_output: coin_u256(100u128, quote_denom),
-            expected_num_msgs: 1,
-            expected_refund_msg: None,
->>>>>>> 0aa7855d
+            expected_num_msgs: 1,
+            expected_refund_msg: None,
             expected_error: Some(ContractError::InvalidPair {
                 token_in_denom: BASE_DENOM.to_string(),
                 token_out_denom: "notadenom".to_string(),
@@ -316,14 +279,10 @@
             token_out_denom: BASE_DENOM,
             token_out_min_amount: Uint128::from(100u128),
             swap_fee: EXPECTED_SWAP_FEE,
-<<<<<<< HEAD
+            target_tick: None,
             expected_output: coin_u256(100u128, QUOTE_DENOM),
-=======
-            target_tick: None,
-            expected_output: coin_u256(100u128, quote_denom),
-            expected_num_msgs: 1,
-            expected_refund_msg: None,
->>>>>>> 0aa7855d
+            expected_num_msgs: 1,
+            expected_refund_msg: None,
             expected_error: Some(ContractError::InvalidSwap {
                 error: "Input and output denoms cannot be the same".to_string(),
             }),
@@ -335,14 +294,10 @@
             token_out_denom: "notadenom",
             token_out_min_amount: Uint128::from(100u128),
             swap_fee: Decimal::one(),
-<<<<<<< HEAD
+            target_tick: None,
             expected_output: coin_u256(100u128, QUOTE_DENOM),
-=======
-            target_tick: None,
-            expected_output: coin_u256(100u128, quote_denom),
-            expected_num_msgs: 1,
-            expected_refund_msg: None,
->>>>>>> 0aa7855d
+            expected_num_msgs: 1,
+            expected_refund_msg: None,
             expected_error: Some(ContractError::InvalidSwap {
                 error: format!(
                     "Provided swap fee does not match: expected {EXPECTED_SWAP_FEE} received {}",
@@ -374,19 +329,19 @@
                     None,
                 )),
             ],
-            token_in: coin(100u128, quote_denom),
-            token_out_denom: base_denom,
+            token_in: coin(100u128, QUOTE_DENOM),
+            token_out_denom: BASE_DENOM,
             token_out_min_amount: Uint128::from(90u128),
             swap_fee: EXPECTED_SWAP_FEE,
             // Past the tick with 90 units of liquidity, but before the tick with the remaining 10
             target_tick: Some(5),
-            expected_output: coin_u256(90u128, base_denom),
+            expected_output: coin_u256(90u128, BASE_DENOM),
             expected_num_msgs: 2,
             expected_refund_msg: Some(SubMsg::reply_on_error(
                 BankMsg::Send {
                     to_address: sender.to_string(),
                     // We expect 10 units of the input to be leftover
-                    amount: vec![coin(10u128, quote_denom)],
+                    amount: vec![coin(10u128, QUOTE_DENOM)],
                 },
                 REPLY_ID_REFUND,
             )),
