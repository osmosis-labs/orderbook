use crate::state::TICK_STATE;
use crate::sumtree::node::NodeType;
use crate::sumtree::test::test_tree::insert_and_refetch;
use crate::tick::sync_tick;
use crate::types::{OrderDirection, TickState, TickValues};
use cosmwasm_std::testing::mock_dependencies;
use cosmwasm_std::{Decimal256, Storage};

struct SyncTickTestCase {
    name: &'static str,
    initial_tick_bid_values: TickValues,
    initial_tick_ask_values: TickValues,

    unrealized_cancels_bid: Vec<NodeType>,
    unrealized_cancels_ask: Vec<NodeType>,

    new_bid_etas_per_sync: Decimal256,
    new_ask_etas_per_sync: Decimal256,

    num_syncs: u32,

    expected_cumulative_realized_bid: Decimal256,
    expected_cumulative_realized_ask: Decimal256,

    expected_new_bid_etas_post_sync: Decimal256,
    expected_new_ask_etas_post_sync: Decimal256,
}

#[test]
fn test_sync_tick() {
    let default_tick_id = 0;

    let test_cases = vec![
        // --- Bid-only cases ---
        SyncTickTestCase {
            name: "Basic Sync - Bid",
            // Tick with:
            // * 5 units of available liquidity
            // * 5 units of unrealized cancellations
            initial_tick_bid_values: build_tick_values(5, 5),
            initial_tick_ask_values: build_tick_values(0, 0),

            // A single unrealized cancel of 5 units at ETAS 3
            unrealized_cancels_bid: vec![NodeType::leaf_uint256(3u32, 5u32)],
            unrealized_cancels_ask: vec![],

            // Update tick such that new ETAS is within scope of cancelled node
            new_bid_etas_per_sync: Decimal256::from_ratio(3u128, 1u128),
            new_ask_etas_per_sync: Decimal256::zero(),
            num_syncs: 1,

            // We expect the 5 cancelled units to be realized post-sync
            expected_cumulative_realized_bid: Decimal256::from_ratio(5u128, 1u128),
            expected_cumulative_realized_ask: Decimal256::zero(),

            // The ETAS should be updated to reflect the 5 units of realized cancellations
            expected_new_bid_etas_post_sync: Decimal256::from_ratio(3u128 + 5u128, 1u128),
            expected_new_ask_etas_post_sync: Decimal256::zero(),
        },
        SyncTickTestCase {
            name: "No unrealized cancels - Bid",
            // Tick with:
            // * 10 units of available liquidity
            // * 0 units of unrealized cancellations
            initial_tick_bid_values: build_tick_values(10, 0),
            initial_tick_ask_values: build_tick_values(0, 0),

            // No unrealized cancels
            unrealized_cancels_bid: vec![],
            unrealized_cancels_ask: vec![],

            // Update tick without any unrealized cancels
            new_bid_etas_per_sync: Decimal256::from_ratio(5u128, 1u128),
            new_ask_etas_per_sync: Decimal256::zero(),
            num_syncs: 1,

            // No change in realized cancellations expected
            expected_cumulative_realized_bid: Decimal256::zero(),
            expected_cumulative_realized_ask: Decimal256::zero(),

            // The ETAS should remain unchanged as there are no unrealized cancellations
            expected_new_bid_etas_post_sync: Decimal256::from_ratio(5u128, 1u128),
            expected_new_ask_etas_post_sync: Decimal256::zero(),
        },
        SyncTickTestCase {
            name: "Multiple unrealized cancels - Bid",
            // Tick with:
            // * 20 units of available liquidity
            // * 15 units of unrealized cancellations
            initial_tick_bid_values: build_tick_values(20, 15),
            initial_tick_ask_values: build_tick_values(0, 0),

            // Multiple unrealized cancels
            unrealized_cancels_bid: vec![
                NodeType::leaf_uint256(2u32, 3u32),
                NodeType::leaf_uint256(5u32, 12u32),
            ],
            unrealized_cancels_ask: vec![],

            // Update tick to a new ETAS that encompasses all unrealized cancels
            new_bid_etas_per_sync: Decimal256::from_ratio(5u128, 1u128),
            new_ask_etas_per_sync: Decimal256::zero(),
            num_syncs: 1,

            // All unrealized cancels become realized
            expected_cumulative_realized_bid: Decimal256::from_ratio(15u128, 1u128),
            expected_cumulative_realized_ask: Decimal256::zero(),

            // The ETAS should be updated to reflect all units of realized cancellations
            // and the original ETAS
            expected_new_bid_etas_post_sync: Decimal256::from_ratio(5 + 15u128, 1u128),
            expected_new_ask_etas_post_sync: Decimal256::zero(),
        },
        SyncTickTestCase {
            name: "Multiple syncs - Bid",
            // Tick with:
            // * 200 units of available liquidity
            // * 150 units of unrealized cancellations
            initial_tick_bid_values: build_tick_values(200, 150),
            initial_tick_ask_values: build_tick_values(0, 0),

            // Multiple unrealized cancels (total 150 across many ETASs)
            unrealized_cancels_bid: vec![
                NodeType::leaf_uint256(2u32, 30u32),
                NodeType::leaf_uint256(50u32, 12u32),
                NodeType::leaf_uint256(62u32, 10u32),
                NodeType::leaf_uint256(80u32, 28u32),
                NodeType::leaf_uint256(178u32, 70u32),
            ],
            unrealized_cancels_ask: vec![],

            // Increment tick ETAS by 30 per iteration for 3 iterations.
            // Iteration 1: only node 1 is included
            // Iteration 2: first two nodes included
            // Iteration 3: first four nodes are incldued
<<<<<<< HEAD
            new_bid_etas_per_sync: Decimal256::from_ratio(20u128, 1u128),
=======
            new_bid_etas_per_sync: Decimal256::from_ratio(7u128, 1u128),
>>>>>>> 5533a9cb
            new_ask_etas_per_sync: Decimal256::zero(),
            num_syncs: 4,

            // By end of iteration 4, the amounts of the first four nodes should be included.
            // This is equal to 30 + 12 + 10 + 28 = 80
            expected_cumulative_realized_bid: Decimal256::from_ratio(80u128, 1u128),
            expected_cumulative_realized_ask: Decimal256::zero(),

            // The new ETAS includes all the incremented amounts (4 * 7 each) which represent fills,
            // plus the amount of realized cancellations
            expected_new_bid_etas_post_sync: Decimal256::from_ratio(
<<<<<<< HEAD
                (4u128 * 20u128) + 80u128,
=======
                (4u128 * 7u128) + 80u128,
>>>>>>> 5533a9cb
                1u128,
            ),
            expected_new_ask_etas_post_sync: Decimal256::zero(),
        },
        // --- Ask-only cases ---
        SyncTickTestCase {
            name: "Basic Sync - Ask",
            // Tick with:
            // * 5 units of available liquidity
            // * 5 units of unrealized cancellations
            initial_tick_ask_values: build_tick_values(5, 5),
            initial_tick_bid_values: build_tick_values(0, 0),

            // A single unrealized cancel of 5 units at ETAS 3
            unrealized_cancels_ask: vec![NodeType::leaf_uint256(3u32, 5u32)],
            unrealized_cancels_bid: vec![],

            // Update tick such that new ETAS is within scope of cancelled node
            new_ask_etas_per_sync: Decimal256::from_ratio(3u128, 1u128),
            new_bid_etas_per_sync: Decimal256::zero(),
            num_syncs: 1,

            // We expect the 5 cancelled units to be realized post-sync
            expected_cumulative_realized_ask: Decimal256::from_ratio(5u128, 1u128),
            expected_cumulative_realized_bid: Decimal256::zero(),

            // The ETAS should be updated to reflect the 5 units of realized cancellations
            expected_new_ask_etas_post_sync: Decimal256::from_ratio(3u128 + 5u128, 1u128),
            expected_new_bid_etas_post_sync: Decimal256::zero(),
        },
        SyncTickTestCase {
            name: "No unrealized cancels - Ask",
            // Tick with:
            // * 10 units of available liquidity
            // * 0 units of unrealized cancellations
            initial_tick_ask_values: build_tick_values(10, 0),
            initial_tick_bid_values: build_tick_values(0, 0),

            // No unrealized cancels
            unrealized_cancels_ask: vec![],
            unrealized_cancels_bid: vec![],

            // Update tick without any unrealized cancels
            new_ask_etas_per_sync: Decimal256::from_ratio(5u128, 1u128),
            new_bid_etas_per_sync: Decimal256::zero(),
            num_syncs: 1,

            // No change in realized cancellations expected
            expected_cumulative_realized_ask: Decimal256::zero(),
            expected_cumulative_realized_bid: Decimal256::zero(),

            // The ETAS should remain unchanged as there are no unrealized cancellations
            expected_new_ask_etas_post_sync: Decimal256::from_ratio(5u128, 1u128),
            expected_new_bid_etas_post_sync: Decimal256::zero(),
        },
        SyncTickTestCase {
            name: "Multiple unrealized cancels - Ask",
            // Tick with:
            // * 20 units of available liquidity
            // * 15 units of unrealized cancellations
            initial_tick_ask_values: build_tick_values(20, 15),
            initial_tick_bid_values: build_tick_values(0, 0),

            // Multiple unrealized cancels
            unrealized_cancels_ask: vec![
                NodeType::leaf_uint256(2u32, 3u32),
                NodeType::leaf_uint256(5u32, 12u32),
            ],
            unrealized_cancels_bid: vec![],

            // Update tick to a new ETAS that encompasses all unrealized cancels
            new_ask_etas_per_sync: Decimal256::from_ratio(5u128, 1u128),
            new_bid_etas_per_sync: Decimal256::zero(),
            num_syncs: 1,

            // All unrealized cancels become realized
            expected_cumulative_realized_ask: Decimal256::from_ratio(15u128, 1u128),
            expected_cumulative_realized_bid: Decimal256::zero(),

            // The ETAS should be updated to reflect all units of realized cancellations
            // and the original ETAS
            expected_new_ask_etas_post_sync: Decimal256::from_ratio(5 + 15u128, 1u128),
            expected_new_bid_etas_post_sync: Decimal256::zero(),
        },
        SyncTickTestCase {
            name: "Multiple syncs - Ask",
            // Tick with:
            // * 200 units of available liquidity
            // * 150 units of unrealized cancellations
            initial_tick_ask_values: build_tick_values(200, 150),
            initial_tick_bid_values: build_tick_values(0, 0),

            // Multiple unrealized cancels (total 150 across many ETASs)
            unrealized_cancels_ask: vec![
                NodeType::leaf_uint256(2u32, 30u32),
                NodeType::leaf_uint256(50u32, 12u32),
                NodeType::leaf_uint256(62u32, 10u32),
                NodeType::leaf_uint256(80u32, 28u32),
                NodeType::leaf_uint256(178u32, 70u32),
            ],
            unrealized_cancels_bid: vec![],

            // Increment tick ETAS by 30 per iteration for 3 iterations.
            // Iteration 1: only node 1 is included
            // Iteration 2: first two nodes included
            // Iteration 3: first four nodes are included
<<<<<<< HEAD
            new_ask_etas_per_sync: Decimal256::from_ratio(20u128, 1u128),
=======
            new_ask_etas_per_sync: Decimal256::from_ratio(7u128, 1u128),
>>>>>>> 5533a9cb
            new_bid_etas_per_sync: Decimal256::zero(),
            num_syncs: 4,

            // By end of iteration 3, the amounts of the first four nodes should be included.
            // This is equal to 30 + 12 + 10 + 28 = 80
            expected_cumulative_realized_ask: Decimal256::from_ratio(80u128, 1u128),
            expected_cumulative_realized_bid: Decimal256::zero(),

            // The new ETAS includes all the incremented amounts (4 * 7 each) which represent fills,
            // plus the amount of realized cancellations
            expected_new_ask_etas_post_sync: Decimal256::from_ratio(
<<<<<<< HEAD
                (4u128 * 20u128) + 80u128,
=======
                (4u128 * 7u128) + 80u128,
>>>>>>> 5533a9cb
                1u128,
            ),
            expected_new_bid_etas_post_sync: Decimal256::zero(),
        },
        // --- Bid and Ask cases ---
        SyncTickTestCase {
            name: "Basic Sync - Bid and Ask",
            // Tick with:
            // * 5 units of available liquidity for both bid and ask
            // * 5 units of unrealized cancellations for both bid and ask
            initial_tick_bid_values: build_tick_values(5, 5),
            initial_tick_ask_values: build_tick_values(5, 5),

            // A single unrealized cancel of 5 units at ETAS 3 for both bid and ask
            unrealized_cancels_bid: vec![NodeType::leaf_uint256(3u32, 5u32)],
            unrealized_cancels_ask: vec![NodeType::leaf_uint256(3u32, 5u32)],

            // Update tick such that new ETAS is within scope of cancelled node for both bid and ask
            new_bid_etas_per_sync: Decimal256::from_ratio(3u128, 1u128),
            new_ask_etas_per_sync: Decimal256::from_ratio(3u128, 1u128),
            num_syncs: 1,

            // We expect the 5 cancelled units to be realized post-sync for both bid and ask
            expected_cumulative_realized_bid: Decimal256::from_ratio(5u128, 1u128),
            expected_cumulative_realized_ask: Decimal256::from_ratio(5u128, 1u128),

            // The ETAS should be updated to reflect the 5 units of realized cancellations for both bid and ask
            expected_new_bid_etas_post_sync: Decimal256::from_ratio(3u128 + 5u128, 1u128),
            expected_new_ask_etas_post_sync: Decimal256::from_ratio(3u128 + 5u128, 1u128),
        },
        SyncTickTestCase {
            name: "Multiple Syncs - Bid and Ask",
            // Tick with:
            // * 100 units of available liquidity for bid, 200 for ask
            // * 50 units of unrealized cancellations for bid, 150 for ask
            initial_tick_bid_values: build_tick_values(100, 50),
            initial_tick_ask_values: build_tick_values(200, 150),

            // Multiple unrealized cancels for both bid and ask
            unrealized_cancels_bid: vec![
<<<<<<< HEAD
                NodeType::leaf_uint256(50u32, 25u32),
=======
                NodeType::leaf_uint256(45u32, 25u32),
>>>>>>> 5533a9cb
                NodeType::leaf_uint256(10u32, 25u32),
            ],
            unrealized_cancels_ask: vec![
                NodeType::leaf_uint256(10u32, 50u32),
                NodeType::leaf_uint256(60u32, 100u32),
            ],

            // Increment tick ETAS by 10 for bid and 40 for ask per iteration for 2 iterations
            new_bid_etas_per_sync: Decimal256::from_ratio(5u128, 1u128),
            new_ask_etas_per_sync: Decimal256::from_ratio(40u128, 1u128),
            num_syncs: 2,

            // By end of iteration 2, only the first bid node and both ask nodes should be included.
            expected_cumulative_realized_bid: Decimal256::from_ratio(25u128, 1u128),
            expected_cumulative_realized_ask: Decimal256::from_ratio(150u128, 1u128),

            // The new ETAS includes all the incremented amounts which represent fills,
            // plus the amount of realized cancellations for both bid and ask
            expected_new_bid_etas_post_sync: Decimal256::from_ratio(
                (2u128 * 5u128) + 25u128,
                1u128,
            ),
            expected_new_ask_etas_post_sync: Decimal256::from_ratio(
                (2u128 * 40u128) + 150u128,
                1u128,
            ),
        },
    ];

    for test in test_cases {
        // --- Setup ---

        let mut deps = mock_dependencies();

        // Create and save default tick state
        let mut tick_state = TickState::default();
        tick_state.set_values(OrderDirection::Bid, test.initial_tick_bid_values);
        tick_state.set_values(OrderDirection::Ask, test.initial_tick_ask_values);
        TICK_STATE
            .save(deps.as_mut().storage, default_tick_id, &tick_state)
            .unwrap();

        // Insert specified nodes into tree
        for (unrealized_cancels, direction) in [
            (&test.unrealized_cancels_bid, OrderDirection::Bid),
            (&test.unrealized_cancels_ask, OrderDirection::Ask),
        ] {
            for node in unrealized_cancels.iter() {
                insert_and_refetch(deps.as_mut().storage, default_tick_id, direction, node);
            }
        }

        // --- System under test ---

        for _ in 0..test.num_syncs {
            // Increment tick ETAS for each step
            let (updated_bid_etas, updated_ask_etas) = increment_tick_etas(
                deps.as_mut().storage,
                default_tick_id,
                &mut tick_state,
                test.new_bid_etas_per_sync,
                test.new_ask_etas_per_sync,
            );

            // Run sync
            sync_tick(
                deps.as_mut().storage,
                default_tick_id,
                updated_bid_etas,
                updated_ask_etas,
            )
            .unwrap();
        }

        // --- Assertions ---

        // Fetch updated tick state and assert
        let updated_tick_state = TICK_STATE
            .load(deps.as_ref().storage, default_tick_id)
            .unwrap();
        let (updated_bid_tick_values, updated_ask_tick_values) = (
            updated_tick_state.get_values(OrderDirection::Bid),
            updated_tick_state.get_values(OrderDirection::Ask),
        );

        // Assert post-sync tick cumulative realized cancels
        assert_eq!(
            test.expected_cumulative_realized_bid,
            updated_bid_tick_values.cumulative_realized_cancels,
            "Assertion failed on case: {}",
            test.name
        );
        assert_eq!(
            test.expected_cumulative_realized_ask,
            updated_ask_tick_values.cumulative_realized_cancels,
            "Assertion failed on case: {}",
            test.name
        );

        // Assert post-sync tick ETAS values
        assert_eq!(
            test.expected_new_bid_etas_post_sync,
            updated_bid_tick_values.effective_total_amount_swapped,
            "Assertion failed on case: {}",
            test.name
        );
        assert_eq!(
            test.expected_new_ask_etas_post_sync,
            updated_ask_tick_values.effective_total_amount_swapped,
            "Assertion failed on case: {}",
            test.name
        );
    }
}

// build_tick_values builds a `TickValues` that simulates the given total liquidity and unrealized cancels.
// This helper allows us to test tick level functionality without leaning on higher level abstractions like
// place_limit and cancel_limit.
fn build_tick_values(total_liquidity: u128, unrealized_cancels: u128) -> TickValues {
    // We set initial cumulative tick value to zero
    let cumulative_realized_cancels = Decimal256::zero();

    // Cumulative value is the sum of all liquidity ever on the tick, so we add all inputs up for it.
    let cumulative_total_value =
        Decimal256::from_ratio(total_liquidity + unrealized_cancels, 1u128);

    // Total liquidity is the amount of liquidity remaining on the tick, so it excludes any cancelled orders
    let total_amount_of_liquidity = Decimal256::from_ratio(total_liquidity, 1u128);

    // We set default tick ETAS value to zero, and assume the tick is synced already.
    let effective_total_amount_swapped = Decimal256::zero();
    let last_tick_sync_etas = Decimal256::zero();

    TickValues {
        effective_total_amount_swapped,
        cumulative_total_value,
        total_amount_of_liquidity,
        cumulative_realized_cancels,
        last_tick_sync_etas,
    }
}

// increment_tick_etas increments the ETAS of a tick by the given amounts for both bid and ask orders.
fn increment_tick_etas(
    storage: &mut dyn Storage,
    tick_id: i64,
    tick_state: &mut TickState,
    new_bid_etas_per_sync: Decimal256,
    new_ask_etas_per_sync: Decimal256,
) -> (Decimal256, Decimal256) {
    let (mut bid_tick_values, mut ask_tick_values) = (
        tick_state.get_values(OrderDirection::Bid),
        tick_state.get_values(OrderDirection::Ask),
    );

    let (updated_bid_etas, updated_ask_etas) = (
        bid_tick_values.effective_total_amount_swapped + new_bid_etas_per_sync,
        ask_tick_values.effective_total_amount_swapped + new_ask_etas_per_sync,
    );
    bid_tick_values.effective_total_amount_swapped = updated_bid_etas;
    ask_tick_values.effective_total_amount_swapped = updated_ask_etas;
    tick_state.set_values(OrderDirection::Bid, bid_tick_values);
    tick_state.set_values(OrderDirection::Ask, ask_tick_values);

    TICK_STATE.save(storage, tick_id, tick_state).unwrap();

    (updated_bid_etas, updated_ask_etas)
}<|MERGE_RESOLUTION|>--- conflicted
+++ resolved
@@ -133,11 +133,7 @@
             // Iteration 1: only node 1 is included
             // Iteration 2: first two nodes included
             // Iteration 3: first four nodes are incldued
-<<<<<<< HEAD
-            new_bid_etas_per_sync: Decimal256::from_ratio(20u128, 1u128),
-=======
             new_bid_etas_per_sync: Decimal256::from_ratio(7u128, 1u128),
->>>>>>> 5533a9cb
             new_ask_etas_per_sync: Decimal256::zero(),
             num_syncs: 4,
 
@@ -149,11 +145,7 @@
             // The new ETAS includes all the incremented amounts (4 * 7 each) which represent fills,
             // plus the amount of realized cancellations
             expected_new_bid_etas_post_sync: Decimal256::from_ratio(
-<<<<<<< HEAD
-                (4u128 * 20u128) + 80u128,
-=======
                 (4u128 * 7u128) + 80u128,
->>>>>>> 5533a9cb
                 1u128,
             ),
             expected_new_ask_etas_post_sync: Decimal256::zero(),
@@ -260,11 +252,7 @@
             // Iteration 1: only node 1 is included
             // Iteration 2: first two nodes included
             // Iteration 3: first four nodes are included
-<<<<<<< HEAD
-            new_ask_etas_per_sync: Decimal256::from_ratio(20u128, 1u128),
-=======
             new_ask_etas_per_sync: Decimal256::from_ratio(7u128, 1u128),
->>>>>>> 5533a9cb
             new_bid_etas_per_sync: Decimal256::zero(),
             num_syncs: 4,
 
@@ -276,11 +264,7 @@
             // The new ETAS includes all the incremented amounts (4 * 7 each) which represent fills,
             // plus the amount of realized cancellations
             expected_new_ask_etas_post_sync: Decimal256::from_ratio(
-<<<<<<< HEAD
-                (4u128 * 20u128) + 80u128,
-=======
                 (4u128 * 7u128) + 80u128,
->>>>>>> 5533a9cb
                 1u128,
             ),
             expected_new_bid_etas_post_sync: Decimal256::zero(),
@@ -321,11 +305,7 @@
 
             // Multiple unrealized cancels for both bid and ask
             unrealized_cancels_bid: vec![
-<<<<<<< HEAD
-                NodeType::leaf_uint256(50u32, 25u32),
-=======
                 NodeType::leaf_uint256(45u32, 25u32),
->>>>>>> 5533a9cb
                 NodeType::leaf_uint256(10u32, 25u32),
             ],
             unrealized_cancels_ask: vec![
